version: 2.1

<<<<<<< HEAD
=======
# usually we don't build Mac app - it takes a long time
# but sometimes we want to really confirm we are doing the right thing
# so just add your branch to the list here to build and test on Mac
macBuildFilters: &macBuildFilters
  filters:
    branches:
      only:
        - develop

>>>>>>> 5e2de0c9
defaults: &defaults
  parallelism: 1
  working_directory: ~/cypress
  parameters: &defaultsParameters
    executor:
      type: executor
      default: cy-doc
    only-cache-for-root-user:
      type: boolean
      default: false
  executor: <<parameters.executor>>
  environment:
    ## set specific timezone
    TZ: "/usr/share/zoneinfo/America/New_York"

    ## store artifacts here
    CIRCLE_ARTIFACTS: /tmp/artifacts

    ## set so that e2e tests are consistent
    COLUMNS: 100
    LINES: 24

# filters and requires for testing binary with Firefox
mainBuildFilters: &mainBuildFilters
  filters:
    branches:
      only:
        - develop
<<<<<<< HEAD
        - 10.0-release
=======
  requires:
    - create-build-artifacts
>>>>>>> 5e2de0c9

executors:
  # the Docker image with Cypress dependencies and Chrome browser
  cy-doc:
    docker:
      - image: cypress/browsers:node16.5.0-chrome94-ff93
    # by default, we use "small" to save on CI costs. bump on a per-job basis if needed.
    resource_class: small
    environment:
      PLATFORM: linux

  # Docker image with non-root "node" user
  non-root-docker-user:
    docker:
      - image: cypress/browsers:node16.5.0-chrome94-ff93
        user: node
    environment:
      PLATFORM: linux

  # executor to run on Mac OS
  # https://circleci.com/docs/2.0/executor-types/#using-macos
  # https://circleci.com/docs/2.0/testing-ios/#supported-xcode-versions
  mac:
    macos:
      # Executor should have Node >= required version
      xcode: "13.0.0"
    environment:
      PLATFORM: mac

  # executor to run on Windows - based off of the windows-orb default executor since it is
  # not customizable enough to align with our existing setup.
  # https://github.com/CircleCI-Public/windows-orb/blob/master/src/executors/default.yml
  # https://circleci.com/docs/2.0/hello-world-windows/#software-pre-installed-in-the-windows-image
  windows: &windows-executor
    machine:  
      image: windows-server-2019-vs2019:stable
      shell: bash.exe -eo pipefail
    resource_class: windows.medium
    environment:
      PLATFORM: windows

commands:
  restore_workspace_binaries:
    steps:
      - attach_workspace:
          at: ~/
      # make sure we have cypress.zip received
      - run: ls -l
      - run: ls -l cypress.zip cypress.tgz
      - run: node --version
      - run: npm --version

  restore_cached_workspace:
    steps:
      - attach_workspace:
          at: ~/
      - install-required-node
      - unpack-dependencies

  restore_cached_binary:
    steps:
      - attach_workspace:
          at: ~/

  prepare-modules-cache:
    parameters:
      dont-move:
        type: boolean
        default: false
    steps:
      - run: node scripts/circle-cache.js --action prepare
      - unless:
          condition: << parameters.dont-move >>
          steps:
            - run:
                name: Move to /tmp dir for consistent caching across root/non-root users
                command: |
                  mkdir -p /tmp/node_modules_cache
                  mv ~/cypress/node_modules /tmp/node_modules_cache/root_node_modules
                  mv ~/cypress/cli/node_modules /tmp/node_modules_cache/cli_node_modules
                  mv ~/cypress/system-tests/node_modules /tmp/node_modules_cache/system-tests_node_modules
                  mv ~/cypress/globbed_node_modules /tmp/node_modules_cache/globbed_node_modules

  build-and-persist:
    description: Save entire folder as artifact for other jobs to run without reinstalling
    steps:
      - run:
          name: Build packages
          command: yarn build
      - prepare-modules-cache # So we don't throw these in the workspace cache
      - persist_to_workspace:
          root: ~/
          paths:
            - cypress
            - .ssh
            - node_modules # contains the npm i -g modules
  
  install_cache_helpers_dependencies:
    steps:
      - run:
          # Dependencies needed by circle-cache.js, before we "yarn" or unpack cached node_modules
          name: Cache Helper Dependencies
          working_directory: ~/
          command: npm i glob@7.1.6 fs-extra@10.0.0 minimist@1.2.5 fast-json-stable-stringify@2.1.0

  unpack-dependencies:
    description: 'Unpacks dependencies associated with the current workflow'
    steps:
      - install_cache_helpers_dependencies
      - run:
          name: Generate Circle Cache Key
          command: node scripts/circle-cache.js --action cacheKey > circle_cache_key
      - restore_cache:
          name: Restore cache state, to check for known modules cache existence
          key: v{{ .Environment.CACHE_VERSION }}-{{ arch }}-test2-node-modules-cache-{{ checksum "circle_cache_key" }}
      - run:
          name: Move node_modules back from /tmp
          command: |
            if [[ -d "/tmp/node_modules_cache" ]]; then
              mv /tmp/node_modules_cache/root_node_modules ~/cypress/node_modules
              mv /tmp/node_modules_cache/cli_node_modules ~/cypress/cli/node_modules
              mv /tmp/node_modules_cache/system-tests_node_modules ~/cypress/system-tests/node_modules
              mv /tmp/node_modules_cache/globbed_node_modules ~/cypress/globbed_node_modules
              rm -rf /tmp/node_modules_cache
            fi
      - run:
          name: Restore all node_modules to proper workspace folders
          command: node scripts/circle-cache.js --action unpack

  caching-dependency-installer:
    description: 'Installs & caches the dependencies based on yarn lock & package json dependencies'
    parameters:
      only-cache-for-root-user:
        type: boolean
        default: false
    steps:
      - install_cache_helpers_dependencies
      - run:
          name: Generate Circle Cache Key
          command: node scripts/circle-cache.js --action cacheKey > circle_cache_key
      - restore_cache:
          name: Restore cache state, to check for known modules cache existence
          key: v{{ .Environment.CACHE_VERSION }}-{{ arch }}-test2-node-modules-cache-state-{{ checksum "circle_cache_key" }}
      - run:
          name: Bail if cache exists
          command: |
            if [[ -f "node_modules_installed" ]]; then
              echo "Node modules already cached for dependencies, exiting"
              circleci-agent step halt
            fi
      - run: date +%Y-%U > cache_date
      - restore_cache:
          name: Restore weekly yarn cache
          keys:
            - v{{ .Environment.CACHE_VERSION }}-{{ arch }}-test2-deps-root-weekly-{{ checksum "cache_date" }}
      - run:
          name: Install Node Modules
          command: |
            yarn --prefer-offline --frozen-lockfile --cache-folder ~/.yarn
          no_output_timeout: 20m
      - prepare-modules-cache:
          dont-move: <<parameters.only-cache-for-root-user>> # we don't move, so we don't hit any issues unpacking symlinks
      - when:
          condition: <<parameters.only-cache-for-root-user>> # we don't move to /tmp since we don't need to worry about different users
          steps:
            - save_cache:
                name: Saving node modules for root, cli, and all globbed workspace packages
                key: v{{ .Environment.CACHE_VERSION }}-{{ arch }}-test2-node-modules-cache-{{ checksum "circle_cache_key" }}
                paths:
                  - node_modules
                  - cli/node_modules
                  - system-tests/node_modules
                  - globbed_node_modules
      - unless:
          condition: <<parameters.only-cache-for-root-user>>
          steps:
            - save_cache:
                name: Saving node modules for root, cli, and all globbed workspace packages
                key: v{{ .Environment.CACHE_VERSION }}-{{ arch }}-test2-node-modules-cache-{{ checksum "circle_cache_key" }}
                paths:
                  - /tmp/node_modules_cache
      - run: touch node_modules_installed
      - save_cache:
          name: Saving node-modules cache state key
          key: v{{ .Environment.CACHE_VERSION }}-{{ arch }}-test2-node-modules-cache-state-{{ checksum "circle_cache_key" }}
          paths:
            - node_modules_installed
      - save_cache:
          name: Save weekly yarn cache
          key: v{{ .Environment.CACHE_VERSION }}-{{ arch }}-test2-deps-root-weekly-{{ checksum "cache_date" }}
          paths:
            - ~/.yarn

  verify-build-setup:
    description: Common commands run when setting up for build or yarn install
    parameters:
      executor:
        type: executor
        default: cy-doc
    steps:
      - run: pwd
      - run:
          name: print global yarn cache path
          command: echo $(yarn global bin)
      - run:
          name: print yarn version
          command: yarn versions
      - unless:
          condition:
            # stop-only does not correctly match on windows: https://github.com/bahmutov/stop-only/issues/78
            equal: [ *windows-executor, << parameters.executor >> ]
          steps:
            - run:
                name: Stop .only
                 # this will catch ".only"s in js/coffee as well
                command: yarn stop-only-all
      - run:
          name: Check terminal variables
          ## make sure the TERM is set to 'xterm' in node (Linux only)
          ## else colors (and tests) will fail
          ## See the following information
          ##   * http://andykdocs.de/development/Docker/Fixing+the+Docker+TERM+variable+issue
          ##   * https://unix.stackexchange.com/questions/43945/whats-the-difference-between-various-term-variables
          command: yarn check-terminal

  install-required-node:
    # https://discuss.circleci.com/t/switch-nodejs-version-on-machine-executor-solved/26675/2
    description: Install Node version matching .node-version
    steps:
      - run:
          name: Install Node
          command: |
            node_version=$(cat .node-version)
            [ -s "${HOME}/.nvm/nvm.sh" ] && \. "${HOME}/.nvm/nvm.sh" # This loads nvm
            if ! type nvm > /dev/null; then
              echo "Installing NVM"
              curl -o- https://raw.githubusercontent.com/creationix/nvm/v0.30.0/install.sh | bash
              [ -s "${HOME}/.nvm/nvm.sh" ] && \. "${HOME}/.nvm/nvm.sh" # This loads nvm
            fi
            echo "Installing Node $node_version"
            nvm install ${node_version}
            echo "Using Node $node_version"
            nvm use ${node_version}
            [[ $PLATFORM != 'windows' ]] && nvm alias default ${node_version} || sleep 2s
            echo "Installing Yarn"
            npm install yarn -g # ensure yarn is installed with the correct node engine
            yarn check-node-version
      - run:
          name: Check  Node
          command: yarn check-node-version

  install-chrome:
    description: Install Google Chrome
    parameters:
      channel:
        description: browser channel to install
        type: string
      version:
        description: browser version to install
        type: string
    steps:
      - run:
          name: Install Google Chrome (<<parameters.channel>>)
          command: |
            echo "Installing Chrome (<<parameters.channel>>) v<<parameters.version>>"
            wget -O /usr/src/google-chrome-<<parameters.channel>>_<<parameters.version>>_amd64.deb "http://dl.google.com/linux/chrome/deb/pool/main/g/google-chrome-<<parameters.channel>>/google-chrome-<<parameters.channel>>_<<parameters.version>>-1_amd64.deb" && \
            dpkg -i /usr/src/google-chrome-<<parameters.channel>>_<<parameters.version>>_amd64.deb ; \
            apt-get install -f -y && \
            rm -f /usr/src/google-chrome-<<parameters.channel>>_<<parameters.version>>_amd64.deb
            which google-chrome-<<parameters.channel>> || (printf "\n\033[0;31mChrome was not successfully downloaded - bailing\033[0m\n\n" && exit 1)
            echo "Location of Google Chrome Installation: `which google-chrome-<<parameters.channel>>`"
            echo "Google Chrome Version: `google-chrome-<<parameters.channel>> --version`"

  run-driver-integration-tests:
    parameters:
      browser:
        description: browser shortname to target
        type: string
      install-chrome-channel:
        description: chrome channel to install
        type: string
        default: ''
    steps:
      - restore_cached_workspace
      - when:
          condition: <<parameters.install-chrome-channel>>
          steps:
            - install-chrome:
                channel: <<parameters.install-chrome-channel>>
                version: $(node ./scripts/get-browser-version.js chrome:<<parameters.install-chrome-channel>>)
      - run:
          environment:
            CYPRESS_KONFIG_ENV: production
          command: |
            echo Current working directory is $PWD
            echo Total containers $CIRCLE_NODE_TOTAL

            if [[ -v PACKAGES_RECORD_KEY ]]; then
              # internal PR
              CYPRESS_RECORD_KEY=$PACKAGES_RECORD_KEY \
              yarn cypress:run --record --parallel --group 5x-driver-<<parameters.browser>> --browser <<parameters.browser>>
            else
              # external PR
              TESTFILES=$(circleci tests glob "cypress/integration/**/*_spec.*" | circleci tests split --total=$CIRCLE_NODE_TOTAL)
              echo "Test files for this machine are $TESTFILES"

              if [[ -z "$TESTFILES" ]]; then
                echo "Empty list of test files"
              fi
              yarn cypress:run --browser <<parameters.browser>> --spec $TESTFILES
            fi
          working_directory: packages/driver
      - verify-mocha-results
      - store_test_results:
          path: /tmp/cypress
      - store_artifacts:
          path: /tmp/artifacts
      - store-npm-logs

  run-runner-integration-tests:
    parameters:
      browser:
        description: browser shortname to target
        type: string
      percy:
        description: enable percy
        type: boolean
        default: false
    steps:
      - restore_cached_workspace
      - run:
          command: |
            cmd=$([[ <<parameters.percy>> == 'true' ]] && echo 'yarn percy exec --parallel -- --') || true
            CYPRESS_KONFIG_ENV=production \
            CYPRESS_RECORD_KEY=$PACKAGES_RECORD_KEY \
            PERCY_PARALLEL_NONCE=$CIRCLE_WORKFLOW_ID \
            PERCY_ENABLE=${PERCY_TOKEN:-0} \
            PERCY_PARALLEL_TOTAL=-1 \
            $cmd yarn workspace @packages/runner cypress:run --record --parallel --group runner-integration-<<parameters.browser>> --browser <<parameters.browser>>
      - verify-mocha-results
      - store_test_results:
          path: /tmp/cypress
      - store_artifacts:
          path: /tmp/artifacts
      - store-npm-logs

  run-runner-ct-integration-tests:
    parameters:
      browser:
        description: browser shortname to target
        type: string
      percy:
        description: enable percy
        type: boolean
        default: false
    steps:
      - restore_cached_workspace
      - run:
          command: |
            cmd=$([[ <<parameters.percy>> == 'true' ]] && echo 'yarn percy exec -- --') || true
            PERCY_PARALLEL_NONCE=$CIRCLE_WORKFLOW_ID \
            PERCY_ENABLE=${PERCY_TOKEN:-0} \
            PERCY_PARALLEL_TOTAL=-1 \
            $cmd yarn workspace @packages/runner-ct run cypress:run --browser <<parameters.browser>>
      - run:
          command: |
            if [[ <<parameters.percy>> == 'true' ]]; then
              PERCY_PARALLEL_NONCE=$CIRCLE_WORKFLOW_ID \
              PERCY_ENABLE=${PERCY_TOKEN:-0} \
              PERCY_PARALLEL_TOTAL=-1 \
              yarn percy upload packages/runner-ct/cypress/screenshots/screenshot.spec.tsx/percy
            else
              echo "skipping percy screenshots uploading"
            fi
      - verify-mocha-results
      - store_test_results:
          path: /tmp/cypress
      - store_artifacts:
          path: ./packages/runner-ct/cypress/videos
      - store-npm-logs

  run-system-tests:
    parameters:
      browser:
        description: browser shortname to target
        type: string
    steps:
      - restore_cached_workspace
      - run:
          name: Run system tests
          command: |
            ALL_SPECS=`circleci tests glob "/root/cypress/system-tests/test/*spec*"`
            SPECS=
            for file in $ALL_SPECS; do
              # filter out non_root tests, they have their own stage
              if [[ "$file" == *"non_root"* ]]; then
                echo "Skipping $file"
                continue
              fi
              SPECS="$SPECS $file"
            done
            SPECS=`echo $SPECS | xargs -n 1 | circleci tests split --split-by=timings`
            echo SPECS=$SPECS
            yarn workspace @tooling/system-tests test:ci $SPECS --browser <<parameters.browser>>
      - verify-mocha-results
      - store_test_results:
          path: /tmp/cypress
      - store_artifacts:
          path: /tmp/artifacts
      - store-npm-logs

  store-npm-logs:
    description: Saves any NPM debug logs as artifacts in case there is a problem
    steps:
      - store_artifacts:
          path: ~/.npm/_logs

  post-install-comment:
    description: Post GitHub comment with a blurb on how to install pre-release version
    steps:
      - run: ls -la
      - run: ls -la binary-url.json npm-package-url.json
      - run: cat binary-url.json
      - run: cat npm-package-url.json
      - run:
          name: Post pre-release install comment
          command: |
            node scripts/add-install-comment.js \
              --npm npm-package-url.json \
              --binary binary-url.json

  verify-mocha-results:
    description: Double-check that Mocha tests ran as expected.
    parameters:
      expectedResultCount:
        description: The number of result files to expect, ie, the number of Mocha test suites that ran.
        type: integer
        ## by default, assert that at least 1 test ran
        default: 0
    steps:
      - run: yarn verify:mocha:results <<parameters.expectedResultCount>>

  clone-repo-and-checkout-release-branch:
    description: |
      Clones an external repo and then checks out the branch that matches the next version otherwise uses 'master' branch.
    parameters:
      repo:
        description: "Name of the github repo to clone like: cypress-example-kitchensink"
        type: string
    steps:
      - restore_cached_binary
      - run:
          name: "Cloning test project: <<parameters.repo>>"
          command: |
            git clone --depth 1 --no-single-branch https://github.com/cypress-io/<<parameters.repo>>.git /tmp/<<parameters.repo>>
            cd /tmp/<<parameters.repo>> && (git checkout $(node ./scripts/get-next-version.js) || true)

  test-binary-against-rwa:
    description: |
      Takes the built binary and NPM package, clones the RWA repo
      and runs the new version of Cypress against it.
    parameters:
      repo:
        description: "Name of the github repo to clone like"
        type: string
        default: "cypress-realworld-app"
      browser:
        description: Name of the browser to use, like "electron", "chrome", "firefox"
        type: enum
        enum: ["", "electron", "chrome", "firefox"]
        default: ""
      command:
        description: Test command to run to start Cypress tests
        type: string
        default: "yarn cypress:run"
      # if the repo to clone and test is a monorepo, you can
      # run tests inside a specific subfolder
      folder:
        description: Subfolder to test in
        type: string
        default: ""
      # you can test new features in the test runner against recipes or other repos
      # by opening a pull request in those repos and running this test job
      # against a pull request number in the example repo
      pull_request_id:
        description: Pull request number to check out before installing and testing
        type: integer
        default: 0
      wait-on:
        description: Whether to use wait-on to wait on a server to be booted
        type: string
        default: ""
      server-start-command:
        description: Server start command for repo
        type: string
        default: "CI=true yarn start"
    steps:
      - clone-repo-and-checkout-release-branch:
          repo: <<parameters.repo>>
      - when:
          condition: <<parameters.pull_request_id>>
          steps:
            - run:
                name: Check out PR <<parameters.pull_request_id>>
                working_directory: /tmp/<<parameters.repo>>
                command: |
                  git fetch origin pull/<<parameters.pull_request_id>>/head:pr-<<parameters.pull_request_id>>
                  git checkout pr-<<parameters.pull_request_id>>
                  git log -n 2
      - run:
          command: yarn
          working_directory: /tmp/<<parameters.repo>>
      - run:
          name: Install Cypress
          working_directory: /tmp/<<parameters.repo>>
          # force installing the freshly built binary
          command: |
            CYPRESS_INSTALL_BINARY=~/cypress/cypress.zip npm i --legacy-peer-deps ~/cypress/cypress.tgz && [[ -f yarn.lock ]] && yarn
      - run:
          name: Print Cypress version
          working_directory: /tmp/<<parameters.repo>>
          command: npx cypress version
      - run:
          name: Types check 🧩 (maybe)
          working_directory: /tmp/<<parameters.repo>>
          command: yarn types
      - run:
          working_directory: /tmp/<<parameters.repo>>
          command: <<parameters.server-start-command>>
          background: true
      - run:
          condition: <<parameters.wait-on>>
          name: "Waiting on server to boot: <<parameters.wait-on>>"
          command: "npx wait-on <<parameters.wait-on>>"
      - when:
          condition: <<parameters.folder>>
          steps:
            - when:
                condition: <<parameters.browser>>
                steps:
                  - run:
                      name: Run tests using browser "<<parameters.browser>>"
                      working_directory: /tmp/<<parameters.repo>>/<<parameters.folder>>
                      command: |
                        <<parameters.command>> -- --browser <<parameters.browser>>
            - unless:
                condition: <<parameters.browser>>
                steps:
                  - run:
                      name: Run tests using command
                      working_directory: /tmp/<<parameters.repo>>/<<parameters.folder>>
                      command: <<parameters.command>>

            - store_artifacts:
                name: screenshots
                path: /tmp/<<parameters.repo>>/<<parameters.folder>>/cypress/screenshots
            - store_artifacts:
                name: videos
                path: /tmp/<<parameters.repo>>/<<parameters.folder>>/cypress/videos
      - unless:
          condition: <<parameters.folder>>
          steps:
            - when:
                condition: <<parameters.browser>>
                steps:
                  - run:
                      name: Run tests using browser "<<parameters.browser>>"
                      working_directory: /tmp/<<parameters.repo>>
                      command: <<parameters.command>> -- --browser <<parameters.browser>>
            - unless:
                condition: <<parameters.browser>>
                steps:
                  - run:
                      name: Run tests using command
                      working_directory: /tmp/<<parameters.repo>>
                      command: <<parameters.command>>
            - store_artifacts:
                name: screenshots
                path: /tmp/<<parameters.repo>>/cypress/screenshots
            - store_artifacts:
                name: videos
                path: /tmp/<<parameters.repo>>/cypress/videos
      - store-npm-logs

  test-binary-against-repo:
    description: |
      Takes the built binary and NPM package, clones given example repo
      and runs the new version of Cypress against it.
    parameters:
      repo:
        description: "Name of the github repo to clone like: cypress-example-kitchensink"
        type: string
      browser:
        description: Name of the browser to use, like "electron", "chrome", "firefox"
        type: enum
        enum: ["", "electron", "chrome", "firefox"]
        default: ""
      command:
        description: Test command to run to start Cypress tests
        type: string
        default: "npm run e2e"
      build-project:
        description: Should the project build script be executed
        type: boolean
        default: true
      # if the repo to clone and test is a monorepo, you can
      # run tests inside a specific subfolder
      folder:
        description: Subfolder to test in
        type: string
        default: ""
      # you can test new features in the test runner against recipes or other repos
      # by opening a pull request in those repos and running this test job
      # against a pull request number in the example repo
      pull_request_id:
        description: Pull request number to check out before installing and testing
        type: integer
        default: 0
      wait-on:
        description: Whether to use wait-on to wait on a server to be booted
        type: string
        default: ""
      server-start-command:
        description: Server start command for repo
        type: string
        default: "npm start --if-present"
    steps:
      - clone-repo-and-checkout-release-branch:
          repo: <<parameters.repo>>
      - when:
          condition: <<parameters.pull_request_id>>
          steps:
            - run:
                name: Check out PR <<parameters.pull_request_id>>
                working_directory: /tmp/<<parameters.repo>>
                command: |
                  git fetch origin pull/<<parameters.pull_request_id>>/head:pr-<<parameters.pull_request_id>>
                  git checkout pr-<<parameters.pull_request_id>>
                  git log -n 2
      - run:
          # Install deps + Cypress binary with yarn if yarn.lock present
          command: |
            if [[ -f yarn.lock ]]; then
              yarn --frozen-lockfile
              CYPRESS_INSTALL_BINARY=~/cypress/cypress.zip yarn add -D ~/cypress/cypress.tgz
            else
              npm install
              CYPRESS_INSTALL_BINARY=~/cypress/cypress.zip npm install --legacy-peer-deps ~/cypress/cypress.tgz
            fi
          working_directory: /tmp/<<parameters.repo>>
      - run:
          name: Print Cypress version
          working_directory: /tmp/<<parameters.repo>>
          command: npx cypress version
      - run:
          name: Types check 🧩 (maybe)
          working_directory: /tmp/<<parameters.repo>>
          command: |
            [[ -f yarn.lock ]] && yarn types || npm run types --if-present
      - when:
          condition: <<parameters.build-project>>
          steps:
          - run:
              name: Build 🏗 (maybe)
              working_directory: /tmp/<<parameters.repo>>
              command: |
                [[ -f yarn.lock ]] && yarn build || npm run build --if-present
      - run:
          working_directory: /tmp/<<parameters.repo>>
          command: <<parameters.server-start-command>>
          background: true
      - run:
          condition: <<parameters.wait-on>>
          name: "Waiting on server to boot: <<parameters.wait-on>>"
          command: "npx wait-on <<parameters.wait-on>> --timeout 120000"
      - when:
          condition: <<parameters.folder>>
          steps:
            - when:
                condition: <<parameters.browser>>
                steps:
                  - run:
                      name: Run tests using browser "<<parameters.browser>>"
                      working_directory: /tmp/<<parameters.repo>>/<<parameters.folder>>
                      command: |
                        <<parameters.command>> -- --browser <<parameters.browser>>
            - unless:
                condition: <<parameters.browser>>
                steps:
                  - run:
                      name: Run tests using command
                      working_directory: /tmp/<<parameters.repo>>/<<parameters.folder>>
                      command: <<parameters.command>>

            - store_artifacts:
                name: screenshots
                path: /tmp/<<parameters.repo>>/<<parameters.folder>>/cypress/screenshots
            - store_artifacts:
                name: videos
                path: /tmp/<<parameters.repo>>/<<parameters.folder>>/cypress/videos
      - unless:
          condition: <<parameters.folder>>
          steps:
            - when:
                condition: <<parameters.browser>>
                steps:
                  - run:
                      name: Run tests using browser "<<parameters.browser>>"
                      working_directory: /tmp/<<parameters.repo>>
                      command: <<parameters.command>> -- --browser <<parameters.browser>>
            - unless:
                condition: <<parameters.browser>>
                steps:
                  - run:
                      name: Run tests using command
                      working_directory: /tmp/<<parameters.repo>>
                      command: <<parameters.command>>
            - store_artifacts:
                name: screenshots
                path: /tmp/<<parameters.repo>>/cypress/screenshots
            - store_artifacts:
                name: videos
                path: /tmp/<<parameters.repo>>/cypress/videos
      - store-npm-logs

  build-binary:
    steps:
      - run:
          name: Check environment variables before code sign (if on Mac)
          # NOTE
          # our Mac code sign works via electron-builder
          # by default, electron-builder will NOT sign app built in a pull request
          # even our internal one (!)
          # Usually this is not a problem, since we only build and test binary
          # built on "develop" and "master" branches
          # but if you need to really build and sign a Mac binary in a PR
          # set variable CSC_FOR_PULL_REQUEST=true
          command: |
            set -e
            if [[ "$OSTYPE" == "darwin"* ]]; then
              if [ -z "$CSC_LINK" ]; then
                echo "Need to provide environment variable CSC_LINK"
                  echo "with base64 encoded certificate .p12 file"
                exit 1
              fi
              if [ -z "$CSC_KEY_PASSWORD" ]; then
                echo "Need to provide environment variable CSC_KEY_PASSWORD"
                  echo "with password for unlocking certificate .p12 file"
                exit 1
              fi
            else
              echo "Not Mac platform, skipping code sign setup"
            fi
      - run:
          environment:
            DEBUG: electron-builder,electron-osx-sign*
          # notarization on Mac can take a while
          no_output_timeout: "45m"
          command: |
            node --version
            yarn binary-build --platform $PLATFORM --version $(node ./scripts/get-next-version.js)
      - run:
          name: Zip the binary
          command: |
            yarn binary-zip --platform $PLATFORM
      - store-npm-logs
      - persist_to_workspace:
          root: ~/
          paths:
            - cypress/cypress.zip

  upload-binary:
    steps:
      - run:
          name: upload unique binary
          command: |
            node scripts/binary.js upload-unique-binary \
              --file cypress.zip \
              --version $(node -p "require('./package.json').version")
      - run: cat binary-url.json
      - store-npm-logs
      - persist_to_workspace:
          root: ~/
          paths:
            - cypress/binary-url.json

  build-cypress-npm-package:
    parameters:
      executor:
        type: executor
        default: cy-doc
    steps:
      - run:
          name: bump NPM version
          command: yarn get-next-version --npm
      - run:
          name: build NPM package
          command: |
            yarn build --scope cypress
      - run:
          command: ls -la types
          working_directory: cli/build
      - unless:
          condition:
            equal: [ *windows-executor, << parameters.executor >> ]
          steps:
            - run:
                name: list NPM package contents
                command: yarn workspace cypress size
      - run:
          name: pack NPM package
          working_directory: cli/build
          command: yarn pack --filename ../../cypress.tgz
      - run:
          name: list created NPM package
          command: ls -l
      - store-npm-logs
      - run: pwd
      - persist_to_workspace:
          root: ~/
          paths:
            - cypress/cypress.tgz

  upload-npm-package:
    steps:
      - run: ls -l
      - run:
          name: upload NPM package
          command: |
            node scripts/binary.js upload-npm-package \
              --file cypress.tgz \
              --version $(node -p "require('./package.json').version")
      - store-npm-logs
      - run: ls -l
      - run: cat npm-package-url.json
      - persist_to_workspace:
          root: ~/
          paths:
            - cypress/npm-package-url.json

jobs:
  ## Checks if we already have a valid cache for the node_modules_install and if it has,
  ## skips ahead to the build step, otherwise installs and caches the node_modules
  node_modules_install:
    <<: *defaults
    parameters:
      <<: *defaultsParameters
      resource_class:
        type: string
        default: medium
    resource_class: << parameters.resource_class >>
    steps:
      - checkout
      - install-required-node
      - verify-build-setup:
          executor: << parameters.executor >>
      - persist_to_workspace:
          root: ~/
          paths:
            - cypress
            - .nvm # mac / linux
            - ProgramData/nvm # windows
      - caching-dependency-installer:
          only-cache-for-root-user: <<parameters.only-cache-for-root-user>>
      - store-npm-logs

  ## restores node_modules from previous step & builds if first step skipped
  build:
    <<: *defaults
    parameters:
      <<: *defaultsParameters
      resource_class:
        type: string
        default: medium+
    resource_class: << parameters.resource_class >>
    steps:
      - restore_cached_workspace
      - run:
          name: Top level packages
          command: yarn list --depth=0 || true
      - build-and-persist
      - store-npm-logs

  lint:
    <<: *defaults
    steps:
      - restore_cached_workspace
      - run:
          name: Linting 🧹
          command: |
            git clean -df
            yarn lint
      - run:
          name: cypress info (dev)
          command: node cli/bin/cypress info --dev
      - store-npm-logs

  # a special job that keeps polling Circle and when all
  # individual jobs are finished, it closes the Percy build
  percy-finalize:
    <<: *defaults
    parameters:
      <<: *defaultsParameters
      required_env_var:
        type: env_var_name
    steps:
      - restore_cached_workspace
      - run:
          # if this is an external pull request, the environment variables
          # are NOT set for security reasons, thus no need to poll -
          # and no need to finalize Percy, since there will be no visual tests
          name: Check if <<parameters.required_env_var>> is set
          command: |
            if [[ -v <<parameters.required_env_var>> ]]; then
              echo "Internal PR, good to go"
            else
              echo "This is an external PR, cannot access other services"
              circleci-agent step halt
            fi
      - run: yarn percy build:finalize

  cli-visual-tests:
    <<: *defaults
    parallelism: 8
    steps:
      - restore_cached_workspace
      - run: mkdir -p cli/visual-snapshots
      - run:
          command: node cli/bin/cypress info --dev | yarn --silent term-to-html | node scripts/sanitize --type cli-info > cli/visual-snapshots/cypress-info.html
          environment:
            FORCE_COLOR: 2
      - run:
          command: node cli/bin/cypress help | yarn --silent term-to-html > cli/visual-snapshots/cypress-help.html
          environment:
            FORCE_COLOR: 2
      - store_artifacts:
          path: cli/visual-snapshots
      - run:
          name: Upload CLI snapshots for diffing
          command: |
            PERCY_PARALLEL_NONCE=$CIRCLE_WORKFLOW_ID \
            PERCY_ENABLE=${PERCY_TOKEN:-0} \
            PERCY_PARALLEL_TOTAL=-1 \
            yarn percy snapshot ./cli/visual-snapshots

  unit-tests:
    <<: *defaults
    parameters:
      <<: *defaultsParameters
      resource_class:
        type: string
        default: medium
    resource_class: << parameters.resource_class >>
    parallelism: 1
    steps:
      - restore_cached_workspace
      # make sure mocha runs
      - run: yarn test-mocha
      - when:
          condition:
            # several snapshots fails for windows due to paths.
            # until these are fixed, run the tests that are working.
            equal: [ *windows-executor, << parameters.executor >> ]
          steps:
            - run: yarn test-scripts scripts/**/*spec.js
            # make sure our snapshots are compared correctly
            - run: yarn test-mocha-snapshot
      - unless:
          condition:
            equal: [ *windows-executor, << parameters.executor >> ]
          steps:
            - run: yarn test-scripts
            # make sure our snapshots are compared correctly
            - run: yarn test-mocha-snapshot
            # make sure packages with TypeScript can be transpiled to JS
            - run: yarn lerna run build-prod --stream
            # run unit tests from each individual package
            - run: yarn test
            - verify-mocha-results:
                expectedResultCount: 9
      - store_test_results:
          path: /tmp/cypress
      # CLI tests generate HTML files with sample CLI command output
      - store_artifacts:
          path: cli/test/html
      - store-npm-logs

  unit-tests-release:
    <<: *defaults
    resource_class: medium
    parallelism: 1
    steps:
      - restore_cached_workspace
      - run: yarn test-npm-package-release-script

  lint-types:
    <<: *defaults
    parallelism: 1
    resource_class: medium
    steps:
      - restore_cached_workspace
      - run:
          command: ls -la types
          working_directory: cli
      - run:
          command: ls -la chai
          working_directory: cli/types
      - run:
          name: "Lint types 🧹"
          command: yarn workspace cypress dtslint
      - run:
          name: "TypeScript check 🧩"
          command: yarn type-check --ignore-progress
      - store-npm-logs

  server-unit-tests:
    <<: *defaults
    parallelism: 1
    steps:
      - restore_cached_workspace
      - run: yarn test-unit --scope @packages/server
      - verify-mocha-results:
          expectedResultCount: 1
      - store_test_results:
          path: /tmp/cypress
      - store-npm-logs

  server-integration-tests:
    <<: *defaults
    resource_class: medium
    parallelism: 1
    steps:
      - restore_cached_workspace
      - run: yarn test-integration --scope @packages/server
      - verify-mocha-results:
          expectedResultCount: 1
      - store_test_results:
          path: /tmp/cypress
      - store-npm-logs

  server-performance-tests:
    <<: *defaults
    steps:
      - restore_cached_workspace
      - run:
          command: yarn workspace @packages/server test-performance
      - verify-mocha-results:
          expectedResultCount: 1
      - store_test_results:
          path: /tmp/cypress
      - store_artifacts:
          path: /tmp/artifacts
      - store-npm-logs

  system-tests-chrome:
    <<: *defaults
    resource_class: medium
    parallelism: 8
    steps:
      - run-system-tests:
          browser: chrome

  system-tests-electron:
    <<: *defaults
    resource_class: medium
    parallelism: 8
    steps:
      - run-system-tests:
          browser: electron

  system-tests-firefox:
    <<: *defaults
    resource_class: medium
    parallelism: 8
    steps:
      - run-system-tests:
          browser: firefox

  system-tests-non-root:
    <<: *defaults
    resource_class: medium
    steps:
      - restore_cached_workspace
      - run:
          command: yarn workspace @tooling/system-tests test:ci "test/non_root*spec*" --browser electron
      - verify-mocha-results
      - store_test_results:
          path: /tmp/cypress
      - store_artifacts:
          path: /tmp/artifacts
      - store-npm-logs

  runner-integration-tests-chrome:
    <<: *defaults
    resource_class: medium
    parallelism: 2
    steps:
      - run-runner-integration-tests:
          browser: chrome
          percy: true

  runner-integration-tests-firefox:
    <<: *defaults
    resource_class: medium
    parallelism: 2
    steps:
      - run-runner-integration-tests:
          browser: firefox

  runner-integration-tests-electron:
    <<: *defaults
    resource_class: medium
    parallelism: 2
    steps:
      - run-runner-integration-tests:
          browser: electron

  runner-ct-integration-tests-chrome:
    <<: *defaults
    parallelism: 1
    steps:
      - run-runner-ct-integration-tests:
          browser: chrome
          percy: true

  driver-integration-tests-chrome:
    <<: *defaults
    resource_class: medium
    parallelism: 5
    steps:
      - run-driver-integration-tests:
          browser: chrome
          install-chrome-channel: stable

  driver-integration-tests-chrome-beta:
    <<: *defaults
    resource_class: medium
    parallelism: 5
    steps:
      - run-driver-integration-tests:
          browser: chrome:beta
          install-chrome-channel: beta

  driver-integration-tests-firefox:
    <<: *defaults
    resource_class: medium
    parallelism: 5
    steps:
      - run-driver-integration-tests:
          browser: firefox

  driver-integration-tests-electron:
    <<: *defaults
    resource_class: medium
    parallelism: 5
    steps:
      - run-driver-integration-tests:
          browser: electron

  desktop-gui-integration-tests-7x:
    <<: *defaults
    parallelism: 7
    steps:
      - restore_cached_workspace
      - run:
          command: yarn build-prod
          working_directory: packages/desktop-gui
      - run:
          command: |
            CYPRESS_KONFIG_ENV=production \
            CYPRESS_RECORD_KEY=$PACKAGES_RECORD_KEY \
            PERCY_PARALLEL_NONCE=$CIRCLE_WORKFLOW_ID \
            PERCY_ENABLE=${PERCY_TOKEN:-0} \
            PERCY_PARALLEL_TOTAL=-1 \
            yarn percy exec --parallel -- -- \
            yarn cypress:run --record --parallel --group 2x-desktop-gui
          working_directory: packages/desktop-gui
      - verify-mocha-results
      - store_test_results:
          path: /tmp/cypress
      - store_artifacts:
          path: /tmp/artifacts
      - store-npm-logs

  desktop-gui-component-tests:
    <<: *defaults
    resource_class: medium
    parallelism: 1
    steps:
      - restore_cached_workspace
      - run:
          # will use PERCY_TOKEN environment variable if available
          command: |
            CYPRESS_KONFIG_ENV=production \
            PERCY_PARALLEL_NONCE=$CIRCLE_WORKFLOW_ID \
            PERCY_ENABLE=${PERCY_TOKEN:-0} \
            PERCY_PARALLEL_TOTAL=-1 \
            yarn percy exec --parallel -- -- \
            yarn cypress:run:ct
          working_directory: packages/desktop-gui
      - verify-mocha-results
      # we don't really need any artifacts - we are only interested in visual screenshots
      - store-npm-logs

  reporter-integration-tests:
    <<: *defaults
    resource_class: medium
    steps:
      - restore_cached_workspace
      - run:
          command: yarn build-for-tests
          working_directory: packages/reporter
      - run:
          command: |
            CYPRESS_KONFIG_ENV=production \
            CYPRESS_RECORD_KEY=$PACKAGES_RECORD_KEY \
            PERCY_PARALLEL_NONCE=$CIRCLE_WORKFLOW_ID \
            PERCY_ENABLE=${PERCY_TOKEN:-0} \
            PERCY_PARALLEL_TOTAL=-1 \
            yarn percy exec --parallel -- -- \
            yarn cypress:run --record --parallel --group reporter
          working_directory: packages/reporter
      - verify-mocha-results
      - store_test_results:
          path: /tmp/cypress
      - store_artifacts:
          path: /tmp/artifacts
      - store-npm-logs

  ui-components-integration-tests:
    <<: *defaults
    steps:
      - restore_cached_workspace
      - run:
          command: yarn build-for-tests
          working_directory: packages/ui-components
      - run:
          command: |
            CYPRESS_KONFIG_ENV=production \
            CYPRESS_RECORD_KEY=$PACKAGES_RECORD_KEY \
            yarn cypress:run --record --parallel --group ui-components
          working_directory: packages/ui-components
      - verify-mocha-results
      - store_test_results:
          path: /tmp/cypress
      - store_artifacts:
          path: /tmp/artifacts
      - store-npm-logs

  npm-webpack-preprocessor:
    <<: *defaults
    steps:
      - restore_cached_workspace
      - run:
          name: Build
          command: yarn workspace @cypress/webpack-preprocessor build
      - run:
          name: Test babelrc
          command: yarn test
          working_directory: npm/webpack-preprocessor/examples/use-babelrc
      - run:
          name: Build ts-loader
          command: yarn install
          working_directory: npm/webpack-preprocessor/examples/use-ts-loader
      - run:
          name: Types ts-loader
          command: yarn types
          working_directory: npm/webpack-preprocessor/examples/use-ts-loader
      - run:
          name: Test ts-loader
          command: yarn test
          working_directory: npm/webpack-preprocessor/examples/use-ts-loader
      - run:
          name: Start React app
          command: yarn start
          background: true
          working_directory: npm/webpack-preprocessor/examples/react-app
      - run:
          name: Test React app
          command: yarn test
          working_directory: npm/webpack-preprocessor/examples/react-app
      - run:
          name: Run tests
          command: yarn workspace @cypress/webpack-preprocessor test
      - store-npm-logs

  npm-webpack-dev-server:
    <<: *defaults
    steps:
      - restore_cached_workspace
      - run:
          name: Run tests
          command: yarn workspace @cypress/webpack-dev-server test

  npm-vite-dev-server:
    <<: *defaults
    steps:
      - restore_cached_workspace
      - run:
          name: Run tests
          command: yarn test --reporter mocha-multi-reporters --reporter-options configFile=../../mocha-reporter-config.json
          working_directory: npm/vite-dev-server
      - store_test_results:
          path: npm/vite-dev-server/test_results
      - store_artifacts:
          path: npm/vite-dev-server/cypress/videos
      - store-npm-logs

  npm-webpack-batteries-included-preprocessor:
    <<: *defaults
    steps:
      - restore_cached_workspace
      - run:
          name: Run tests
          command: yarn workspace @cypress/webpack-batteries-included-preprocessor test

  npm-vue:
    <<: *defaults
    resource_class: medium
    parallelism: 3
    steps:
      - restore_cached_workspace
      - run:
          name: Build
          command: yarn workspace @cypress/vue build
      - run:
          name: Type Check
          command: yarn typecheck
          working_directory: npm/vue
      - run:
          name: Run component tests
          command: yarn test:ci:ct
          working_directory: npm/vue
      - run:
          name: Run e2e tests
          command: yarn test:ci:e2e
          working_directory: npm/vue
      - store_test_results:
          path: npm/vue/test_results
      - store_artifacts:
          path: npm/vue/test_results
      - store-npm-logs

  npm-design-system:
    <<: *defaults
    resource_class: medium
    steps:
      - restore_cached_workspace
      - run:
          name: Build
          command: yarn workspace @cypress/design-system build
      - run:
          name: Run tests
          # will use PERCY_TOKEN environment variable if available
          command: |
            CYPRESS_KONFIG_ENV=production \
            PERCY_PARALLEL_NONCE=$CIRCLE_WORKFLOW_ID \
            PERCY_ENABLE=${PERCY_TOKEN:-0} \
            PERCY_PARALLEL_TOTAL=-1 \
            yarn percy exec --parallel -- -- \
            yarn test --reporter mocha-multi-reporters --reporter-options configFile=../../mocha-reporter-config.json
          working_directory: npm/design-system
      - store_test_results:
          path: npm/design-system/test_results
      - store-npm-logs

  npm-angular:
    <<: *defaults
    steps:
      - restore_cached_workspace
      - run:
          name: Build
          command: yarn workspace @cypress/angular build
      - run:
          name: Run tests
          command: yarn test-ci
          working_directory: npm/angular
      - store_test_results:
          path: npm/angular/test_results
      - store_artifacts:
          path: npm/angular/test_results
      - store-npm-logs

  npm-react:
    <<: *defaults
    parallelism: 8
    resource_class: medium
    steps:
      - restore_cached_workspace
      - run:
          name: Build
          command: yarn workspace @cypress/react build
      - run:
          name: Run tests
          command: yarn test-ci
          working_directory: npm/react
      - store_test_results:
          path: npm/react/test_results
      - store_artifacts:
          path: npm/react/test_results
      - store-npm-logs

  npm-mount-utils:
    <<: *defaults
    steps:
      - restore_cached_workspace
      - run:
          name: Build
          command: yarn workspace @cypress/mount-utils build
      - store-npm-logs

  npm-create-cypress-tests:
    <<: *defaults
    steps:
      - restore_cached_workspace
      - run: yarn workspace create-cypress-tests build
      - run:
          name: Run unit test
          command: yarn workspace create-cypress-tests test

  npm-eslint-plugin-dev:
    <<: *defaults
    steps:
      - restore_cached_workspace
      - run:
          name: Run tests
          command: yarn workspace @cypress/eslint-plugin-dev test

  npm-cypress-schematic:
      <<: *defaults
      steps:
        - restore_cached_workspace
        - run:
            name: Build + Install
            command: |
              yarn workspace @cypress/schematic build:all
            working_directory: npm/cypress-schematic
        - run:
            name: Launch
            command: |
              yarn launch:test
            working_directory: npm/cypress-schematic
        - run:
            name: Run unit tests
            command: |
              yarn test
            working_directory: npm/cypress-schematic
        - store-npm-logs

  npm-release:
    <<: *defaults
    resource_class: medium+
    steps:
      - restore_cached_workspace
      - run:
          name: Release packages after all jobs pass
          command: yarn npm-release

  create-build-artifacts:
    <<: *defaults
    parameters:
      <<: *defaultsParameters
      resource_class:
        type: string
        default: medium+
    resource_class: << parameters.resource_class >>
    steps:
      - restore_cached_workspace
      - build-binary
      - build-cypress-npm-package:
          executor: << parameters.executor >>
      - run:
          name: Check current branch to persist artifacts
          command: |
<<<<<<< HEAD
            if [[ "$CIRCLE_BRANCH" != "develop" && "$CIRCLE_BRANCH" != "10.0-release" ]]; then
=======
            if [[ "$CIRCLE_BRANCH" != "develop" && "$CIRCLE_BRANCH" != "tgriesser/build/root-yarn-install" ]]; then
>>>>>>> 5e2de0c9
              echo "Not uploading artifacts or posting install comment for this branch."
              circleci-agent step halt
            fi
      - upload-binary
      - upload-npm-package
      - post-install-comment

  test-kitchensink:
    <<: *defaults
    steps:
      - clone-repo-and-checkout-release-branch:
          repo: cypress-example-kitchensink
      - install-required-node
      - run:
          name: Install prod dependencies
          command: yarn --production
          working_directory: /tmp/cypress-example-kitchensink
      - run:
          name: Example server
          command: yarn start
          working_directory: /tmp/cypress-example-kitchensink
          background: true
      - run:
          name: Run Kitchensink example project
          command: |
            yarn cypress:run --project /tmp/cypress-example-kitchensink
      - store_artifacts:
          path: /tmp/cypress-example-kitchensink/cypress/screenshots
      - store_artifacts:
          path: /tmp/cypress-example-kitchensink/cypress/videos
      - store-npm-logs

  test-kitchensink-against-staging:
    <<: *defaults
    resource_class: medium
    steps:
      - clone-repo-and-checkout-release-branch:
          repo: cypress-example-kitchensink
      - install-required-node
      - run:
          name: Install prod dependencies
          command: yarn --production
          working_directory: /tmp/cypress-example-kitchensink
      - run:
          name: Example server
          command: yarn start
          working_directory: /tmp/cypress-example-kitchensink
          background: true
      - run:
          name: Run Kitchensink example project
          command: |
            CYPRESS_PROJECT_ID=$TEST_KITCHENSINK_PROJECT_ID \
            CYPRESS_RECORD_KEY=$TEST_KITCHENSINK_RECORD_KEY \
            CYPRESS_INTERNAL_ENV=staging \
            CYPRESS_video=false \
            yarn cypress:run --project /tmp/cypress-example-kitchensink --record
      - store-npm-logs

  test-against-staging:
    <<: *defaults
    resource_class: medium
    steps:
      - clone-repo-and-checkout-release-branch:
          repo: cypress-test-tiny
      - run:
          name: Run test project
          command: |
            CYPRESS_PROJECT_ID=$TEST_TINY_PROJECT_ID \
            CYPRESS_RECORD_KEY=$TEST_TINY_RECORD_KEY \
            CYPRESS_INTERNAL_ENV=staging \
            yarn cypress:run --project /tmp/cypress-test-tiny --record
      - store-npm-logs

  test-binary-and-npm-against-other-projects:
    <<: *defaults
    resource_class: medium
    steps:
      # needs uploaded NPM and test binary
      - restore_cached_workspace
      - run: ls -la
      # make sure JSON files with uploaded urls are present
      - run: ls -la binary-url.json npm-package-url.json
      - run: cat binary-url.json
      - run: cat npm-package-url.json
      - run: mkdir /tmp/testing
      - run:
          name: create dummy package
          working_directory: /tmp/testing
          command: npm init -y
      - run:
          # install NPM from unique urls
          name: Install Cypress
          command: |
            node scripts/test-unique-npm-and-binary.js \
              --npm npm-package-url.json \
              --binary binary-url.json \
              --cwd /tmp/testing
      - run:
          name: Verify Cypress binary
          working_directory: /tmp/testing
          command: $(yarn bin)/cypress verify
      - run:
          name: Running other test projects with new NPM package and binary
          command: |
            node scripts/test-other-projects.js \
              --npm npm-package-url.json \
              --binary binary-url.json \
              --provider circle
      - store-npm-logs

  test-npm-module-and-verify-binary:
    <<: *defaults
    steps:
      - restore_cached_workspace
      # make sure we have cypress.zip received
      - run: ls -l
      - run: ls -l cypress.zip cypress.tgz
      - run: mkdir test-binary
      - run:
          name: Create new NPM package
          working_directory: test-binary
          command: npm init -y
      - run:
          # install NPM from built NPM package folder
          name: Install Cypress
          working_directory: test-binary
          # force installing the freshly built binary
          command: CYPRESS_INSTALL_BINARY=/root/cypress/cypress.zip npm i /root/cypress/cypress.tgz
      - run:
          name: Cypress version
          working_directory: test-binary
          command: $(yarn bin)/cypress version
      - run:
          name: Verify Cypress binary
          working_directory: test-binary
          command: $(yarn bin)/cypress verify
      - run:
          name: Cypress help
          working_directory: test-binary
          command: $(yarn bin)/cypress help
      - run:
          name: Cypress info
          working_directory: test-binary
          command: $(yarn bin)/cypress info
      - store-npm-logs

  test-npm-module-on-minimum-node-version:
    <<: *defaults
    docker:
      - image: cypress/base:12.0.0-libgbm
    steps:
      - restore_workspace_binaries
      - run: mkdir test-binary
      - run:
          name: Create new NPM package
          working_directory: test-binary
          command: npm init -y
      - run:
          name: Install Cypress
          working_directory: test-binary
          command: CYPRESS_INSTALL_BINARY=/root/cypress/cypress.zip npm install /root/cypress/cypress.tgz
      - run:
          name: Verify Cypress binary
          working_directory: test-binary
          command: $(npm bin)/cypress verify
      - run:
          name: Print Cypress version
          working_directory: test-binary
          command: $(npm bin)/cypress version
      - run:
          name: Cypress info
          working_directory: test-binary
          command: $(npm bin)/cypress info

  test-types-cypress-and-jest:
    parameters:
      executor:
        description: Executor name to use
        type: executor
        default: cy-doc
      wd:
        description: Working directory, should be OUTSIDE cypress monorepo folder
        type: string
        default: /root/test-cypress-and-jest
    <<: *defaults
    steps:
      - restore_workspace_binaries
      - run: mkdir <<parameters.wd>>
      - run:
          name: Create new NPM package ⚗️
          working_directory: <<parameters.wd>>
          command: npm init -y
      - run:
          name: Install dependencies 📦
          working_directory: <<parameters.wd>>
          environment:
            CYPRESS_INSTALL_BINARY: /root/cypress/cypress.zip
          # let's install Cypress, Jest and any other package that might conflict
          # https://github.com/cypress-io/cypress/issues/6690
          command: |
            npm install /root/cypress/cypress.tgz \
              typescript jest @types/jest enzyme @types/enzyme
      - run:
          name: Test types clash ⚔️
          working_directory: <<parameters.wd>>
          command: |
            echo "console.log('hello world')" > hello.ts
            npx tsc hello.ts --noEmit

  # testing scaffolding examples and running them
  # against example.cypress.io
  test-cypress-scaffold:
    resource_class: medium
    parameters:
      executor:
        description: Executor name to use
        type: executor
        default: cy-doc
      wd:
        description: Working directory, should be OUTSIDE cypress monorepo folder
        type: string
        default: /root/test-scaffold
    <<: *defaults
    steps:
      - restore_workspace_binaries
      - run: mkdir <<parameters.wd>>
      - run:
          name: Create new NPM package ⚗️
          working_directory: <<parameters.wd>>
          command: npm init -y
      - run:
          name: Install dependencies 📦
          working_directory: <<parameters.wd>>
          environment:
            CYPRESS_INSTALL_BINARY: /root/cypress/cypress.zip
          # let's install Cypress, Jest and any other package that might conflict
          # https://github.com/cypress-io/cypress/issues/6690
          command: |
            npm install /root/cypress/cypress.tgz \
              typescript jest @types/jest enzyme @types/enzyme
      - run:
          name: Scaffold and test examples 🏗
          working_directory: <<parameters.wd>>
          environment:
            CYPRESS_INTERNAL_FORCE_SCAFFOLD: "1"
          command: |
            echo '{}' > cypress.json
            npx cypress run

  test-full-typescript-project:
    parameters:
      executor:
        description: Executor name to use
        type: executor
        default: cy-doc
      wd:
        description: Working directory, should be OUTSIDE cypress monorepo folder
        type: string
        default: /root/test-full-typescript
    <<: *defaults
    steps:
      - restore_workspace_binaries
      - run: mkdir <<parameters.wd>>
      - run:
          name: Create new NPM package ⚗️
          working_directory: <<parameters.wd>>
          command: npm init -y
      - run:
          name: Install dependencies 📦
          working_directory: <<parameters.wd>>
          environment:
            CYPRESS_INSTALL_BINARY: /root/cypress/cypress.zip
          command: |
            npm install /root/cypress/cypress.tgz typescript
      - run:
          name: Scaffold full TypeScript project 🏗
          working_directory: <<parameters.wd>>
          command: npx @bahmutov/cly@1 init --typescript
      - run:
          name: Run project tests 🗳
          working_directory: <<parameters.wd>>
          command: npx cypress run

  # install NPM + binary zip and run against staging API
  test-binary-against-staging:
    <<: *defaults
    steps:
      - restore_workspace_binaries
      - clone-repo-and-checkout-release-branch:
          repo: cypress-test-tiny
      - run:
          name: Install Cypress
          working_directory: /tmp/cypress-test-tiny
          # force installing the freshly built binary
          command: CYPRESS_INSTALL_BINARY=~/cypress/cypress.zip npm i --legacy-peer-deps ~/cypress/cypress.tgz
      - run:
          name: Run test project
          working_directory: /tmp/cypress-test-tiny
          command: |
            CYPRESS_PROJECT_ID=$TEST_TINY_PROJECT_ID \
            CYPRESS_RECORD_KEY=$TEST_TINY_RECORD_KEY \
            CYPRESS_INTERNAL_ENV=staging \
            $(yarn bin)/cypress run --record
      - store-npm-logs

  test-binary-against-recipes-firefox:
    <<: *defaults
    steps:
      - test-binary-against-repo:
          repo: cypress-example-recipes
          command: npm run test:ci:firefox

  # This is a special job. It allows you to test the current
  # built test runner against a pull request in the repo
  # cypress-example-recipes.
  # Imagine you are working on a feature and want to show / test a recipe
  # You would need to run the built test runner before release
  # against a PR that cannot be merged until the new version
  # of the test runner is released.
  # Use:
  #   specify pull request number
  #   and the recipe folder

  # test-binary-against-recipe-pull-request:
  #   <<: *defaults
  #   steps:
  #     # test a specific pull request by number from cypress-example-recipes
  #     - test-binary-against-repo:
  #         repo: cypress-example-recipes
  #         command: npm run test:ci
  #         pull_request_id: 515
  #         folder: examples/fundamentals__typescript

  test-binary-against-kitchensink:
    <<: *defaults
    resource_class: medium
    steps:
      - test-binary-against-repo:
          repo: cypress-example-kitchensink
          browser: "electron"

  test-binary-against-awesome-typescript-loader:
    <<: *defaults
    steps:
      - test-binary-against-repo:
          repo: cypress-test-awesome-typescript-loader
          browser: "electron"

  test-binary-against-kitchensink-firefox:
    <<: *defaults
    resource_class: medium
    steps:
      - test-binary-against-repo:
          repo: cypress-example-kitchensink
          browser: firefox

  test-binary-against-kitchensink-chrome:
    <<: *defaults
    resource_class: medium
    steps:
      - test-binary-against-repo:
          repo: cypress-example-kitchensink
          browser: chrome

  test-binary-against-todomvc-firefox:
    <<: *defaults
    resource_class: medium
    steps:
      - test-binary-against-repo:
          repo: cypress-example-todomvc
          browser: firefox

<<<<<<< HEAD
  test-binary-against-documentation-firefox:
    <<: *defaults
    resource_class: medium
    steps:
      - test-binary-against-repo:
          repo: cypress-documentation
          browser: firefox
          command: "yarn cypress run"
          wait-on: http://localhost:3000
          server-start-command: yarn serve:dist

  test-binary-against-conduit-chrome:
=======
  "test-binary-against-conduit-chrome":
>>>>>>> 5e2de0c9
    <<: *defaults
    resource_class: medium
    steps:
      - test-binary-against-repo:
          repo: cypress-example-conduit-app
          browser: chrome
          command: "npm run cypress:run"
          wait-on: http://localhost:3000

  test-binary-against-api-testing-firefox:
    <<: *defaults
    steps:
      - test-binary-against-repo:
          repo: cypress-example-api-testing
          browser: firefox
          command: "npm run cy:run"

  test-binary-against-piechopper-firefox:
    <<: *defaults
    resource_class: medium
    steps:
      - test-binary-against-repo:
          repo: cypress-example-piechopper
          browser: firefox
          command: "npm run cypress:run"

  test-binary-against-cypress-realworld-app:
    <<: *defaults
    resource_class: medium+
    steps:
      - test-binary-against-rwa:
          repo: cypress-realworld-app
          browser: chrome
          wait-on: http://localhost:3000

  test-binary-as-specific-user:
    <<: *defaults
    resource_class: medium
    steps:
      - restore_workspace_binaries
      # the user should be "node"
      - run: whoami
      - run: pwd
      # prints the current user's effective user id
      # for root it is 0
      # for other users it is a positive integer
      - run: node -e 'console.log(process.geteuid())'
      # make sure the binary and NPM package files are present
      - run: ls -l
      - run: ls -l cypress.zip cypress.tgz
      - run: mkdir test-binary
      - run:
          name: Create new NPM package
          working_directory: test-binary
          command: npm init -y
      - run:
          # install NPM from built NPM package folder
          name: Install Cypress
          working_directory: test-binary
          # force installing the freshly built binary
          command: CYPRESS_INSTALL_BINARY=~/cypress/cypress.zip npm i ~/cypress/cypress.tgz
      - run:
          name: Cypress help
          working_directory: test-binary
          command: $(yarn bin)/cypress help
      - run:
          name: Cypress info
          working_directory: test-binary
          command: $(yarn bin)/cypress info
      - run:
          name: Add Cypress demo
          working_directory: test-binary
          command: npx @bahmutov/cly init
      - run:
          name: Verify Cypress binary
          working_directory: test-binary
          command: DEBUG=cypress:cli $(yarn bin)/cypress verify
      - run:
          name: Run Cypress binary
          working_directory: test-binary
          command: DEBUG=cypress:cli $(yarn bin)/cypress run
      - store-npm-logs

linux-workflow: &linux-workflow
  jobs:
    - node_modules_install
    - build:
        requires:
          - node_modules_install
    - lint:
        name: linux-lint
        requires:
          - build
    - percy-finalize:
        context: test-runner:poll-circle-workflow
        required_env_var: PERCY_TOKEN # skips job if not defined (external PR)
        requires:
          - desktop-gui-integration-tests-7x
          - desktop-gui-component-tests
          - cli-visual-tests
          - runner-integration-tests-chrome
          - runner-ct-integration-tests-chrome
          - reporter-integration-tests
    - lint-types:
        requires:
          - build
    # unit, integration and e2e tests
    - cli-visual-tests:
        requires:
          - build
    - unit-tests:
        requires:
          - build
    - unit-tests-release:
        context: test-runner:npm-release
        requires:
          - build
    - server-unit-tests:
        requires:
          - build
    - server-integration-tests:
        requires:
          - build
    - server-performance-tests:
        requires:
          - build
    - system-tests-chrome:
        requires:
          - build
    - system-tests-electron:
        requires:
          - build
    - system-tests-firefox:
        requires:
          - build
    - system-tests-non-root:
        executor: non-root-docker-user
        requires:
          - build
    - driver-integration-tests-chrome:
        requires:
          - build
    - driver-integration-tests-chrome-beta:
        requires:
          - build
    - driver-integration-tests-firefox:
        requires:
          - build
    - driver-integration-tests-electron:
        requires:
          - build
    - runner-integration-tests-chrome:
        requires:
          - build
    - runner-integration-tests-firefox:
        requires:
          - build
    - runner-integration-tests-electron:
        requires:
          - build
    - runner-ct-integration-tests-chrome:
        requires:
          - build

    - desktop-gui-integration-tests-7x:
        requires:
          - build
    - desktop-gui-component-tests:
        requires:
          - build
    - reporter-integration-tests:
        requires:
          - build
    - ui-components-integration-tests:
        requires:
          - build
    - npm-webpack-dev-server:
        requires:
          - build
    - npm-vite-dev-server:
        requires:
          - build
    - npm-webpack-preprocessor:
        requires:
          - build
    - npm-webpack-batteries-included-preprocessor:
        requires:
          - build
    - npm-design-system:
        requires:
          - build
    - npm-vue:
        requires:
          - build
    - npm-react:
        requires:
          - build
    - npm-angular:
        requires:
          - build
    - npm-mount-utils:
        requires:
          - build
    - npm-create-cypress-tests:
        requires:
          - build
    - npm-eslint-plugin-dev:
        requires:
          - build
    - npm-cypress-schematic:
        requires:
          - build
    # This release definition must be updated with any new jobs
    # Any attempts to automate this are welcome
    # If CircleCI provided an "after all" hook, then this wouldn't be necessary
    - npm-release:
        context: test-runner:npm-release
        requires:
          - build
          - npm-angular
          - npm-eslint-plugin-dev
          - npm-create-cypress-tests
          - npm-react
          - npm-mount-utils
          - npm-vue
          - npm-design-system
          - npm-webpack-batteries-included-preprocessor
          - npm-webpack-preprocessor
          - npm-vite-dev-server
          - npm-webpack-dev-server
          - npm-cypress-schematic
          - lint-types
          - linux-lint
          - percy-finalize
          - runner-integration-tests-firefox
          - runner-integration-tests-electron
          - driver-integration-tests-firefox
          - driver-integration-tests-chrome
          - driver-integration-tests-chrome-beta
          - driver-integration-tests-electron
          - system-tests-non-root
          - system-tests-firefox
          - system-tests-electron
          - system-tests-chrome
          - server-performance-tests
          - server-integration-tests
          - server-unit-tests
          - test-kitchensink
          - ui-components-integration-tests
          - unit-tests
          - unit-tests-release

    # various testing scenarios, like building full binary
    # and testing it on a real project
    - test-against-staging:
        context: test-runner:record-tests
<<<<<<< HEAD
        <<: *mainBuildFilters
=======
        filters:
          branches:
            only:
              - develop
>>>>>>> 5e2de0c9
        requires:
          - build
    - test-kitchensink:
        requires:
          - build
    - test-kitchensink-against-staging:
        context: test-runner:record-tests
<<<<<<< HEAD
        <<: *mainBuildFilters
=======
        filters:
          branches:
            only:
              - develop
>>>>>>> 5e2de0c9
        requires:
          - build
    - create-build-artifacts:
        context:
          - test-runner:upload
          - test-runner:commit-status-checks
        requires:
          - build
    - test-npm-module-on-minimum-node-version:
        requires:
          - create-build-artifacts
    - test-types-cypress-and-jest:
        requires:
          - create-build-artifacts
    - test-cypress-scaffold:
        requires:
          - create-build-artifacts
    - test-full-typescript-project:
        requires:
          - create-build-artifacts
    - test-binary-against-kitchensink:
        requires:
          - create-build-artifacts
    # when working on a feature or a fix,
    # you are probably working in a branch
    # and you want to run a specific PR in the cypress-example-recipes
    # against this branch. This workflow job includes
    # the job but only when it runs on specific branch
    # DO NOT DELETE THIS JOB BEFORE MERGING TO DEVELOP
    # on "develop" this branch will be ignored anyway
    # and someone else might use this job definition for another
    # feature branch and would just update the branch filter
    # - test-binary-against-recipe-pull-request:
    #     name: Test cypress run parsing
    #     filters:
    #       branches:
    #         only:
    #           - cli-to-module-api-7760
        # requires:
        #   - create-build-artifacts
    - test-binary-against-awesome-typescript-loader:
        requires:
          - create-build-artifacts
    - test-binary-and-npm-against-other-projects:
        context: test-runner:trigger-test-jobs
<<<<<<< HEAD
        <<: *mainBuildFilters
        requires:
          - create-build-artifacts
    - test-npm-module-and-verify-binary:
        <<: *mainBuildFilters
=======
        filters:
          branches:
            only:
              - develop
        requires:
          - create-build-artifacts
    - test-npm-module-and-verify-binary:
        filters:
          branches:
            only:
              - develop
>>>>>>> 5e2de0c9
        requires:
          - create-build-artifacts
    - test-binary-against-staging:
        context: test-runner:record-tests
<<<<<<< HEAD
        <<: *mainBuildFilters
=======
        filters:
          branches:
            only:
              - develop
>>>>>>> 5e2de0c9
        requires:
          - create-build-artifacts

    - test-binary-against-kitchensink-chrome:
<<<<<<< HEAD
        <<: *mainBuildFilters
        requires:
          - create-build-artifacts
    - test-binary-against-conduit-chrome:
        <<: *mainBuildFilters
        requires:
          - create-build-artifacts
=======
        <<: *onlyMainBranches
    # Re-enable when the cypress-example-conduit-app project is fixed.
    # https://github.com/cypress-io/cypress-example-conduit-app/issues/346
    # - test-binary-against-conduit-chrome:
    #     <<: *onlyMainBranches
>>>>>>> 5e2de0c9
    - test-binary-against-recipes-firefox:
        <<: *mainBuildFilters
        requires:
          - create-build-artifacts
    - test-binary-against-kitchensink-firefox:
        <<: *mainBuildFilters
        requires:
          - create-build-artifacts
    - test-binary-against-todomvc-firefox:
<<<<<<< HEAD
        <<: *mainBuildFilters
        requires:
          - create-build-artifacts
    - test-binary-against-documentation-firefox:
        <<: *mainBuildFilters
        requires:
          - create-build-artifacts
=======
        <<: *onlyMainBranches
>>>>>>> 5e2de0c9
    - test-binary-against-api-testing-firefox:
        <<: *mainBuildFilters
        requires:
          - create-build-artifacts
    - test-binary-against-piechopper-firefox:
        <<: *mainBuildFilters
        requires:
          - create-build-artifacts
    - test-binary-against-cypress-realworld-app:
<<<<<<< HEAD
        <<: *mainBuildFilters
=======
        filters:
          branches:
            only:
              - develop
>>>>>>> 5e2de0c9
        requires:
          - create-build-artifacts

    - test-binary-as-specific-user:
        name: "test binary as a non-root user"
        executor: non-root-docker-user
        requires:
          - create-build-artifacts

    - test-binary-as-specific-user:
        name: "test binary as a root user"
        requires:
          - create-build-artifacts

mac-workflow: &mac-workflow
  jobs:
    - node_modules_install:
        name: darwin-node-modules-install
        executor: mac
        only-cache-for-root-user: true

    - build:
        name: darwin-build
        executor: mac
        resource_class: medium
        requires:
          - darwin-node-modules-install

    - lint:
        name: darwin-lint
        executor: mac
        requires:
          - darwin-build

    # maybe run all unit tests?

    - create-build-artifacts:
        name: darwin-create-build-artifacts
        context:
          - test-runner:sign-mac-binary
          - test-runner:upload
          - test-runner:commit-status-checks
        executor: mac
        resource_class: medium
        requires:
          - darwin-build

    - test-kitchensink:
        name: darwin-test-kitchensink
        executor: mac
        requires:
          - darwin-build

    - test-binary-against-kitchensink:
        name: darwin-test-binary-against-kitchensink
        executor: mac
        requires:
          - darwin-create-build-artifacts

    - test-binary-against-staging:
        context: test-runner:record-tests
        name: darwin-test-binary-against-staging
        executor: mac
<<<<<<< HEAD
=======
        filters:
          branches:
            only:
              - develop
>>>>>>> 5e2de0c9
        requires:
          - darwin-create-build-artifacts

    - test-binary-and-npm-against-other-projects:
        context: test-runner:trigger-test-jobs
        name: darwin-test-binary-and-npm-against-other-projects
        executor: mac
<<<<<<< HEAD
=======
        filters:
          branches:
            only:
              - develop
>>>>>>> 5e2de0c9
        requires:
          - darwin-create-build-artifacts

windows-workflow: &windows-workflow
  jobs:
    - node_modules_install:
        name: windows-node-modules-install
        executor: windows
        resource_class: windows.medium
        only-cache-for-root-user: true

    - build:
        name: windows-build
        executor: windows
        resource_class: windows.medium
        requires:
          - windows-node-modules-install

    - lint:
        name: windows-lint
        executor: windows
        requires:
          - windows-build
      
    - unit-tests:
        name: windows-unit-tests
        executor: windows
        resource_class: windows.medium
        requires:
          - windows-build
    
    - create-build-artifacts:
        name: windows-create-build-artifacts
        executor: windows
        resource_class: windows.medium
        context:
          - test-runner:upload
          - test-runner:commit-status-checks
        requires:
          - windows-build

workflows:
  linux:
    <<: *linux-workflow
  windows:
    <<: *windows-workflow
    when:
      or:
      - equal: [ develop, << pipeline.git.branch >> ]
      - equal: [ rm-appveyor, << pipeline.git.branch >> ]
      - matches:
            pattern: "-release$"
            value: << pipeline.git.branch >>
  mac:
    <<: *mac-workflow
    # usually we don't build Mac app - it takes a long time
    # but sometimes we want to really confirm we are doing the right thing
    # so just add your branch to the list here to build and test on Mac
    when:
      or:
      - equal: [ develop, << pipeline.git.branch >> ]
      - matches:
            pattern: "-release$"
            value: << pipeline.git.branch >><|MERGE_RESOLUTION|>--- conflicted
+++ resolved
@@ -1,17 +1,5 @@
 version: 2.1
 
-<<<<<<< HEAD
-=======
-# usually we don't build Mac app - it takes a long time
-# but sometimes we want to really confirm we are doing the right thing
-# so just add your branch to the list here to build and test on Mac
-macBuildFilters: &macBuildFilters
-  filters:
-    branches:
-      only:
-        - develop
-
->>>>>>> 5e2de0c9
 defaults: &defaults
   parallelism: 1
   working_directory: ~/cypress
@@ -40,12 +28,7 @@
     branches:
       only:
         - develop
-<<<<<<< HEAD
         - 10.0-release
-=======
-  requires:
-    - create-build-artifacts
->>>>>>> 5e2de0c9
 
 executors:
   # the Docker image with Cypress dependencies and Chrome browser
@@ -1520,11 +1503,7 @@
       - run:
           name: Check current branch to persist artifacts
           command: |
-<<<<<<< HEAD
             if [[ "$CIRCLE_BRANCH" != "develop" && "$CIRCLE_BRANCH" != "10.0-release" ]]; then
-=======
-            if [[ "$CIRCLE_BRANCH" != "develop" && "$CIRCLE_BRANCH" != "tgriesser/build/root-yarn-install" ]]; then
->>>>>>> 5e2de0c9
               echo "Not uploading artifacts or posting install comment for this branch."
               circleci-agent step halt
             fi
@@ -1897,22 +1876,7 @@
           repo: cypress-example-todomvc
           browser: firefox
 
-<<<<<<< HEAD
-  test-binary-against-documentation-firefox:
-    <<: *defaults
-    resource_class: medium
-    steps:
-      - test-binary-against-repo:
-          repo: cypress-documentation
-          browser: firefox
-          command: "yarn cypress run"
-          wait-on: http://localhost:3000
-          server-start-command: yarn serve:dist
-
   test-binary-against-conduit-chrome:
-=======
-  "test-binary-against-conduit-chrome":
->>>>>>> 5e2de0c9
     <<: *defaults
     resource_class: medium
     steps:
@@ -2169,14 +2133,7 @@
     # and testing it on a real project
     - test-against-staging:
         context: test-runner:record-tests
-<<<<<<< HEAD
         <<: *mainBuildFilters
-=======
-        filters:
-          branches:
-            only:
-              - develop
->>>>>>> 5e2de0c9
         requires:
           - build
     - test-kitchensink:
@@ -2184,14 +2141,7 @@
           - build
     - test-kitchensink-against-staging:
         context: test-runner:record-tests
-<<<<<<< HEAD
         <<: *mainBuildFilters
-=======
-        filters:
-          branches:
-            only:
-              - develop
->>>>>>> 5e2de0c9
         requires:
           - build
     - create-build-artifacts:
@@ -2237,56 +2187,29 @@
           - create-build-artifacts
     - test-binary-and-npm-against-other-projects:
         context: test-runner:trigger-test-jobs
-<<<<<<< HEAD
         <<: *mainBuildFilters
         requires:
           - create-build-artifacts
     - test-npm-module-and-verify-binary:
         <<: *mainBuildFilters
-=======
-        filters:
-          branches:
-            only:
-              - develop
-        requires:
-          - create-build-artifacts
-    - test-npm-module-and-verify-binary:
-        filters:
-          branches:
-            only:
-              - develop
->>>>>>> 5e2de0c9
         requires:
           - create-build-artifacts
     - test-binary-against-staging:
         context: test-runner:record-tests
-<<<<<<< HEAD
         <<: *mainBuildFilters
-=======
-        filters:
-          branches:
-            only:
-              - develop
->>>>>>> 5e2de0c9
         requires:
           - create-build-artifacts
 
     - test-binary-against-kitchensink-chrome:
-<<<<<<< HEAD
         <<: *mainBuildFilters
         requires:
           - create-build-artifacts
-    - test-binary-against-conduit-chrome:
-        <<: *mainBuildFilters
-        requires:
-          - create-build-artifacts
-=======
-        <<: *onlyMainBranches
     # Re-enable when the cypress-example-conduit-app project is fixed.
     # https://github.com/cypress-io/cypress-example-conduit-app/issues/346
     # - test-binary-against-conduit-chrome:
-    #     <<: *onlyMainBranches
->>>>>>> 5e2de0c9
+    #     <<: *mainBuildFilters
+    #     requires:
+    #       - create-build-artifacts
     - test-binary-against-recipes-firefox:
         <<: *mainBuildFilters
         requires:
@@ -2296,7 +2219,6 @@
         requires:
           - create-build-artifacts
     - test-binary-against-todomvc-firefox:
-<<<<<<< HEAD
         <<: *mainBuildFilters
         requires:
           - create-build-artifacts
@@ -2304,9 +2226,6 @@
         <<: *mainBuildFilters
         requires:
           - create-build-artifacts
-=======
-        <<: *onlyMainBranches
->>>>>>> 5e2de0c9
     - test-binary-against-api-testing-firefox:
         <<: *mainBuildFilters
         requires:
@@ -2316,14 +2235,7 @@
         requires:
           - create-build-artifacts
     - test-binary-against-cypress-realworld-app:
-<<<<<<< HEAD
         <<: *mainBuildFilters
-=======
-        filters:
-          branches:
-            only:
-              - develop
->>>>>>> 5e2de0c9
         requires:
           - create-build-artifacts
 
@@ -2387,13 +2299,6 @@
         context: test-runner:record-tests
         name: darwin-test-binary-against-staging
         executor: mac
-<<<<<<< HEAD
-=======
-        filters:
-          branches:
-            only:
-              - develop
->>>>>>> 5e2de0c9
         requires:
           - darwin-create-build-artifacts
 
@@ -2401,13 +2306,6 @@
         context: test-runner:trigger-test-jobs
         name: darwin-test-binary-and-npm-against-other-projects
         executor: mac
-<<<<<<< HEAD
-=======
-        filters:
-          branches:
-            only:
-              - develop
->>>>>>> 5e2de0c9
         requires:
           - darwin-create-build-artifacts
 
