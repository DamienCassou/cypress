--- conflicted
+++ resolved
@@ -68,17 +68,6 @@
 
     const el = document.getElementById('app')
 
-<<<<<<< HEAD
-    ipc("on:menu:clicked", (err, item) => {
-      console.log("menu item clicked", item)
-    })
-
-    ipc("on:focus:tests", () => {
-      console.log("focus:tests")
-    })
-
-=======
->>>>>>> f25c8fe5
     render(
       <Router history={history}>
         <Route path='/' component={Application}>
