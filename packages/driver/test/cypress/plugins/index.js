<<<<<<< HEAD
=======
// only required to read in webpack config, since it is .ts
>>>>>>> b458e5b0
require('@packages/ts/register')

const _ = require('lodash')
const path = require('path')
const fs = require('fs-extra')
const Promise = require('bluebird')
const webpack = require('@cypress/webpack-preprocessor')

const webpackOptions = require('@packages/runner/webpack.config.ts').default

module.exports = (on) => {
  on('file:preprocessor', webpack({ webpackOptions }))

  on('task', {
    'return:arg' (arg) {
      return arg
    },
    'wait' () {
      return Promise.delay(2000)
    },
    'create:long:file' () {
      const filePath = path.join(__dirname, '..', '_test-output', 'longtext.txt')
      const longText = _.times(2000).map(() => {
        return _.times(20).map(() => Math.random()).join(' ')
      }).join('\n\n')

      fs.outputFileSync(filePath, longText)

      return null
    },
  })
}<|MERGE_RESOLUTION|>--- conflicted
+++ resolved
@@ -1,7 +1,4 @@
-<<<<<<< HEAD
-=======
 // only required to read in webpack config, since it is .ts
->>>>>>> b458e5b0
 require('@packages/ts/register')
 
 const _ = require('lodash')
