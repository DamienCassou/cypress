--- conflicted
+++ resolved
@@ -1,13 +1,9 @@
-<<<<<<< HEAD
 import { ChildProcess } from 'child_process'
 import * as Bluebird from 'bluebird'
 
 export type BrowserName = 'chrome' | 'chromium' | 'canary' | string
-=======
-export type BrowserName = 'chrome' | 'chromium' | 'canary' | string
 
 export type BrowserFamily = 'chrome' | 'electron'
->>>>>>> e4081f59
 
 export type PlatformName = 'darwin' | 'linux' | 'win32'
 
@@ -17,10 +13,7 @@
 export type Browser = {
   /** short browser name */
   name: BrowserName
-<<<<<<< HEAD
-=======
   family: BrowserFamily
->>>>>>> e4081f59
   /** Optional display name */
   displayName: string
   /** RegExp to use to extract version from something like "Google Chrome 58.0.3029.110" */
@@ -28,10 +21,6 @@
   profile: boolean
   /** A single binary name or array of binary names for this browser. Not used on Windows. */
   binary: string | string[]
-<<<<<<< HEAD
-=======
-  path?: string
->>>>>>> e4081f59
 }
 
 /**
@@ -41,19 +30,13 @@
   name: string
   path: string
   version: string
-<<<<<<< HEAD
   majorVersion?: string
   /** optional info that will be shown in the GUI */
   info?: string
-=======
-  majorVersion: string
-  page?: string
->>>>>>> e4081f59
 }
 
 // all common type definition for this module
 
-<<<<<<< HEAD
 export type NotInstalledError = Error & { notInstalled: boolean }
 
 export type NotDetectedAtPathError = Error & { notDetectedAtPath: boolean }
@@ -65,7 +48,4 @@
     goalBrowsers?: Browser[]
   ) => Promise<FoundBrowser>
   launch: (browser: FoundBrowser, url: string, args: string[]) => ChildProcess
-}
-=======
-export type NotInstalledError = Error & { notInstalled: boolean }
->>>>>>> e4081f59
+}