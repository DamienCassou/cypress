--- conflicted
+++ resolved
@@ -424,25 +424,17 @@
     .then((win) => {
       const stub1 = cy.stub()
 
-<<<<<<< HEAD
-      win.setTimeout(stub1, 400)
-=======
       // we're setting setTimeout to 500ms because
       // there were times where the driver's webserver
       // was sending bytes after 200ms (TTFB) that caused
       // this test to be flaky.
       win.setTimeout(stub1, 500)
->>>>>>> c0962511
 
       // force the window to sync reload
       win.location.reload()
 
       cy
-<<<<<<< HEAD
-      .wait(600)
-=======
       .wait(800)
->>>>>>> c0962511
       .then(() => {
         expect(stub1).not.to.be.called
       })
