--- conflicted
+++ resolved
@@ -2,13 +2,7 @@
 const _ = require('lodash')
 const $dom = require('../dom')
 const $elements = require('../dom/elements')
-<<<<<<< HEAD
-const $ = require('jquery')
-const _ = require('lodash')
-const $Keyboard = require('./keyboard').default
-=======
 const $Keyboard = require('./keyboard')
->>>>>>> b4b160af
 const $selection = require('../dom/selection')
 const debug = require('debug')('cypress:driver:mouse')
 
@@ -29,69 +23,6 @@
   }
 
   return lastHoveredEl
-<<<<<<< HEAD
-
-}
-
-const getMouseCoords = (state) => {
-  return state('mouseCoords')
-}
-
-const create = (state, focused) => {
-
-  const mouse = {
-
-    _getDefaultMouseOptions (x, y, win) {
-      const _activeModifiers = $Keyboard.getActiveModifiers(state)
-      const modifiersEventOptions = $Keyboard.toModifiersEventOptions(_activeModifiers)
-      const coordsEventOptions = toCoordsEventOptions(x, y, win)
-
-      return _.extend({
-        view: win,
-        // allow propagation out of root of shadow-dom
-        // https://developer.mozilla.org/en-US/docs/Web/API/Event/composed
-        composed: true,
-        // only for events involving moving cursor
-        relatedTarget: null,
-      }, modifiersEventOptions, coordsEventOptions)
-    },
-
-    /**
-     * @param {Coords} coords
-     * @param {HTMLElement} forceEl
-     */
-    mouseMove (coords, forceEl) {
-      debug('mousemove', coords)
-
-      const lastHoveredEl = getLastHoveredEl(state)
-
-      const targetEl = mouse.getElAtCoordsOrForce(coords, forceEl)
-
-      // if coords are same AND we're already hovered on the element, don't send move events
-      if (_.isEqual({ x: coords.x, y: coords.y }, getMouseCoords(state)) && lastHoveredEl === targetEl) return { el: targetEl }
-
-      const events = mouse._mouseMoveEvents(targetEl, coords)
-
-      const resultEl = mouse.getElAtCoordsOrForce(coords, forceEl)
-
-      if (resultEl !== targetEl) {
-        mouse._mouseMoveEvents(resultEl, coords)
-      }
-
-      return { el: resultEl, fromEl: lastHoveredEl, events }
-    },
-
-    /**
-     * @param {HTMLElement} el
-     * @param {Coords} coords
-     */
-    _mouseMoveEvents (el, coords) {
-
-      // events are not fired on disabled elements, so we don't have to take that into account
-      const win = $dom.getWindowByElement(el)
-      const { x, y } = coords
-
-=======
 }
 
 const defaultPointerDownUpOptions = {
@@ -162,7 +93,6 @@
       const win = $dom.getWindowByElement(el)
       const { x, y } = coords
 
->>>>>>> b4b160af
       const defaultOptions = mouse._getDefaultMouseOptions(x, y, win)
       const defaultMouseOptions = _.extend({}, defaultOptions, {
         button: 0,
@@ -178,7 +108,6 @@
         pointerType: 'mouse',
         isPrimary: true,
       })
-<<<<<<< HEAD
 
       const notFired = () => {
         return {
@@ -268,72 +197,8 @@
           }
         }
 
-=======
-
-      const notFired = () => {
-        return {
-          skipped: formatReasonNotFired('Already on Coordinates'),
-        }
->>>>>>> b4b160af
-      }
-      let pointerout = _.noop
-      let pointerleave = _.noop
-      let pointerover = notFired
-      let pointerenter = _.noop
-      let mouseout = _.noop
-      let mouseleave = _.noop
-      let mouseover = notFired
-      let mouseenter = _.noop
-      let pointermove = notFired
-      let mousemove = notFired
-
-      const lastHoveredEl = getLastHoveredEl(state)
-
-      const hoveredElChanged = el !== lastHoveredEl
-      let commonAncestor = null
-
-      if (hoveredElChanged && lastHoveredEl) {
-        commonAncestor = $elements.getFirstCommonAncestor(el, lastHoveredEl)
-        pointerout = () => {
-          sendPointerout(lastHoveredEl, _.extend({}, defaultPointerOptions, { relatedTarget: el }))
-        }
-
-        mouseout = () => {
-          sendMouseout(lastHoveredEl, _.extend({}, defaultMouseOptions, { relatedTarget: el }))
-        }
-
-        let curParent = lastHoveredEl
-
-        const elsToSendMouseleave = []
-
-        while (curParent && curParent !== commonAncestor) {
-          elsToSendMouseleave.push(curParent)
-          curParent = curParent.parentNode
-        }
-
-        pointerleave = () => {
-          elsToSendMouseleave.forEach((elToSend) => {
-            sendPointerleave(elToSend, _.extend({}, defaultPointerOptions, { relatedTarget: el }))
-          })
-        }
-
-        mouseleave = () => {
-          elsToSendMouseleave.forEach((elToSend) => {
-            sendMouseleave(elToSend, _.extend({}, defaultMouseOptions, { relatedTarget: el }))
-          })
-        }
-
-      }
-
-      if (hoveredElChanged) {
-        if (el && $elements.isAttachedEl(el)) {
-
-          mouseover = () => {
-            return sendMouseover(el, _.extend({}, defaultMouseOptions, { relatedTarget: lastHoveredEl }))
-          }
-
-<<<<<<< HEAD
-      // if (!Cypress.config('mousemoveBeforeMouseover') && el) {
+      }
+
       pointermove = () => {
         return sendPointermove(el, defaultPointerOptions)
       }
@@ -358,7 +223,6 @@
       events.push({ mousemove: mousemove() })
 
       return events
-
     },
 
     /**
@@ -374,101 +238,10 @@
 
       const el = doc.elementFromPoint(x, y)
 
-      // mouse._mouseMoveEvents(el, { x, y })
-
       return el
-
-    },
-
-=======
-          pointerover = () => {
-            return sendPointerover(el, _.extend({}, defaultPointerOptions, { relatedTarget: lastHoveredEl }))
-          }
-
-          let curParent = el
-          const elsToSendMouseenter = []
-
-          while (curParent && curParent.ownerDocument && curParent !== commonAncestor) {
-            elsToSendMouseenter.push(curParent)
-            curParent = curParent.parentNode
-          }
-
-          elsToSendMouseenter.reverse()
-
-          pointerenter = () => {
-            return elsToSendMouseenter.forEach((elToSend) => {
-              sendPointerenter(elToSend, _.extend({}, defaultPointerOptions, { relatedTarget: lastHoveredEl }))
-            })
-          }
-
-          mouseenter = () => {
-            return elsToSendMouseenter.forEach((elToSend) => {
-              sendMouseenter(elToSend, _.extend({}, defaultMouseOptions, { relatedTarget: lastHoveredEl }))
-            })
-          }
-        }
-
-      }
-
-      pointermove = () => {
-        return sendPointermove(el, defaultPointerOptions)
-      }
-
-      mousemove = () => {
-        return sendMousemove(el, defaultMouseOptions)
-      }
-
-      const events = []
-
-      pointerout()
-      pointerleave()
-      events.push({ pointerover: pointerover() })
-      pointerenter()
-      mouseout()
-      mouseleave()
-      events.push({ mouseover: mouseover() })
-      mouseenter()
-      state('mouseLastHoveredEl', $elements.isAttachedEl(el) ? el : null)
-      state('mouseCoords', { x, y })
-      events.push({ pointermove: pointermove() })
-      events.push({ mousemove: mousemove() })
-
-      return events
-    },
-
->>>>>>> b4b160af
-    /**
-     *
-     * @param {Coords} coords
-     * @param {HTMLElement} forceEl
-<<<<<<< HEAD
-     */
-    moveToCoordsOrForce (coords, forceEl) {
-=======
-     * @returns {HTMLElement}
-     */
-    getElAtCoordsOrForce ({ x, y, doc }, forceEl) {
->>>>>>> b4b160af
-      if (forceEl) {
-        return forceEl
-      }
-
-<<<<<<< HEAD
-      const { el } = mouse.mouseMove(coords)
-=======
-      const el = doc.elementFromPoint(x, y)
->>>>>>> b4b160af
-
-      return el
-    },
-
-    /**
-<<<<<<< HEAD
-     * @param {Coords} coords
-     * @param {HTMLElement} forceEl
-     */
-    _mouseDownEvents (coords, forceEl, pointerEvtOptionsExtend = {}, mouseEvtOptionsExtend = {}) {
-=======
+    },
+
+    /**
      *
      * @param {Coords} coords
      * @param {HTMLElement} forceEl
@@ -488,7 +261,6 @@
      * @param {HTMLElement} forceEl
      */
     _downEvents (coords, forceEl, pointerEvtOptionsExtend = {}, mouseEvtOptionsExtend = {}) {
->>>>>>> b4b160af
 
       const { x, y } = coords
       const el = mouse.moveToCoordsOrForce(coords, forceEl)
@@ -496,72 +268,6 @@
       const win = $dom.getWindowByElement(el)
 
       const defaultOptions = mouse._getDefaultMouseOptions(x, y, win)
-<<<<<<< HEAD
-
-      const pointerEvtOptions = _.extend({}, defaultOptions, {
-        button: 0,
-        which: 1,
-        buttons: 1,
-        detail: 0,
-        pressure: 0.5,
-        pointerType: 'mouse',
-        pointerId: 1,
-        isPrimary: true,
-        relatedTarget: null,
-      }, pointerEvtOptionsExtend)
-
-      const mouseEvtOptions = _.extend({}, defaultOptions, {
-        button: 0,
-        which: 1,
-        buttons: 1,
-        detail: 1,
-      }, mouseEvtOptionsExtend)
-
-      // TODO: pointer events should have fractional coordinates, not rounded
-      let pointerdownProps = sendPointerdown(
-        el,
-        pointerEvtOptions
-      )
-
-      const pointerdownPrevented = pointerdownProps.preventedDefault
-      const elIsDetached = $elements.isDetachedEl(el)
-
-      if (pointerdownPrevented || elIsDetached) {
-        let reason = 'pointerdown was cancelled'
-
-        if (elIsDetached) {
-          reason = 'Element was detached'
-        }
-
-        return {
-          pointerdownProps,
-          mousedownProps: {
-            skipped: formatReasonNotFired(reason),
-          },
-        }
-      }
-
-      let mousedownProps = sendMousedown(el, mouseEvtOptions)
-
-      return {
-        pointerdownProps,
-        mousedownProps,
-      }
-
-    },
-
-    mouseDown (coords, forceEl, pointerEvtOptionsExtend = {}, mouseEvtOptionsExtend = {}) {
-
-      const $previouslyFocused = focused.getFocused()
-
-      const mouseDownEvents = mouse._mouseDownEvents(coords, forceEl, pointerEvtOptionsExtend, mouseEvtOptionsExtend)
-
-      // el we just send pointerdown
-      const el = mouseDownEvents.pointerdownProps.el
-
-      if (mouseDownEvents.pointerdownProps.preventedDefault || mouseDownEvents.mousedownProps.preventedDefault || !$elements.isAttachedEl(el)) {
-        return mouseDownEvents
-=======
 
       const pointerEvtOptions = _.extend({}, defaultOptions, {
         ...defaultPointerDownUpOptions,
@@ -623,21 +329,10 @@
         return mouseDownEvents
       }
 
-      if ($elements.isInput(el) || $elements.isTextarea(el) || $elements.isContentEditable(el)) {
-        if (!$elements.isNeedSingleValueChangeInputElement(el)) {
-          $selection.moveSelectionToEnd(el)
-        }
->>>>>>> b4b160af
-      }
-
       //# retrieve the first focusable $el in our parent chain
       const $elToFocus = $elements.getFirstFocusableEl($(el))
 
       if (focused.needsFocus($elToFocus, $previouslyFocused)) {
-<<<<<<< HEAD
-
-=======
->>>>>>> b4b160af
         if ($dom.isWindow($elToFocus)) {
           // if the first focusable element from the click
           // is the window, then we can skip the focus event
@@ -654,7 +349,6 @@
 
       }
 
-<<<<<<< HEAD
       if ($elements.isInput(el) || $elements.isTextarea(el) || $elements.isContentEditable(el)) {
         if (!$elements.isNeedSingleValueChangeInputElement(el)) {
           debug('moveSelectionToEnd due to click')
@@ -662,8 +356,6 @@
         }
       }
 
-=======
->>>>>>> b4b160af
       return mouseDownEvents
     },
 
@@ -673,21 +365,6 @@
      * @param {Coords} fromViewport
      * @param {HTMLElement} forceEl
      */
-<<<<<<< HEAD
-    mouseUp (fromViewport, forceEl, skipMouseEvent, pointerEvtOptionsExtend = {}, mouseEvtOptionsExtend = {}) {
-      debug('mouseUp', { fromViewport, forceEl, skipMouseEvent })
-
-      return mouse._mouseUpEvents(fromViewport, forceEl, skipMouseEvent, pointerEvtOptionsExtend, mouseEvtOptionsExtend)
-    },
-
-    mouseClick (fromViewport, forceEl, pointerEvtOptionsExtend = {}, mouseEvtOptionsExtend = {}) {
-      debug('mouseClick', { fromViewport, forceEl })
-      const mouseDownEvents = mouse.mouseDown(fromViewport, forceEl, pointerEvtOptionsExtend, mouseEvtOptionsExtend)
-
-      const skipMouseupEvent = mouseDownEvents.pointerdownProps.skipped || mouseDownEvents.pointerdownProps.preventedDefault
-
-      const mouseUpEvents = mouse.mouseUp(fromViewport, forceEl, skipMouseupEvent, pointerEvtOptionsExtend, mouseEvtOptionsExtend)
-=======
     up (fromViewport, forceEl, skipMouseEvent, pointerEvtOptionsExtend = {}, mouseEvtOptionsExtend = {}) {
       debug('mouse.up', { fromViewport, forceEl, skipMouseEvent })
 
@@ -723,7 +400,6 @@
       const skipMouseupEvent = mouseDownEvents.pointerdownProps.skipped || mouseDownEvents.pointerdownProps.preventedDefault
 
       const mouseUpEvents = mouse.up(fromViewport, forceEl, skipMouseupEvent, pointerEvtOptionsExtend, mouseEvtOptionsExtend)
->>>>>>> b4b160af
 
       const skipClickEvent = $elements.isDetachedEl(mouseDownEvents.pointerdownProps.el)
 
@@ -739,35 +415,21 @@
      * @param {HTMLElement} forceEl
      * @param {Window} win
      */
-<<<<<<< HEAD
-    _mouseUpEvents (fromViewport, forceEl, skipMouseEvent, pointerEvtOptionsExtend = {}, mouseEvtOptionsExtend = {}) {
-=======
     _upEvents (fromViewport, forceEl, skipMouseEvent, pointerEvtOptionsExtend = {}, mouseEvtOptionsExtend = {}) {
->>>>>>> b4b160af
 
       const win = state('window')
 
       let defaultOptions = mouse._getDefaultMouseOptions(fromViewport.x, fromViewport.y, win)
 
       const pointerEvtOptions = _.extend({}, defaultOptions, {
-<<<<<<< HEAD
-        buttons: 0,
-        pressure: 0.5,
-        pointerType: 'mouse',
-        pointerId: 1,
-        isPrimary: true,
-        detail: 0,
-=======
         ...defaultPointerDownUpOptions,
         buttons: 0,
->>>>>>> b4b160af
       }, pointerEvtOptionsExtend)
 
       let mouseEvtOptions = _.extend({}, defaultOptions, {
         buttons: 0,
         detail: 1,
       }, mouseEvtOptionsExtend)
-<<<<<<< HEAD
 
       const el = mouse.moveToCoordsOrForce(fromViewport, forceEl)
 
@@ -829,69 +491,6 @@
         which: 3,
       }, mouseEvtOptionsExtend)
 
-=======
-
-      const el = mouse.moveToCoordsOrForce(fromViewport, forceEl)
-
-      let pointerupProps = sendPointerup(el, pointerEvtOptions)
-
-      if (skipMouseEvent || $elements.isDetachedEl($(el))) {
-        return {
-          pointerupProps,
-          mouseupProps: {
-            skipped: formatReasonNotFired('Previous event cancelled'),
-          },
-        }
-      }
-
-      let mouseupProps = sendMouseup(el, mouseEvtOptions)
-
-      return {
-        pointerupProps,
-        mouseupProps,
-      }
-
-    },
-
-    _mouseClickEvents (fromViewport, forceEl, skipClickEvent, mouseEvtOptionsExtend = {}) {
-      const el = mouse.moveToCoordsOrForce(fromViewport, forceEl)
-
-      const win = $dom.getWindowByElement(el)
-
-      const defaultOptions = mouse._getDefaultMouseOptions(fromViewport.x, fromViewport.y, win)
-
-      const clickEventOptions = _.extend({}, defaultOptions, {
-        buttons: 0,
-        detail: 1,
-      }, mouseEvtOptionsExtend)
-
-      if (skipClickEvent) {
-        return {
-          clickProps: {
-            skipped: formatReasonNotFired('Element was detached'),
-          },
-        }
-      }
-
-      let clickProps = sendClick(el, clickEventOptions)
-
-      return { clickProps }
-    },
-
-    _contextmenuEvent (fromViewport, forceEl, mouseEvtOptionsExtend) {
-      const el = mouse.moveToCoordsOrForce(fromViewport, forceEl)
-
-      const win = $dom.getWindowByElement(el)
-      const defaultOptions = mouse._getDefaultMouseOptions(fromViewport.x, fromViewport.y, win)
-
-      const mouseEvtOptions = _.extend({}, defaultOptions, {
-        button: 2,
-        buttons: 2,
-        detail: 0,
-        which: 3,
-      }, mouseEvtOptionsExtend)
-
->>>>>>> b4b160af
       let contextmenuProps = sendContextmenu(el, mouseEvtOptions)
 
       return { contextmenuProps }
@@ -899,11 +498,7 @@
 
     dblclick (fromViewport, forceEl, mouseEvtOptionsExtend = {}) {
       const click = (clickNum) => {
-<<<<<<< HEAD
-        const clickEvents = mouse.mouseClick(fromViewport, forceEl, {}, { detail: clickNum })
-=======
         const clickEvents = mouse.click(fromViewport, forceEl, {}, { detail: clickNum })
->>>>>>> b4b160af
 
         return clickEvents
       }
@@ -918,7 +513,6 @@
         buttons: 0,
         detail: 2,
       }, mouseEvtOptionsExtend)
-<<<<<<< HEAD
 
       let dblclickProps = sendDblclick(el, dblclickEvtProps)
 
@@ -926,16 +520,6 @@
     },
 
     rightclick (fromViewport, forceEl) {
-
-=======
-
-      let dblclickProps = sendDblclick(el, dblclickEvtProps)
-
-      return { clickEvents1, clickEvents2, dblclickProps }
-    },
-
-    rightclick (fromViewport, forceEl) {
->>>>>>> b4b160af
       const pointerEvtOptionsExtend = {
         button: 2,
         buttons: 2,
@@ -947,29 +531,17 @@
         which: 3,
       }
 
-<<<<<<< HEAD
-      const mouseDownEvents = mouse.mouseDown(fromViewport, forceEl, pointerEvtOptionsExtend, mouseEvtOptionsExtend)
-=======
       const mouseDownEvents = mouse.down(fromViewport, forceEl, pointerEvtOptionsExtend, mouseEvtOptionsExtend)
->>>>>>> b4b160af
 
       const contextmenuEvent = mouse._contextmenuEvent(fromViewport, forceEl)
 
       const skipMouseupEvent = mouseDownEvents.pointerdownProps.skipped || mouseDownEvents.pointerdownProps.preventedDefault
 
-<<<<<<< HEAD
-      const mouseUpEvents = mouse.mouseUp(fromViewport, forceEl, skipMouseupEvent, pointerEvtOptionsExtend, mouseEvtOptionsExtend)
-=======
       const mouseUpEvents = mouse.up(fromViewport, forceEl, skipMouseupEvent, pointerEvtOptionsExtend, mouseEvtOptionsExtend)
->>>>>>> b4b160af
 
       const clickEvents = _.extend({}, mouseDownEvents, mouseUpEvents)
 
       return _.extend({}, { clickEvents, contextmenuEvent })
-<<<<<<< HEAD
-
-=======
->>>>>>> b4b160af
     },
   }
 
@@ -978,20 +550,12 @@
 
 const { stopPropagation } = window.MouseEvent.prototype
 
-<<<<<<< HEAD
-const sendEvent = (evtName, el, evtOptions, bubbles = false, cancelable = false, constructor) => {
-=======
 const sendEvent = (evtName, el, evtOptions, bubbles = false, cancelable = false, Constructor) => {
->>>>>>> b4b160af
   evtOptions = _.extend({}, evtOptions, { bubbles, cancelable })
   const _eventModifiers = $Keyboard.fromModifierEventOptions(evtOptions)
   const modifiers = $Keyboard.modifiersToString(_eventModifiers)
 
-<<<<<<< HEAD
-  const evt = new constructor(evtName, _.extend({}, evtOptions, { bubbles, cancelable }))
-=======
   const evt = new Constructor(evtName, _.extend({}, evtOptions, { bubbles, cancelable }))
->>>>>>> b4b160af
 
   if (bubbles) {
     evt.stopPropagation = function (...args) {
@@ -1001,11 +565,8 @@
     }
   }
 
-<<<<<<< HEAD
-=======
   debug('event:', evtName, el)
 
->>>>>>> b4b160af
   const preventedDefault = !el.dispatchEvent(evt)
 
   return {
@@ -1018,18 +579,6 @@
 }
 
 const sendPointerEvent = (el, evtOptions, evtName, bubbles = false, cancelable = false) => {
-<<<<<<< HEAD
-  const constructor = el.ownerDocument.defaultView.PointerEvent
-
-  return sendEvent(evtName, el, evtOptions, bubbles, cancelable, constructor)
-}
-const sendMouseEvent = (el, evtOptions, evtName, bubbles = false, cancelable = false) => {
-  // IE doesn't have event constructors, so you should use document.createEvent('mouseevent')
-  // https://dom.spec.whatwg.org/#dom-document-createevent
-  const constructor = el.ownerDocument.defaultView.MouseEvent
-
-  return sendEvent(evtName, el, evtOptions, bubbles, cancelable, constructor)
-=======
   const Constructor = el.ownerDocument.defaultView.PointerEvent
 
   return sendEvent(evtName, el, evtOptions, bubbles, cancelable, Constructor)
@@ -1040,7 +589,6 @@
   const Constructor = el.ownerDocument.defaultView.MouseEvent
 
   return sendEvent(evtName, el, evtOptions, bubbles, cancelable, Constructor)
->>>>>>> b4b160af
 }
 
 const sendPointerup = (el, evtOptions) => {
@@ -1101,10 +649,6 @@
 }
 
 const toCoordsEventOptions = (x, y, win) => {
-<<<<<<< HEAD
-
-=======
->>>>>>> b4b160af
   // these are the coords from the document, ignoring scroll position
   const fromDocCoords = $elements.getFromDocCoords(x, y, win)
 
