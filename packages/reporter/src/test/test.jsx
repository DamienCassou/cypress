--- conflicted
+++ resolved
@@ -80,7 +80,7 @@
           </div>
         </div>
         {this._contents()}
-<<<<<<< HEAD
+        <TestError events={events} model={model} />
         {
           model.err.displayMessage ?
             <div className='runnable-err-wrapper'>
@@ -110,9 +110,6 @@
             </div> :
             null
         }
-=======
-        <TestError events={events} model={model} />
->>>>>>> 8d0aea99
       </div>
     )
   }
