.reporter {
  .container {
    box-shadow: 0 1px 2px #aaa;
    flex-grow: 2;
    overflow: auto;
    padding-bottom: 40px;
  }

  .wrap {
    box-shadow: 0 1px 2px #aaa;
    overflow: auto;
    padding-left: 0;
    width: 100%;
  }

  .runnables {
    padding-left: 0;
  }

  .runnable {
    width: 100%;
    color: #6c6c6c;
    background-color: #fff;
    overflow: auto;
    line-height: 18px;
    padding-left: 0;

    pre {
      background-color: darken($yellow-lightest, 5%);
      border-left: 5px solid $fail;
      clear: both;
      color: $fail;
      margin-bottom: 0;
      margin-top: 2px;
      padding-bottom: 2px;
      padding-left: 10px;
      padding-top: 2px;
      white-space: pre-wrap;
      word-break: break-word;
      user-select: initial;

      a {
        text-decoration: underline;
      }

      &:empty {
        display: none;
      }

      &:hover {
        cursor: pointer;
        background-color: darken($yellow-lightest, 15%);
      }
    }

    &.hover {
      background-color: #f7f8f9;
      cursor: pointer;

      > .runnable-wrapper .runnable-controls i.fa-repeat {
        visibility: visible !important;
      }
    }

    &:focus {
      outline: 1px dotted #6c6c6c;
      outline-offset: -1px;
    }
<<<<<<< HEAD
=======

    &.runnable-active {
      .runnable-state {
        @extend .#{$fa-css-prefix}-refresh;
        @extend .#{$fa-css-prefix}-spin;
      }
    }
>>>>>>> 178e9bf0

    > .runnable-wrapper > .runnable-content-region > .runnable-state {
      display: inline-block;
      line-height: 18px;
      margin-right: 5px;
      min-width: 12px;
      height: 18px;
      text-align: center;
    }

    &.suite .collapsible-indicator  {
      padding-left: 2px;
      font-size: 14px;
      color: #bbbcbd;
    }

    &.runnable-active .runnable-content-region {
      @include runnable-state-active;
    }

    &.runnable-processing > .runnable-wrapper .runnable-content-region {
      @include runnable-state-processing;
    }

    &.test.runnable-failed > .runnable-wrapper {
      border-left: 10px solid $fail;

      .fa-warning.has-command-failures {
        visibility: visible;
      }
    }

    &.suite.runnable-pending > div > .runnable-wrapper,
    &.test.runnable-pending > .runnable-wrapper {
      border-left: 10px solid lighten($pending, 25%);
    }

    &.suite.runnable-passed > div > .runnable-wrapper,
    &.test.runnable-passed > .runnable-wrapper {
      border-left: 10px solid $pass;
    }

    &.test.runnable-retried > .runnable-wrapper {
      border-left: 10px solid $retried;
    }

    &.runnable-skipped > .runnable-wrapper .runnable-content-region {
      @include runnable-state-skipped;

      .runnable-title {
        color: #aaa;
      }
    }

    &.suite.runnable-skipped > div > .runnable-wrapper,
    &.test.runnable-skipped > .runnable-wrapper {
      border-left: 10px solid #9a9aaa;
    }

    &.suite.runnable-failed > div > .runnable-wrapper {
      border-left: 10px solid $fail;

      .collapsible-more {
        border-radius: 3px;
        background-color: $fail;
        color: #FFF;
        padding: 0 4px 0 3px;
        font-size: 10px;
        margin-left: 2px;
      }
    }

    &.test.runnable-failed .runnable-content-region {
      @include runnable-state-failed;
    }

    &.suite > div > .runnable-wrapper {
      .runnable-title {
        color: #111;
        font-weight: 800;
        font-size: 13px;
      }
    }

    &.suite > div > .runnable-wrapper:focus {
      outline: 0;

      .runnable-title {
        outline: 1px dotted;
      }
    }

    &.runnable-passed > .runnable-wrapper .runnable-content-region {
      @include runnable-state-passed;
    }

    &.runnable-pending > .runnable-wrapper {
      .runnable-title {
        color: lighten($pending, 25%);
      }

      .runnable-content-region {
        @include runnable-state-pending;
      }

      .runnable-commands-region {
        display: none;
      }
    }
  }

  .runnable-wrapper {
    padding: 5px 15px 5px 5px;
    overflow: hidden;
    border-left: 10px solid transparent;
  }

  .runnable-title {
    font-size: 12.5px;
    min-width: $reporter-contents-min-width;
    white-space: pre-line;

    &:focus {
      outline: 1px dotted #6c6c6c;
    }
  }

  .runnable-content-region {
    overflow: auto;
    position: relative;
    display: inline-flex;

    &:focus {
      outline: 1px dotted #6c6c6c;
      outline-offset: 3px;
    }
  }

  .suite > div > .runnable-wrapper,
  .test .runnable-content-region {
    text-overflow: ellipsis;
    white-space: nowrap;
    overflow: hidden;
  }

  .test .runnable-content-region {
    padding-right: 30px;
  }

  .runnable-controls {
    overflow: hidden;
    position: absolute;
    right: 0;
    text-align: right;
    top: 0;

    label {
      padding: 2px 4px;
    }

    i {
      margin: 0 2px;
      color: #999;
      visibility: hidden;
      font-size: 15px;
    }
  }

  .test.runnable-failed .runnable-controls i {
    visibility: visible;
  }

  .collapsible-header {
    display: flex;
  }

  .test > .runnable-wrapper > .collapsible > .collapsible-header {
    .collapsible-indicator,
    .collapsible-more {
      display: none;
    }
  }
}<|MERGE_RESOLUTION|>--- conflicted
+++ resolved
@@ -66,16 +66,6 @@
       outline: 1px dotted #6c6c6c;
       outline-offset: -1px;
     }
-<<<<<<< HEAD
-=======
-
-    &.runnable-active {
-      .runnable-state {
-        @extend .#{$fa-css-prefix}-refresh;
-        @extend .#{$fa-css-prefix}-spin;
-      }
-    }
->>>>>>> 178e9bf0
 
     > .runnable-wrapper > .runnable-content-region > .runnable-state {
       display: inline-block;
