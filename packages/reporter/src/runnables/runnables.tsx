--- conflicted
+++ resolved
@@ -16,23 +16,19 @@
   message: 'We could not detect any tests in the above file. Write some tests and re-run.',
 })
 
-<<<<<<< HEAD
-const RunnablesList = observer(({ runnables, config }) => (
-=======
 interface RunnablesListProps {
   runnables: RunnableArray
 }
 
 const RunnablesList = observer(({ runnables }: RunnablesListProps) => (
->>>>>>> 2319a11d
   <div className='wrap'>
     <ul className='runnables'>
-      {_.map(runnables, (runnable) => <Runnable key={runnable.id} model={runnable} config={config} />)}
+      {_.map(runnables, (runnable) => <Runnable key={runnable.id} model={runnable} />)}
     </ul>
   </div>
 ))
 
-function content ({ isReady, runnables }: RunnablesStore, specPath: string, config: object, error?: Error) {
+function content ({ isReady, runnables }: RunnablesStore, specPath: string, error?: Error) {
   if (!isReady) return null
 
   // show error if there are no tests, but only if there
@@ -41,7 +37,7 @@
     error = noTestsError(specPath)
   }
 
-  return error ? <AnError error={error} /> : <RunnablesList runnables={runnables} config={config} />
+  return error ? <AnError error={error} /> : <RunnablesList runnables={runnables} />
 }
 
 interface RunnablesProps {
@@ -56,11 +52,11 @@
 @observer
 class Runnables extends Component<RunnablesProps> {
   render () {
-    const { error, runnablesStore, specPath, config } = this.props
+    const { error, runnablesStore, specPath } = this.props
 
     return (
       <div ref='container' className='container'>
-        {content(runnablesStore, specPath, config, error)}
+        {content(runnablesStore, specPath, error)}
       </div>
     )
   }
