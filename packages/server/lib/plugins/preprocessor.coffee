--- conflicted
+++ resolved
@@ -70,11 +70,7 @@
       ## in a text terminal aka cypress run
       ## TODO: rename this to config.isRunMode
       ## vs config.isInterativeMode
-<<<<<<< HEAD
-      shouldWatch = not config.isTextTerminal
-=======
-      shouldWatch = not config.isTextTerminal || Boolean(process.env.CYPRESS_INTERNAL_FORCE_FILEWATCH)
->>>>>>> 15ad2d49
+      shouldWatch = not config.isTextTerminal or Boolean(process.env.CYPRESS_INTERNAL_FORCE_FILEWATCH)
 
       baseFilePath = filePath
       .replace(config.projectRoot, "")
