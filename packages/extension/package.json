--- conflicted
+++ resolved
@@ -33,15 +33,10 @@
     "eol": "0.9.1",
     "fs-extra": "8.1.0",
     "gulp": "4.0.2",
-<<<<<<< HEAD
-    "rimraf": "2.6.3",
-    "sinon": "1.17.7",
-=======
     "gulp-clean": "0.4.0",
     "gulp-rename": "1.4.0",
-    "run-sequence": "1.2.2",
+    "rimraf": "2.6.3",
     "sinon": "7.3.2",
->>>>>>> 11784c3a
     "sinon-chai": "3.3.0",
     "vinyl-source-stream": "2.0.0"
   },
