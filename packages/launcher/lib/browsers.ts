import { log } from './log'
import * as cp from 'child_process'
import { Browser, FoundBrowser } from './types'

const firefoxInfo = 'Firefox support is currently in beta! You can help us continue to improve the Cypress + Firefox experience by [reporting any issues you find](https://on.cypress.io/new-issue).'

/** list of the browsers we can detect and use by default */
export const browsers: Browser[] = [
  {
    name: 'chrome',
    family: 'chromium',
    channel: 'stable',
    displayName: 'Chrome',
    versionRegex: /Google Chrome (\S+)/,
    profile: true,
    binary: ['google-chrome', 'chrome', 'google-chrome-stable'],
  },
  {
    name: 'chromium',
    family: 'chromium',
    // technically Chromium is always in development
    channel: 'stable',
    displayName: 'Chromium',
    versionRegex: /Chromium (\S+)/,
    profile: true,
    binary: ['chromium-browser', 'chromium'],
  },
  {
    name: 'chrome',
    family: 'chromium',
    channel: 'canary',
    displayName: 'Canary',
    versionRegex: /Google Chrome Canary (\S+)/,
    profile: true,
    binary: 'google-chrome-canary',
  },
  {
<<<<<<< HEAD
    name: 'firefox',
    family: 'firefox',
    channel: 'stable',
    displayName: 'Firefox',
    info: firefoxInfo,
    versionRegex: /Firefox (\S+)/,
    profile: true,
    binary: 'firefox',
  },
  {
    name: 'firefox',
    family: 'firefox',
    channel: 'dev',
    displayName: 'Firefox Developer Edition',
    info: firefoxInfo,
    versionRegex: /Firefox Developer Edition (\S+)/,
    profile: true,
    binary: 'firefox-developer-edition',
  },
  {
    name: 'firefox',
    family: 'firefox',
    channel: 'nightly',
    displayName: 'Firefox Nightly',
    info: firefoxInfo,
    versionRegex: /Firefox Nightly (\S+)/,
    profile: true,
    binary: 'firefox-nightly',
=======
    name: 'edge',
    family: 'chromium',
    channel: 'stable',
    displayName: 'Edge',
    versionRegex: /Microsoft Edge (\S+)/,
    profile: true,
    binary: 'edge',
  },
  {
    name: 'edge',
    family: 'chromium',
    channel: 'canary',
    displayName: 'Edge Canary',
    versionRegex: /Microsoft Edge Canary (\S+)/,
    profile: true,
    binary: 'edge-canary',
  },
  {
    name: 'edge',
    family: 'chromium',
    channel: 'beta',
    displayName: 'Edge Beta',
    versionRegex: /Microsoft Edge Beta (\S+)/,
    profile: true,
    binary: 'edge-beta',
  },
  {
    name: 'edge',
    family: 'chromium',
    channel: 'dev',
    displayName: 'Edge Dev',
    versionRegex: /Microsoft Edge Dev (\S+)/,
    profile: true,
    binary: 'edge-dev',
>>>>>>> 4a01cda6
  },
]

/** starts a found browser and opens URL if given one */
export function launch (
  browser: FoundBrowser,
  url: string,
  args: string[] = []
) {
  log('launching browser %o to open %s', browser, url)

  if (!browser.path) {
    throw new Error(`Browser ${browser.name} is missing path`)
  }

  if (url) {
    args = [url].concat(args)
  }

  log('spawning browser %o with args %s', browser, args.join(' '))

  return cp.spawn(browser.path, args, { stdio: 'ignore' })
}<|MERGE_RESOLUTION|>--- conflicted
+++ resolved
@@ -35,7 +35,6 @@
     binary: 'google-chrome-canary',
   },
   {
-<<<<<<< HEAD
     name: 'firefox',
     family: 'firefox',
     channel: 'stable',
@@ -64,7 +63,6 @@
     versionRegex: /Firefox Nightly (\S+)/,
     profile: true,
     binary: 'firefox-nightly',
-=======
     name: 'edge',
     family: 'chromium',
     channel: 'stable',
@@ -99,7 +97,6 @@
     versionRegex: /Microsoft Edge Dev (\S+)/,
     profile: true,
     binary: 'edge-dev',
->>>>>>> 4a01cda6
   },
 ]
 
