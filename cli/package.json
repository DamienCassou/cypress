{
  "name": "cypress",
  "version": "0.0.0",
  "private": true,
  "main": "index.js",
  "scripts": {
    "prebuild": "npm run test-dependencies && node ./scripts/start-build.js",
    "build": "node ./scripts/build.js",
    "check-deps": "node ../scripts/check-deps.js --verbose",
    "check-deps-pre": "npm run check-deps -- --prescript",
    "dtslint": "dtslint types",
    "postinstall": "node ./scripts/post-install.js",
    "lint": "bin-up eslint --fix *.js scripts/*.js bin/* lib/*.js lib/**/*.js test/*.js test/**/*.js",
    "prerelease": "npm run build",
    "release": "cd build && releaser --no-node --no-changelog",
    "size": "t=\"$(npm pack .)\"; wc -c \"${t}\"; tar tvf \"${t}\"; rm \"${t}\";",
    "pretest": "npm run check-deps-pre",
    "test": "npm run test-unit",
    "test-debug": "node --inspect --debug-brk $(bin-up _mocha)",
    "test-dependencies": "npm run check-deps && dependency-check . --no-dev",
    "pretest-unit": "npm run check-deps-pre",
    "test-unit": "npm run unit",
    "pretest-watch": "npm run check-deps-pre",
    "test-watch": "npm run unit -- --watch",
    "types": "npm run dtslint",
    "unit": "BLUEBIRD_DEBUG=1 NODE_ENV=test bin-up mocha --reporter mocha-multi-reporters --reporter-options configFile=../mocha-reporter-config.json"
  },
  "dependencies": {
    "@cypress/listr-verbose-renderer": "0.4.1",
    "@cypress/xvfb": "1.2.4",
    "@types/sizzle": "2.3.2",
    "arch": "2.1.1",
    "bluebird": "3.5.0",
    "cachedir": "1.3.0",
    "chalk": "2.4.2",
    "check-more-types": "2.24.0",
    "commander": "2.15.1",
    "common-tags": "1.8.0",
    "debug": "3.2.6",
    "execa": "0.10.0",
    "executable": "4.1.1",
    "extract-zip": "1.6.7",
    "fs-extra": "5.0.0",
    "getos": "3.1.1",
    "is-ci": "1.2.1",
    "is-installed-globally": "0.1.0",
    "lazy-ass": "1.6.0",
    "listr": "0.12.0",
    "lodash": "4.17.15",
    "log-symbols": "2.2.0",
    "minimist": "1.2.0",
    "moment": "2.24.0",
    "ramda": "0.24.1",
    "request": "2.88.0",
    "request-progress": "3.0.0",
    "supports-color": "5.5.0",
    "tmp": "0.1.0",
    "untildify": "3.0.3",
    "url": "0.11.0",
    "yauzl": "2.10.0"
  },
  "devDependencies": {
    "@cypress/sinon-chai": "1.1.0",
    "@types/blob-util": "1.3.3",
    "@types/bluebird": "3.5.18",
    "@types/chai": "4.0.8",
    "@types/chai-jquery": "1.1.38",
    "@types/jquery": "3.3.31",
    "@types/lodash": "4.14.122",
    "@types/minimatch": "3.0.3",
    "@types/mocha": "5.2.7",
    "@types/sinon": "7.0.0",
    "@types/sinon-chai": "3.2.2",
    "babel-cli": "6.26.0",
    "babel-preset-es2015": "6.24.1",
    "bin-up": "1.2.2",
    "chai": "3.5.0",
    "chai-as-promised": "7.1.1",
    "chai-string": "1.4.0",
    "dependency-check": "3.4.1",
    "dtslint": "0.9.0",
    "execa-wrap": "1.4.0",
    "hasha": "5.0.0",
    "mock-fs": "4.9.0",
    "mocked-env": "1.2.4",
    "nock": "9.6.1",
    "proxyquire": "2.1.0",
    "shelljs": "0.8.3",
    "sinon": "7.2.2",
<<<<<<< HEAD
    "snap-shot-it": "7.8.1",
=======
    "snap-shot-it": "7.9.0",
>>>>>>> 6749a0ed
    "spawn-mock": "1.0.0",
    "strip-ansi": "4.0.0"
  },
  "files": [
    "bin",
    "lib",
    "index.js",
    "types/**/*.d.ts"
  ],
  "bin": {
    "cypress": "bin/cypress"
  },
  "engines": {
    "node": ">=4.0.0"
  },
  "types": "types"
}<|MERGE_RESOLUTION|>--- conflicted
+++ resolved
@@ -87,11 +87,7 @@
     "proxyquire": "2.1.0",
     "shelljs": "0.8.3",
     "sinon": "7.2.2",
-<<<<<<< HEAD
-    "snap-shot-it": "7.8.1",
-=======
     "snap-shot-it": "7.9.0",
->>>>>>> 6749a0ed
     "spawn-mock": "1.0.0",
     "strip-ansi": "4.0.0"
   },
