/// <reference path="../../../../../../cli/types/index.d.ts" />
/* eslint arrow-body-style:'off' */

/**
  * in all browsers...
  *
  * activeElement is always programmatically respected and behaves identical whether window is in or out of focus
  *
  * browser: chrome...
  *
  * scenario 1: given '#one' is activeElement call programmatic el.focus() on '#two'
  * - if window is in focus
  *   - blur will fire on '#one'
  *   - focus will fire on '#two'
  * - if window is out of focus (the event wil be primed until the window receives focus again)
  *   - by clicking anywhere on the <body> (not on the element)...
  *     - focus on '#two' will fire first
  *     - blur on '#two' will fire second
  *     - activeElement will now be <body>
  *   - by clicking on another element that is focusable
  *     - focus on '#two' is first sent
  *     - blur on '#two' is then sent
  *     - focus is finally sent on the new focusable element we clicked
  *   - if instead on clicking we programmatically call .focus() back to '#one'
  *     - focus is fired on '#one'
  *     - if we were to instead click directly on '#one' then no focus or blur events are fired
  *     - if when clicking directly back to '#one' we prevent the 'mousedown' event
  *       - the focus event will fire AND the element will still be activeElement
  *       - had we not programmatically call .focus() ahead of time, then the focus event would
  *         have been not fired, and our activeElement would not have changed
  *
  * scenario 2 : given '#one' is activeElement call programmatic el.blur() on '#one'
  * - if window is in focus
  *   - blur will fire on '#one'
  * - if window is out of focus
  *   - no events will ever fire even when regaining focus

  * browser: firefox...
  *   - no focus events are queued when programmatically calling element.focus() AND the window is out of focus. the events evaporate into the ether.
  *   - however, if calling window.focus() programmatically prior to programmatic element.focus() calls will fire all events as if the window is natively in focus
*/
const { _ } = Cypress

const chaiSubset = require('chai-subset')

chai.use(chaiSubset)

const windowHasFocus = function () {
  if (top.document.hasFocus()) return true

  let hasFocus = false

  window.addEventListener('focus', function () {
    hasFocus = true
  })

  window.focus()

  return hasFocus
}

const requireWindowInFocus = () => {
  let hasFocus = windowHasFocus()

  if (!hasFocus) {
    expect(hasFocus, 'this test requires the window to be in focus').ok
  }
}

it('can intercept blur/focus events', () => {
  // Browser must be in focus

  const focus = cy.spy(window.top.HTMLElement.prototype, 'focus')
  const blur = cy.spy(window.top.HTMLElement.prototype, 'blur')

  const handleFocus = cy.stub().as('handleFocus')
  const handleBlur = cy.stub().as('handleBlur')

  const resetStubs = () => {
    focus.reset()
    blur.reset()
    handleFocus.reset()
    handleBlur.reset()
  }

  cy
  .visit('http://localhost:3500/fixtures/active-elements.html')
  .then(() => {
    requireWindowInFocus()

    expect(cy.getFocused()).to.be.null

    // programmatically focus the first, then second input element

    const one = cy.$$('#one')[0]
    const two = cy.$$('#two')[0]

    one.addEventListener('focus', handleFocus)
    two.addEventListener('focus', handleFocus)
    one.addEventListener('blur', handleBlur)
    two.addEventListener('blur', handleBlur)

    one.focus()

    expect(focus).to.calledOnce
    expect(handleFocus).calledOnce
    expect(blur).not.called
    expect(handleBlur).not.called

    resetStubs()

    one.focus()

    expect(focus).to.calledOnce
    expect(handleFocus).not.called
    expect(blur).not.called
    expect(handleBlur).not.called

    resetStubs()

    one.blur()

    expect(blur).calledOnce
    expect(handleBlur).calledOnce

    resetStubs()

    one.blur()

    expect(blur).calledOnce
    expect(handleBlur).not.called
  })
})

it('blur the activeElement when clicking the body', () => {
  cy
  .visit('http://localhost:3500/fixtures/active-elements.html')
  .then(() => {
    const events = []

    expect(cy.getFocused()).to.be.null

    const doc = cy.state('document')

    // programmatically focus the first, then second input element
    const $body = cy.$$('body')
    const $one = cy.$$('#one')
    const $two = cy.$$('#two');

    ['focus', 'blur'].forEach((evt) => {
      $one.on(evt, (e) => {
        events.push(e.originalEvent)
      })

      $two.on(evt, (e) => {
        events.push(e.originalEvent)
      })
    })

    $one.get(0).focus()
    $two.get(0).focus()

    cy.then(() => {
      // if we currently have focus it means
      // that the browser should fire the
      // native event immediately
      expect(events).to.have.length(3)

      expect(_.toPlainObject(events[0])).to.include({
        type: 'focus',
        isTrusted: true,
        target: $one.get(0),
      })

      expect(_.toPlainObject(events[1])).to.include({
        type: 'blur',
        isTrusted: true,
        target: $one.get(0),
      })

      expect(_.toPlainObject(events[2])).to.include({
        type: 'focus',
        isTrusted: true,
        target: $two.get(0),
      })
    })

    cy
    .get('body').click()
    .then(() => {
      expect(doc.activeElement).to.eq($body.get(0))
    })

    cy.then(() => {
      // if we had focus then no additional
      // focus event is necessary
      expect(events).to.have.length(4)

      expect(_.toPlainObject(events[3])).to.include({
        type: 'blur',
        isTrusted: true,
        target: $two.get(0),
      })
    })
  })
})

describe('polyfill programmatic blur events', () => {
  // restore these props for the rest of the tests
  let stubElementFocus
  let stubElementBlur
  let stubSVGFocus
  let stubSVGBlur
  let stubHasFocus
  let oldActiveElement = null

  const setActiveElement = (el) => {
    Object.defineProperty(cy.state('document'), 'activeElement', {
      get () {
        return el
      },
      configurable: true,
    })
  }

  beforeEach(() => {
    oldActiveElement = Object.getOwnPropertyDescriptor(window.Document.prototype, 'activeElement')

    // simulate window being out of focus by overwriting
    // the focus/blur methods on HTMLElement
    stubHasFocus = cy.stub(window.top.document, 'hasFocus').returns(false)

    stubElementFocus = cy.stub(window.top.HTMLElement.prototype, 'focus')
    stubElementBlur = cy.stub(window.top.HTMLElement.prototype, 'blur')
    stubSVGFocus = cy.stub(window.top.SVGElement.prototype, 'focus')
    stubSVGBlur = cy.stub(window.top.SVGElement.prototype, 'blur')
  })

  afterEach(() => {
    Object.defineProperty(window.Document.prototype, 'activeElement', oldActiveElement)
    stubHasFocus.restore()
    stubElementFocus.restore()
    stubElementBlur.restore()
    stubSVGFocus.restore()
    stubSVGBlur.restore()
  })

  // https://github.com/cypress-io/cypress/issues/1486
  it('simulated events when window is out of focus when .focus called', () => {
    cy
    .visit('http://localhost:3500/fixtures/active-elements.html')
    .then(() => {
      // programmatically focus the first, then second input element
      const $one = cy.$$('#one')
      const $two = cy.$$('#two')

      const stub = cy.stub().as('focus/blur event').callsFake(() => {
        Cypress.log({})
      });

      ['focus', 'blur'].forEach((evt) => {
        $one.on(evt, stub)

        return $two.on(evt, stub)
      })

      $one.get(0).focus()
      // a hack here becuase we nuked the real .focus
      setActiveElement($one.get(0))

      $two.get(0).focus()
      // cy.get('#two').click()

      const getEvent = (n) => {
        return stub.getCall(n).args[0].originalEvent
      }

      cy.wrap(null).then(() => {
        expect(stub).to.be.calledThrice

        expect(getEvent(0)).to.containSubset({
          type: 'focus',
          target: $one.get(0),
          isTrusted: false,
        })

        expect(getEvent(1)).to.containSubset({
          type: 'blur',
          target: $one.get(0),
          isTrusted: false,
        })

        expect(getEvent(2)).to.containSubset({
          type: 'focus',
          target: $two.get(0),
          isTrusted: false,
        })
      })
      .then(() => {
        stub.reset()

        setActiveElement($two.get(0))

        $two.get(0).focus()

        expect(stub, 'should not send focus if already focused el').not.called
      })
    })
  })

  // https://github.com/cypress-io/cypress/issues/1176
  it('simulated events when window is out of focus when .blur called', () => {
    cy
    .visit('http://localhost:3500/fixtures/active-elements.html')
    .then(() => {
      // programmatically focus the first, then second input element
      const $one = cy.$$('#one')
      const $two = cy.$$('#two')

      const stub = cy.stub().as('focus/blur event');

      ['focus', 'blur'].forEach((evt) => {
        $one.on(evt, stub)

        $two.on(evt, stub)
      })

      $one.get(0).focus()

      // a hack here becuase we nuked the real .focus
      setActiveElement($one.get(0))

      $one.get(0).blur()

      cy.then(() => {
        expect(stub).calledTwice

        expect(_.toPlainObject(stub.getCall(0).args[0].originalEvent)).to.containSubset({
          type: 'focus',
          target: $one.get(0),
          isTrusted: false,
        })

        expect(_.toPlainObject(stub.getCall(1).args[0].originalEvent)).to.containSubset({
          type: 'blur',
          target: $one.get(0),
          isTrusted: false,
        })
      })

      .then(() => {
        stub.reset()

        setActiveElement(cy.$$('body').get(0))

        $one.get(0).blur()

        expect(stub, 'should not send blur if not focused el').not.called
      })
    })
  })

  // https://github.com/cypress-io/cypress/issues/1486
  it('SVGElement simulated events when window is out of focus when .focus called', () => {
    cy
    .visit('http://localhost:3500/fixtures/active-elements.html')
    .then(() => {
      // programmatically focus the first, then second input element

      const $one = cy.$$(`<svg id="svg-one" tabindex width="100" height="100">
      <circle cx="50" cy="50" r="40" stroke="green" stroke-width="4" fill="yellow" />
    </svg>`).appendTo(cy.$$('body'))
      const $two = cy.$$(`<svg id="svg-two" tabindex width="100" height="100">
      <circle cx="50" cy="50" r="40" stroke="green" stroke-width="4" fill="yellow" />
    </svg>`).appendTo(cy.$$('body'))

      const stub = cy.stub().as('focus/blur event').callsFake(() => {
        Cypress.log({})
      });

      ['focus', 'blur'].forEach((evt) => {
        $one.on(evt, stub)

        return $two.on(evt, stub)
      })

      $one.get(0).focus()
      // a hack here becuase we nuked the real .focus
      setActiveElement($one.get(0))

      $two.get(0).focus()
      // cy.get('#two').click()

      const getEvent = (n) => {
        return stub.getCall(n).args[0].originalEvent
      }

      cy.wrap(null).then(() => {
        expect(stub).to.be.calledThrice

        expect(getEvent(0)).to.containSubset({
          type: 'focus',
          target: $one.get(0),
          isTrusted: false,
        })

        expect(getEvent(1)).to.containSubset({
          type: 'blur',
          target: $one.get(0),
          isTrusted: false,
        })

        expect(getEvent(2)).to.containSubset({
          type: 'focus',
          target: $two.get(0),
          isTrusted: false,
        })
      })
      .then(() => {
        stub.reset()

        setActiveElement($two.get(0))

        $two.get(0).focus()

        expect(stub, 'should not send focus if already focused el').not.called
      })
    })
  })

  // https://github.com/cypress-io/cypress/issues/1176
  it('SVGElement simulated events when window is out of focus when .blur called', () => {
    cy
    .visit('http://localhost:3500/fixtures/active-elements.html')
    .then(() => {
      // programmatically focus the first, then second input element

      const $one = cy.$$(`<svg id="svg-one" tabindex width="100" height="100">
      <circle cx="50" cy="50" r="40" stroke="green" stroke-width="4" fill="yellow" />
    </svg>`).appendTo(cy.$$('body'))
      const $two = cy.$$(`<svg id="svg-two" tabindex width="100" height="100">
      <circle cx="50" cy="50" r="40" stroke="green" stroke-width="4" fill="yellow" />
    </svg>`).appendTo(cy.$$('body'))
      const stub = cy.stub().as('focus/blur event');

      ['focus', 'blur'].forEach((evt) => {
        $one.on(evt, stub)

        $two.on(evt, stub)
      })

      $one.get(0).focus()

      // a hack here becuase we nuked the real .focus
      setActiveElement($one.get(0))

      $one.get(0).blur()

      cy.then(() => {
        expect(stub).calledTwice

        expect(_.toPlainObject(stub.getCall(0).args[0].originalEvent)).to.containSubset({
          type: 'focus',
          target: $one.get(0),
          isTrusted: false,
        })

        expect(_.toPlainObject(stub.getCall(1).args[0].originalEvent)).to.containSubset({
          type: 'blur',
          target: $one.get(0),
          isTrusted: false,
        })
      })

      .then(() => {
        stub.reset()

        setActiveElement(cy.$$('body').get(0))

        $one.get(0).blur()

        expect(stub, 'should not send blur if not focused el').not.called
      })
    })
  })

  it('document.hasFocus() always returns true', () => {
    cy.visit('http://localhost:3500/fixtures/active-elements.html')
    cy.document().then((doc) => {
      expect(doc.hasFocus(), 'hasFocus returns true').eq(true)
    })
  })

  it('does not send focus events for non-focusable elements', () => {
    cy.visit('http://localhost:3500/fixtures/active-elements.html')
    .then(() => {
      cy.$$('<div id="no-focus">clearly not a focusable element</div>')
      .appendTo(cy.$$('body'))

      const stub = cy.stub()
      const el1 = cy.$$('#no-focus')
      const win = cy.$$(cy.state('window'))

      win.on('focus', stub)
      el1.on('focus', stub)
      el1[0].focus()

      expect(stub).not.called
    })
  })
})

describe('intercept blur methods correctly', () => {
  beforeEach(() => {
    cy.visit('http://localhost:3500/fixtures/active-elements.html').then(() => {
      // cy.$$('input:first').focus()
      // cy.$$('body').focus()
      top.focus()
      cy.state('document').onselectionchange = cy.stub()
      .as('selectionchange')

      let called = false

      cy.get('@selectionchange').then((v) => {
        v.callsFake(function () {
          // debugger
          if (called) return

          called = true
          Cypress.log({ message: 'reset mock', state: 'passed' })
          setImmediate(() => v.reset())
        })
      })

      cy.$$('input:first')[0].focus()

      cy.wait(10).get('@selectionchange').should('not.be.called')

    })
  })

  it('focus  <a>', () => {
    const $el = cy.$$('<a href="#">foo</a>')

    $el.appendTo(cy.$$('body'))

    cy.wrap($el[0]).focus()
    .should('have.focus')

<<<<<<< HEAD
    if (Cypress.browser.family === 'firefox') {

      cy.wait(0).get('@selectionchange').should('be.called')

      return
    }

    cy.wait(10).get('@selectionchange').should('not.be.called')

=======
    cy.wait(0).get('@selectionchange').should('not.be.called')
>>>>>>> 9a00c611
  })

  it('focus <select>', () => {
    const $el = cy.$$('<select>')

    $el.appendTo(cy.$$('body'))
    $el[0].focus()
    cy.wrap($el[0]).focus()
    .should('have.focus')

<<<<<<< HEAD
    if (Cypress.browser.family === 'firefox') {

      cy.wait(0).get('@selectionchange').should('be.called')

      return
    }

    cy.wait(10).get('@selectionchange').should('not.be.called')

=======
    cy.wait(0).get('@selectionchange').should('not.be.called')
>>>>>>> 9a00c611
  })

  it('focus <button>', () => {
    const $el = cy.$$('<button/>')

    $el.appendTo(cy.$$('body'))
    $el[0].focus()
    cy.wrap($el[0]).focus()
    .should('have.focus')

<<<<<<< HEAD
    if (Cypress.browser.family === 'firefox') {

      cy.wait(0).get('@selectionchange').should('be.called')

      return
    }

    cy.wait(10).get('@selectionchange').should('not.be.called')

=======
    cy.wait(0).get('@selectionchange').should('not.be.called')
>>>>>>> 9a00c611
  })

  it('focus <iframe>', () => {
    const $el = cy.$$('<iframe src="" />')

    $el.appendTo(cy.$$('body'))
    $el[0].focus()
    cy.wrap($el[0]).focus()
    .should('have.focus')

    cy.wait(0).get('@selectionchange').should('not.be.called')
  })

  it('focus [tabindex]', () => {
    const $el = cy.$$('<div tabindex="1">tabindex</div>')

    $el.appendTo(cy.$$('body'))
    $el[0].focus()

    if (Cypress.browser.family === 'firefox') {

      cy.wait(0).get('@selectionchange').should('be.called')

      return
    }

    cy.wait(0).get('@selectionchange').should('not.be.called')
  })

  it('focus <textarea>', () => {
    const $el = cy.$$('<textarea/>')

    $el.appendTo(cy.$$('body'))
    $el[0].focus()
    cy.wrap($el[0]).focus()
    .should('have.focus')

<<<<<<< HEAD
    cy.get('@selectionchange').should('be.called')

=======
    cy.get('@selectionchange').should('be.calledOnce')
>>>>>>> 9a00c611
  })

  it('focus [contenteditable]', () => {
    const $el = cy.$$('<div contenteditable>contenteditable</div>')

    $el.appendTo(cy.$$('body'))

    $el[0].focus()

    cy.get('@selectionchange').should('be.called')

  })

  it('cannot focus a [contenteditable] child', () => {
    const outer = cy.$$('<div contenteditable>contenteditable</div>').appendTo(cy.$$('body'))
    const inner = cy.$$('<div>first inner contenteditable</div>').appendTo(outer)

    cy.$$('<div>second inner contenteditable</div>').appendTo(outer)

    cy.get('input:first').focus()
    .wait(0)
    .get('@selectionchange').then((stub) => stub.reset())

    cy.wrap(inner).should(($el) => $el.focus)
    .wait(0)

    cy.get('input:first').should('have.focus')

    cy.get('@selectionchange').should('not.be.called')
  })

  it('focus svg', () => {
    const $svg = cy.$$(`<svg tabindex="1" width="900px" height="500px" viewBox="0 0 95 50" style="border: solid red 1px;"
      xmlns="http://www.w3.org/2000/svg">
     <g data-Name="group" stroke="green" fill="white" stroke-width="5" data-tabindex="0" >
       <a xlink:href="#">
         <circle cx="20" cy="25" r="5" data-Name="shape 1"  data-tabindex="0" />
       </a>
       <a xlink:href="#">
         <circle cx="40" cy="25" r="5" data-Name="shape 2"  data-tabindex="0" />
       </a>
       <a xlink:href="#">
         <circle cx="60" cy="25" r="5" data-Name="shape 3" data-tabindex="0" />
       </a>
       <a xlink:href="#">
         <circle cx="80" cy="25" r="5" data-Name="shape 4" data-tabindex="0" />
       </a>
     </g>
  </svg>`).appendTo(cy.$$('body'))

    cy.wrap($svg).focus().should('have.focus')
  })

  it('focus area', () => {
    cy.visit('http://localhost:3500/fixtures/active-elements.html').then(() => {
      cy.$$(`
      <map name="map">
      <area shape="circle" coords="0,0,100"
      href="#"
      target="_blank" alt="area" />
      </map>
      <img usemap="#map" src="/__cypress/static/favicon.ico" alt="image" />
      `).appendTo(cy.$$('body'))

<<<<<<< HEAD
      cy.get('area')
      // NOTE: wait needed for firefox, otherwise element is not yet ready/loaded
      .wait(100)
      .focus()
      .should('have.focus')
=======
      cy.get('area').focus().should('have.focus')
    })
  })

  // W3C Hidden @see html.spec.whatwg.org/multipage/interaction.html#focusable-area
  // fix https://github.com/cypress-io/cypress/issues/4898
  it('does not send focus events for focusable elements that are w3c hidden', () => {
    cy.visit('http://localhost:3500/fixtures/active-elements.html')
    .then(() => {
      cy.$$('<input style="visibility:hidden" id="no-focus-1"/>')
      .appendTo(cy.$$('body'))

      cy.$$('<input style="display:none" id="no-focus-2"/>')
      .appendTo(cy.$$('body'))

      cy.$$('<div style="visibility:hidden"><input id="no-focus-3"/></div>')
      .appendTo(cy.$$('body'))

      cy.$$('<div style="display:none"><input id="no-focus-4"/></div>')
      .appendTo(cy.$$('body'))

      const stub = cy.stub().as('focus')

      cy.$$('#no-focus-1').on('focus', stub).get(0).focus()
      cy.$$('#no-focus-2').on('focus', stub).get(0).focus()
      cy.$$('#no-focus-3').on('focus', stub).get(0).focus()
      cy.$$('#no-focus-4').on('focus', stub).get(0).focus()
>>>>>>> 9a00c611

      expect(stub).not.called

      cy.get('no-focus-1').should('not.be.visible')
      cy.get('no-focus-2').should('not.be.visible')
      cy.get('no-focus-3').should('not.be.visible')
      cy.get('no-focus-4').should('not.be.visible')
    })
  })

  // W3C Hidden @see html.spec.whatwg.org/multipage/interaction.html#focusable-area
  // fix https://github.com/cypress-io/cypress/issues/4898
  it('does send focus events for focusable elements that are 0x0 size', () => {
    cy.visit('http://localhost:3500/fixtures/active-elements.html')
    .then(() => {
      cy.$$('<input style="width:0;height:0;padding:0;margin:0;border:0;outline:0" id="focus-1"/>')
      .appendTo(cy.$$('body'))

      const stub = cy.stub()

      cy.$$('#focus-1')
      .on('focus', stub)
      .get(0).focus()

      expect(stub).calledOnce

      cy.get('#focus-1').should('not.be.visible')
    })
  })
})<|MERGE_RESOLUTION|>--- conflicted
+++ resolved
@@ -547,7 +547,6 @@
     cy.wrap($el[0]).focus()
     .should('have.focus')
 
-<<<<<<< HEAD
     if (Cypress.browser.family === 'firefox') {
 
       cy.wait(0).get('@selectionchange').should('be.called')
@@ -557,9 +556,6 @@
 
     cy.wait(10).get('@selectionchange').should('not.be.called')
 
-=======
-    cy.wait(0).get('@selectionchange').should('not.be.called')
->>>>>>> 9a00c611
   })
 
   it('focus <select>', () => {
@@ -570,7 +566,6 @@
     cy.wrap($el[0]).focus()
     .should('have.focus')
 
-<<<<<<< HEAD
     if (Cypress.browser.family === 'firefox') {
 
       cy.wait(0).get('@selectionchange').should('be.called')
@@ -580,9 +575,6 @@
 
     cy.wait(10).get('@selectionchange').should('not.be.called')
 
-=======
-    cy.wait(0).get('@selectionchange').should('not.be.called')
->>>>>>> 9a00c611
   })
 
   it('focus <button>', () => {
@@ -593,7 +585,6 @@
     cy.wrap($el[0]).focus()
     .should('have.focus')
 
-<<<<<<< HEAD
     if (Cypress.browser.family === 'firefox') {
 
       cy.wait(0).get('@selectionchange').should('be.called')
@@ -603,9 +594,6 @@
 
     cy.wait(10).get('@selectionchange').should('not.be.called')
 
-=======
-    cy.wait(0).get('@selectionchange').should('not.be.called')
->>>>>>> 9a00c611
   })
 
   it('focus <iframe>', () => {
@@ -643,12 +631,8 @@
     cy.wrap($el[0]).focus()
     .should('have.focus')
 
-<<<<<<< HEAD
     cy.get('@selectionchange').should('be.called')
 
-=======
-    cy.get('@selectionchange').should('be.calledOnce')
->>>>>>> 9a00c611
   })
 
   it('focus [contenteditable]', () => {
@@ -713,14 +697,11 @@
       <img usemap="#map" src="/__cypress/static/favicon.ico" alt="image" />
       `).appendTo(cy.$$('body'))
 
-<<<<<<< HEAD
       cy.get('area')
       // NOTE: wait needed for firefox, otherwise element is not yet ready/loaded
       .wait(100)
       .focus()
       .should('have.focus')
-=======
-      cy.get('area').focus().should('have.focus')
     })
   })
 
@@ -747,7 +728,6 @@
       cy.$$('#no-focus-2').on('focus', stub).get(0).focus()
       cy.$$('#no-focus-3').on('focus', stub).get(0).focus()
       cy.$$('#no-focus-4').on('focus', stub).get(0).focus()
->>>>>>> 9a00c611
 
       expect(stub).not.called
 
