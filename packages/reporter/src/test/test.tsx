<<<<<<< HEAD
import cs from 'classnames'
=======
import { action, observable } from 'mobx'
>>>>>>> 7a5150fb
import { observer } from 'mobx-react'
import React, { Component, createRef, RefObject } from 'react'
// @ts-ignore
import Tooltip from '@cypress/react-tooltip'

import events, { Events } from '../lib/events'
import appState, { AppState } from '../lib/app-state'
import Collapsible from '../collapsible/collapsible'
import { indent } from '../lib/util'
import runnablesStore, { RunnablesStore } from '../runnables/runnables-store'
import TestModel from './test-model'
import scroller, { Scroller } from '../lib/scroller'

import Attempts from '../attempts/attempts'

interface Props {
  events: Events
  appState: AppState
  runnablesStore: RunnablesStore
  scroller: Scroller
  model: TestModel
}

@observer
class Test extends Component<Props> {
  static defaultProps = {
    events,
    appState,
    runnablesStore,
    scroller,
  }

<<<<<<< HEAD
=======
  @observable isOpen: boolean | null = null

  containerRef: RefObject<HTMLDivElement>

  constructor (props: Props) {
    super(props)

    this.containerRef = createRef<HTMLDivElement>()
  }

>>>>>>> 7a5150fb
  componentDidMount () {
    this._scrollIntoView()
  }

  componentDidUpdate () {
    this._scrollIntoView()
    this.props.model.callbackAfterUpdate()
  }

  _scrollIntoView () {
    const { appState, model, scroller } = this.props
    const { state, shouldRender } = model

<<<<<<< HEAD
    if (appState.autoScrollingEnabled && appState.isRunning && shouldRender && state !== 'processing') {
      scroller.scrollIntoView(this.refs.container as HTMLElement)
=======
    if (appState.autoScrollingEnabled && appState.isRunning && shouldRender && isActive != null) {
      window.requestAnimationFrame(() => {
        scroller.scrollIntoView(this.containerRef.current as HTMLElement)
      })
>>>>>>> 7a5150fb
    }
  }

  render () {
    const { model } = this.props

    if (!model.shouldRender) return null

    return (
<<<<<<< HEAD
      <div
        ref='container'
        className={cs('runnable-wrapper', { 'is-open': model.isOpen })}
        data-testid={model.id}
        onClick={model.toggleOpen}
        style={{ paddingLeft: indent(model.level) }}
      >
        <div className='runnable-content-region'>
          <i aria-hidden="true" className='runnable-state fas'></i>
          <span
            aria-expanded={!!model.isOpen}
            className='runnable-title'
            onKeyPress={onEnterOrSpace(model.toggleOpen)}
            role='button'
            tabIndex={0}
          >
            {model.title}
            <span className="visually-hidden">{model.state}</span>
          </span>
          <div className='runnable-controls'>
            <Tooltip placement='top' title='One or more commands failed' className='cy-tooltip'>
              <i className='fas fa-exclamation-triangle' />
            </Tooltip>
          </div>
        </div>
=======
      <Collapsible
        containerRef={this.containerRef}
        header={this._header()}
        headerClass='runnable-wrapper'
        headerStyle={{ paddingLeft: indent(model.level) }}
        contentClass='runnable-instruments'
        isOpen={this._shouldBeOpen()}
        toggleOpen={this._toggleOpen}
      >
>>>>>>> 7a5150fb
        {this._contents()}
      </Collapsible>
    )
  }

<<<<<<< HEAD
  _contents (this: Test) {
=======
  _header () {
    const { model } = this.props

    return (<>
      <i aria-hidden='true' className='runnable-state fas' />
      <span className='runnable-title'>
        <span>{model.title}</span>
        <span className='visually-hidden'>{model.state}</span>
      </span>
      <span className='runnable-controls'>
        <Tooltip placement='top' title='One or more commands failed' className='cy-tooltip'>
          <i className='fas fa-exclamation-triangle' />
        </Tooltip>
      </span>
    </>)
  }

  _contents () {
>>>>>>> 7a5150fb
    // performance optimization - don't render contents if not open
    if (!this.props.model.isOpen) return null

    return (
<<<<<<< HEAD
      <div
        className='runnable-instruments collapsible-content'
        onClick={(e) => e.stopPropagation()}
      >
        <Attempts test={this.props.model} scrollIntoView={() => this._scrollIntoView()} />
=======
      <div style={{ paddingLeft: indent(model.level) }}>
        <Agents model={model} />
        <Routes model={model} />
        <div className='runnable-commands-region'>
          {model.commands.length ? <Hooks model={model} /> : <NoCommands />}
        </div>
        <TestError model={model} />
>>>>>>> 7a5150fb
      </div>
    )
  }

  _onErrorClick = (e:Event) => {
    e.stopPropagation()
    this.props.events.emit('show:error', this.props.model)
  }
}

export default Test<|MERGE_RESOLUTION|>--- conflicted
+++ resolved
@@ -1,8 +1,3 @@
-<<<<<<< HEAD
-import cs from 'classnames'
-=======
-import { action, observable } from 'mobx'
->>>>>>> 7a5150fb
 import { observer } from 'mobx-react'
 import React, { Component, createRef, RefObject } from 'react'
 // @ts-ignore
@@ -35,10 +30,6 @@
     scroller,
   }
 
-<<<<<<< HEAD
-=======
-  @observable isOpen: boolean | null = null
-
   containerRef: RefObject<HTMLDivElement>
 
   constructor (props: Props) {
@@ -47,7 +38,6 @@
     this.containerRef = createRef<HTMLDivElement>()
   }
 
->>>>>>> 7a5150fb
   componentDidMount () {
     this._scrollIntoView()
   }
@@ -61,15 +51,10 @@
     const { appState, model, scroller } = this.props
     const { state, shouldRender } = model
 
-<<<<<<< HEAD
     if (appState.autoScrollingEnabled && appState.isRunning && shouldRender && state !== 'processing') {
-      scroller.scrollIntoView(this.refs.container as HTMLElement)
-=======
-    if (appState.autoScrollingEnabled && appState.isRunning && shouldRender && isActive != null) {
       window.requestAnimationFrame(() => {
         scroller.scrollIntoView(this.containerRef.current as HTMLElement)
       })
->>>>>>> 7a5150fb
     }
   }
 
@@ -79,51 +64,20 @@
     if (!model.shouldRender) return null
 
     return (
-<<<<<<< HEAD
-      <div
-        ref='container'
-        className={cs('runnable-wrapper', { 'is-open': model.isOpen })}
-        data-testid={model.id}
-        onClick={model.toggleOpen}
-        style={{ paddingLeft: indent(model.level) }}
-      >
-        <div className='runnable-content-region'>
-          <i aria-hidden="true" className='runnable-state fas'></i>
-          <span
-            aria-expanded={!!model.isOpen}
-            className='runnable-title'
-            onKeyPress={onEnterOrSpace(model.toggleOpen)}
-            role='button'
-            tabIndex={0}
-          >
-            {model.title}
-            <span className="visually-hidden">{model.state}</span>
-          </span>
-          <div className='runnable-controls'>
-            <Tooltip placement='top' title='One or more commands failed' className='cy-tooltip'>
-              <i className='fas fa-exclamation-triangle' />
-            </Tooltip>
-          </div>
-        </div>
-=======
       <Collapsible
         containerRef={this.containerRef}
         header={this._header()}
         headerClass='runnable-wrapper'
         headerStyle={{ paddingLeft: indent(model.level) }}
         contentClass='runnable-instruments'
-        isOpen={this._shouldBeOpen()}
-        toggleOpen={this._toggleOpen}
+        isOpen={model.isOpen}
+        toggleOpen={model.toggleOpen}
       >
->>>>>>> 7a5150fb
         {this._contents()}
       </Collapsible>
     )
   }
 
-<<<<<<< HEAD
-  _contents (this: Test) {
-=======
   _header () {
     const { model } = this.props
 
@@ -141,27 +95,16 @@
     </>)
   }
 
-  _contents () {
->>>>>>> 7a5150fb
+  _contents (this: Test) {
     // performance optimization - don't render contents if not open
     if (!this.props.model.isOpen) return null
 
     return (
-<<<<<<< HEAD
       <div
         className='runnable-instruments collapsible-content'
         onClick={(e) => e.stopPropagation()}
       >
         <Attempts test={this.props.model} scrollIntoView={() => this._scrollIntoView()} />
-=======
-      <div style={{ paddingLeft: indent(model.level) }}>
-        <Agents model={model} />
-        <Routes model={model} />
-        <div className='runnable-commands-region'>
-          {model.commands.length ? <Hooks model={model} /> : <NoCommands />}
-        </div>
-        <TestError model={model} />
->>>>>>> 7a5150fb
       </div>
     )
   }
