browser = require('webextension-polyfill')
map     = require("lodash/map")
pick    = require("lodash/pick")
once    = require("lodash/once")
Promise = require("bluebird")
client  = require("./client")
{ getCookieUrl } = require('../lib/util')

COOKIE_PROPS = ['url', 'name', 'domain', 'path', 'secure', 'storeId']
GET_ALL_PROPS = COOKIE_PROPS.concat(['session'])
SET_PROPS = COOKIE_PROPS.concat(['value', 'httpOnly', 'expirationDate'])

httpRe = /^http/

debugger
firstOrNull = (cookies) ->
  ## normalize into null when empty array
  cookies[0] ? null

connect = (host, path) ->
  listenToCookieChanges = once ->
    browser.cookies.onChanged.addListener (info) ->
      if info.cause isnt "overwrite"
        ws.emit("automation:push:request", "change:cookie", info)

  fail = (id, err) ->
    ws.emit("automation:response", id, {
      __error: err.message
      __stack: err.stack
      __name:  err.name
    })

  invoke = (method, id, args...) ->
    respond = (data) ->
      ws.emit("automation:response", id, {response: data})

    Promise.try ->
      automation[method].apply(automation, args.concat(respond))
    .catch (err) ->
      fail(id, err)

  ws = client.connect(host, path)

  ws.on "automation:request", (id, msg, data) ->
    switch msg
      when "get:cookies"
        invoke("getCookies", id, data)
      when "get:cookie"
        invoke("getCookie", id, data)
      when "set:cookie"
        invoke("setCookie", id, data)
      when "clear:cookies"
        invoke("clearCookies", id, data)
      when "clear:cookie"
        invoke("clearCookie", id, data)
      when "is:automation:client:connected"
        invoke("verify", id, data)
      when "focus:browser:window"
        invoke("focus", id)
      when "take:screenshot"
        invoke("takeScreenshot", id)
      else
        fail(id, {message: "No handler registered for: '#{msg}'"})

  ws.on "connect", ->
    listenToCookieChanges()

    ws.emit("automation:client:connected")

  return ws

automation = {
  connect

  getUrl: getCookieUrl

  clear: (filter = {}) ->
    clear = (cookie) =>
      url = @getUrl(cookie)
      props = {url: url, name: cookie.name}

      throwError = (err) ->
        throw (err ? new Error("Removing cookie failed for: #{JSON.stringify(props)}"))

      Promise.try ->
        browser.cookies.remove(props)
      .then (details) ->
        if details
          return cookie
        else
          throwError()
      .catch(throwError)

    @getAll(filter)
    .map(clear)

  getAll: (filter = {}) ->
<<<<<<< HEAD
    Promise.try ->
      browser.cookies.getAll(filter)
=======
    filter = pick(filter, GET_ALL_PROPS)
    get = ->
      new Promise (resolve) ->
        chrome.cookies.getAll(filter, resolve)

    get()
>>>>>>> 9a00c611

  getCookies: (filter, fn) ->
    @getAll(filter)
    .then(fn)

  getCookie: (filter, fn) ->
    @getAll(filter)
    .then(firstOrNull)
    .then(fn)

  setCookie: (props = {}, fn) ->
<<<<<<< HEAD
    ## only get the url if its not already set
    props.url ?= @getUrl(props)
    Promise.try ->
      browser.cookies.set(props)
    .then (details) ->
      ## the cookie callback could be null such as the
      ## case when expirationDate is before now
      return fn(details or null)
=======
    set = =>
      new Promise (resolve, reject) =>
        ## only get the url if its not already set
        props.url ?= @getUrl(props)
        props = pick(props, SET_PROPS)
        chrome.cookies.set props, (details) ->
          switch
            when details
              resolve(details)
            when err = chrome.runtime.lastError
              reject(err)
            else
              ## the cookie callback could be null such as the
              ## case when expirationDate is before now
              resolve(null)

    set()
    .then(fn)
>>>>>>> 9a00c611

  clearCookie: (filter, fn) ->
    @clear(filter)
    .then(firstOrNull)
    .then(fn)

  clearCookies: (filter, fn) ->
    @clear(filter)
    .then(fn)

  focus: (fn) ->
    ## lets just make this simple and whatever is the current
    ## window bring that into focus
    ##
    ## TODO: if we REALLY want to be nice its possible we can
    ## figure out the exact window that's running Cypress but
    ## that's too much work with too little value at the moment
    Promise.try ->
      browser.windows.getCurrent()
    .then (window) ->
      browser.windows.update(window.id, {focused: true})
    .then(fn)

  query: (data) ->
    code = "var s; (s = document.getElementById('#{data.element}')) && s.textContent"

    queryTab = (tab) ->
      Promise.try ->
        browser.tabs.executeScript(tab.id, {code: code})
      .then (results) ->
        if not results or results[0] isnt data.string
          throw new Error("Executed script did not return result")

    Promise.try ->
      browser.tabs.query({windowType: "normal"})
    .filter (tab) ->
      ## the tab's url must begin with
      ## http or https so that we filter out
      ## about:blank and chrome:// urls
      ## which will throw errors!
      httpRe.test(tab.url)
    .then (tabs) ->
      ## generate array of promises
      map(tabs, queryTab)
    .any()

  verify: (data, fn) ->
    @query(data)
    .then(fn)

  lastFocusedWindow: ->
    Promise.try ->
      browser.windows.getLastFocused()

  takeScreenshot: (fn) ->
    @lastFocusedWindow()
    .then (win) ->
      browser.tabs.captureVisibleTab win.id, {format: "png"}
    .then(fn)
    .catch ->
      throw browser.runtime.lastError
}

module.exports = automation<|MERGE_RESOLUTION|>--- conflicted
+++ resolved
@@ -95,17 +95,9 @@
     .map(clear)
 
   getAll: (filter = {}) ->
-<<<<<<< HEAD
+    filter = pick(filter, GET_ALL_PROPS)
     Promise.try ->
       browser.cookies.getAll(filter)
-=======
-    filter = pick(filter, GET_ALL_PROPS)
-    get = ->
-      new Promise (resolve) ->
-        chrome.cookies.getAll(filter, resolve)
-
-    get()
->>>>>>> 9a00c611
 
   getCookies: (filter, fn) ->
     @getAll(filter)
@@ -117,35 +109,16 @@
     .then(fn)
 
   setCookie: (props = {}, fn) ->
-<<<<<<< HEAD
     ## only get the url if its not already set
     props.url ?= @getUrl(props)
     Promise.try ->
       browser.cookies.set(props)
     .then (details) ->
+      if (err = browser.runtime.lastError)
+        reject(err)
       ## the cookie callback could be null such as the
       ## case when expirationDate is before now
       return fn(details or null)
-=======
-    set = =>
-      new Promise (resolve, reject) =>
-        ## only get the url if its not already set
-        props.url ?= @getUrl(props)
-        props = pick(props, SET_PROPS)
-        chrome.cookies.set props, (details) ->
-          switch
-            when details
-              resolve(details)
-            when err = chrome.runtime.lastError
-              reject(err)
-            else
-              ## the cookie callback could be null such as the
-              ## case when expirationDate is before now
-              resolve(null)
-
-    set()
-    .then(fn)
->>>>>>> 9a00c611
 
   clearCookie: (filter, fn) ->
     @clear(filter)
