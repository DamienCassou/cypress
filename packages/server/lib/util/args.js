--- conflicted
+++ resolved
@@ -24,11 +24,7 @@
 const nestedArraysInSquareBracketsRe = /\[(.+?)\]/g
 const everythingAfterFirstEqualRe = /=(.*)/
 
-<<<<<<< HEAD
-const whitelist = 'cwd appPath execPath apiKey smokeTest getKey generateKey runProject project spec reporter reporterOptions port env ci record updating ping key logs clearLogs returnPkg version mode headed config exit exitWithCode browser runMode outputPath parallel ciBuildId group inspectBrk simulateOpenMode'.split(' ')
-=======
-const whitelist = 'cwd appPath execPath apiKey smokeTest getKey generateKey runProject project spec reporter reporterOptions port env ci record updating ping key logs clearLogs returnPkg version mode headed config exit exitWithCode browser runMode outputPath parallel ciBuildId group inspectBrk proxySource'.split(' ')
->>>>>>> 36627fa6
+const whitelist = 'cwd appPath execPath apiKey smokeTest getKey generateKey runProject project spec reporter reporterOptions port env ci record updating ping key logs clearLogs returnPkg version mode headed config exit exitWithCode browser runMode outputPath parallel ciBuildId group inspectBrk simulateOpenMode proxySource'.split(' ')
 
 // returns true if the given string has double quote character "
 // only at the last position.
@@ -177,11 +173,8 @@
       'reporter-options': 'reporterOptions',
       'output-path': 'outputPath',
       'inspect-brk': 'inspectBrk',
-<<<<<<< HEAD
       'simulate-open-mode': 'simulateOpenMode',
-=======
       'proxy-source': 'proxySource',
->>>>>>> 36627fa6
     }
 
     // takes an array of args and converts
