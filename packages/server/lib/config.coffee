_        = require("lodash")
path     = require("path")
Promise  = require("bluebird")
deepDiff = require("return-deep-diff")
errors   = require("./errors")
scaffold = require("./scaffold")
findSystemNode = require("./util/find_system_node")
fs       = require("./util/fs")
keys     = require("./util/keys")
origin   = require("./util/origin")
coerce   = require("./util/coerce")
settings = require("./util/settings")
v        = require("./util/validation")
debug    = require("debug")("cypress:server:config")
pathHelpers = require("./util/path_helpers")

CYPRESS_ENV_PREFIX = "CYPRESS_"
CYPRESS_ENV_PREFIX_LENGTH = "CYPRESS_".length
CYPRESS_RESERVED_ENV_VARS = [
  "CYPRESS_ENV"
]
CYPRESS_SPECIAL_ENV_VARS = [
  "CI_KEY"
  "RECORD_KEY"
]

dashesOrUnderscoresRe = /^(_-)+/
oneOrMoreSpacesRe = /\s+/
everythingAfterFirstEqualRe = /=(.+)/

toWords = (str) ->
  str.trim().split(oneOrMoreSpacesRe)

isCypressEnvLike = (key) ->
  _.chain(key)
  .invoke('toUpperCase')
  .startsWith(CYPRESS_ENV_PREFIX)
  .value() and
    not _.includes(CYPRESS_RESERVED_ENV_VARS, key)

removeEnvPrefix = (key) ->
  key.slice(CYPRESS_ENV_PREFIX_LENGTH)

folders = toWords """
  fileServerFolder   fixturesFolder   integrationFolder   pluginsFile
  screenshotsFolder  supportFile      supportFolder       unitFolder
  videosFolder
"""

configKeys = toWords """
  animationDistanceThreshold      fileServerFolder
  baseUrl                         fixturesFolder
  blacklistHosts
  chromeWebSecurity
  modifyObstructiveCode           integrationFolder
  env                             pluginsFile
  hosts                           screenshotsFolder
  numTestsKeptInMemory            supportFile
  port                            supportFolder
  projectId                       videosFolder
  reporter
  reporterOptions
  ignoreTestFiles
  testFiles                       defaultCommandTimeout
  trashAssetsBeforeRuns           execTimeout
  userAgent                       pageLoadTimeout
  viewportWidth                   requestTimeout
  viewportHeight                  responseTimeout
  video                           taskTimeout
  videoCompression
  videoUploadOnPasses
  watchForFileChanges
  waitForAnimations               resolvedNodeVersion
  nodeVersion                     resolvedNodePath
"""

breakingConfigKeys = toWords """
  videoRecording
  screenshotOnHeadlessFailure
  trashAssetsBeforeHeadlessRuns
"""

CONFIG_DEFAULTS = {
  port:                          null
  hosts:                         null
  morgan:                        true
  baseUrl:                       null
  socketId:                      null
  projectId:                     null
  userAgent:                     null
  isTextTerminal:                false
  reporter:                      "spec"
  reporterOptions:               null
  blacklistHosts:                null
  clientRoute:                   "/__/"
  xhrRoute:                      "/xhrs/"
  socketIoRoute:                 "/__socket.io"
  socketIoCookie:                "__socket.io"
  reporterRoute:                 "/__cypress/reporter"
  ignoreTestFiles:               "*.hot-update.js"
  testFiles:                     "**/*.*"
  defaultCommandTimeout:         4000
  requestTimeout:                5000
  responseTimeout:               30000
  pageLoadTimeout:               60000
  execTimeout:                   60000
  taskTimeout:                   60000
  video:                         true
  videoCompression:              32
  videoUploadOnPasses:           true
  modifyObstructiveCode:         true
  chromeWebSecurity:             true
  waitForAnimations:             true
  animationDistanceThreshold:    5
  numTestsKeptInMemory:          50
  watchForFileChanges:           true
  trashAssetsBeforeRuns:         true
  autoOpen:                      false
  viewportWidth:                 1000
  viewportHeight:                660
  fileServerFolder:              ""
  videosFolder:                  "cypress/videos"
  supportFile:                   "cypress/support"
  fixturesFolder:                "cypress/fixtures"
  integrationFolder:             "cypress/integration"
  screenshotsFolder:             "cypress/screenshots"
  namespace:                     "__cypress"
  pluginsFile:                   "cypress/plugins"
<<<<<<< HEAD
  nodeVersion:                   "default"
=======
  configFile:                    "cypress.json"
>>>>>>> 70b769c5

  ## deprecated
  javascripts:                   []
}

validationRules = {
  animationDistanceThreshold: v.isNumber
  baseUrl: v.isFullyQualifiedUrl
  blacklistHosts: v.isStringOrArrayOfStrings
  modifyObstructiveCode: v.isBoolean
  chromeWebSecurity: v.isBoolean
  configFile: v.isStringOrFalse
  defaultCommandTimeout: v.isNumber
  env: v.isPlainObject
  execTimeout: v.isNumber
  fileServerFolder: v.isString
  fixturesFolder: v.isStringOrFalse
  ignoreTestFiles: v.isStringOrArrayOfStrings
  integrationFolder: v.isString
  numTestsKeptInMemory: v.isNumber
  pageLoadTimeout: v.isNumber
  pluginsFile: v.isStringOrFalse
  port: v.isNumber
  reporter: v.isString
  requestTimeout: v.isNumber
  responseTimeout: v.isNumber
  testFiles: v.isString
  supportFile: v.isStringOrFalse
  taskTimeout: v.isNumber
  trashAssetsBeforeRuns: v.isBoolean
  userAgent: v.isString
  videoCompression: v.isNumberOrFalse
  video: v.isBoolean
  videoUploadOnPasses: v.isBoolean
  videosFolder: v.isString
  viewportHeight: v.isNumber
  viewportWidth: v.isNumber
  waitForAnimations: v.isBoolean
  watchForFileChanges: v.isBoolean
  nodeVersion: v.isOneOf("default", "bundled", "system")
}

convertRelativeToAbsolutePaths = (projectRoot, obj, defaults = {}) ->
  _.reduce folders, (memo, folder) ->
    val = obj[folder]
    if val? and val isnt false
      memo[folder] = path.resolve(projectRoot, val)
    return memo
  , {}

validateNoBreakingConfig = (cfg) ->
  _.each breakingConfigKeys, (key) ->
    if _.has(cfg, key)
      switch key
        when "screenshotOnHeadlessFailure"
          errors.throw("SCREENSHOT_ON_HEADLESS_FAILURE_REMOVED")
        when "trashAssetsBeforeHeadlessRuns"
          errors.throw("RENAMED_CONFIG_OPTION", key, "trashAssetsBeforeRuns")
        when "videoRecording"
          errors.throw("RENAMED_CONFIG_OPTION", key, "video")

validate = (cfg, onErr) ->
  _.each cfg, (value, key) ->
    ## does this key have a validation rule?
    if validationFn = validationRules[key]
      ## and is the value different from the default?
      if value isnt CONFIG_DEFAULTS[key]
        result = validationFn(key, value)
        if result isnt true
          onErr(result)

validateFile = (file) ->
  return (settings) ->
    validate settings, (errMsg) ->
      errors.throw("SETTINGS_VALIDATION_ERROR", file, errMsg)

hideSpecialVals = (val, key) ->
  if _.includes(CYPRESS_SPECIAL_ENV_VARS, key)
    return keys.hide(val)

  return val

module.exports = {
  getConfigKeys: -> configKeys

  isValidCypressEnvValue: (value) ->
    # names of config environments, see "config/app.yml"
    names = ["development", "test", "staging", "production"]
    _.includes(names, value)

  whitelist: (obj = {}) ->
    _.pick(obj, configKeys.concat(breakingConfigKeys))

  get: (projectRoot, options = {}) ->
    Promise.all([
      settings.read(projectRoot, options).then(validateFile("cypress.json"))
      settings.readEnv(projectRoot).then(validateFile("cypress.env.json"))
    ])
    .spread (settings, envFile) =>
      @set({
        projectName: @getNameFromRoot(projectRoot)
        projectRoot: projectRoot
        config:      settings
        envFile:     envFile
        options:     options
      })

  set: (obj = {}) ->
    {projectRoot, projectName, config, envFile, options} = obj

    ## just force config to be an object
    ## so we dont have to do as much
    ## work in our tests
    config ?= {}

    ## flatten the object's properties
    ## into the master config object
    config.envFile     = envFile
    config.projectRoot = projectRoot
    config.projectName = projectName

    @mergeDefaults(config, options)

  mergeDefaults: (config = {}, options = {}) ->
    resolved = {}

    _.extend config, _.pick(options, "configFile", "morgan", "isTextTerminal", "socketId", "report", "browsers")

    _
    .chain(@whitelist(options))
    .omit("env")
    .each (val, key) ->
      resolved[key] = "cli"
      config[key] = val
      return
    .value()

    if url = config.baseUrl
      ## replace multiple slashes at the end of string to single slash
      ## so http://localhost/// will be http://localhost/
      ## https://regexr.com/48rvt
      config.baseUrl = url.replace(/\/\/+$/, "/")

    _.defaults(config, CONFIG_DEFAULTS)

    ## split out our own app wide env from user env variables
    ## and delete envFile
    config.env = @parseEnv(config, options.env, resolved)

    config.cypressEnv = process.env["CYPRESS_ENV"]
    debug("using CYPRESS_ENV %s", config.cypressEnv)
    if not @isValidCypressEnvValue(config.cypressEnv)
      errors.throw("INVALID_CYPRESS_ENV", config.cypressEnv)

    delete config.envFile

    ## when headless
    if config.isTextTerminal
      ## dont ever watch for file changes
      config.watchForFileChanges = false

      ## and forcibly reset numTestsKeptInMemory
      ## to zero
      config.numTestsKeptInMemory = 0

    config = @setResolvedConfigValues(config, CONFIG_DEFAULTS, resolved)

    if config.port
      config = @setUrls(config)

    config = @setAbsolutePaths(config, CONFIG_DEFAULTS)

    config = @setParentTestsPaths(config)

    ## validate config again here so that we catch
    ## configuration errors coming from the CLI overrides
    ## or env var overrides
    validate config, (errMsg) ->
      errors.throw("CONFIG_VALIDATION_ERROR", errMsg)

    validateNoBreakingConfig(config)

    @setSupportFileAndFolder(config)
    .then(@setPluginsFile)
    .then(@setScaffoldPaths)
    .then(_.partialRight(@setNodeBinary, options.onWarning))

  setResolvedConfigValues: (config, defaults, resolved) ->
    obj = _.clone(config)

    obj.resolved = @resolveConfigValues(config, defaults, resolved)

    return obj

  updateWithPluginValues: (cfg, overrides = {}) ->
    ## diff the overrides with cfg
    ## including nested objects (env)
    diffs = deepDiff(cfg, overrides, true)

    setResolvedOn = (resolvedObj, obj) ->
      _.each obj, (val, key) ->
        if _.isObject(val) && !_.isArray(val)
          ## recurse setting overrides
          ## inside of this nested objected
          setResolvedOn(resolvedObj[key], val)
        else
          ## override the resolved value
          resolvedObj[key] = {
            value: val
            from: "plugin"
          }

    ## for each override go through
    ## and change the resolved values of cfg
    ## to point to the plugin
    setResolvedOn(cfg.resolved, diffs)

    ## merge cfg into overrides
    _.defaultsDeep(diffs, cfg)

  resolveConfigValues: (config, defaults, resolved = {}) ->
    ## pick out only the keys found in configKeys
    _
    .chain(config)
    .pick(configKeys)
    .mapValues (val, key) ->
      source = (s) ->
        {
          value: val
          from:  s
        }

      switch
        when r = resolved[key]
          if _.isObject(r)
            r
          else
            source(r)
        when not _.isEqual(config[key], defaults[key])
          source("config")
        else
          source("default")
    .value()

  # instead of the built-in Node process, specify a path to 3rd party Node
  setNodeBinary: Promise.method (obj, onWarning) ->
    if obj.nodeVersion != 'system'
      obj.resolvedNodeVersion = process.versions.node
      return obj

    findSystemNode.findNodePathAndVersion()
    .then ({ path, version }) ->
      obj.resolvedNodePath = path
      obj.resolvedNodeVersion = version
    .catch (err) ->
      onWarning(errors.get('COULD_NOT_FIND_SYSTEM_NODE', process.versions.node))
      obj.resolvedNodeVersion = process.versions.node
    .return(obj)

  setScaffoldPaths: (obj) ->
    obj = _.clone(obj)

    obj.integrationExampleName = scaffold.integrationExampleName()
    obj.integrationExamplePath = path.join(obj.integrationFolder, obj.integrationExampleName)

    debug("set scaffold paths")
    scaffold.fileTree(obj)
    .then (fileTree) ->
      debug("got file tree")
      obj.scaffoldedFiles = fileTree

      return obj

  # async function
  setSupportFileAndFolder: (obj) ->
    return Promise.resolve(obj) if not obj.supportFile

    obj = _.clone(obj)

    ## TODO move this logic to find support file into util/path_helpers
    sf = obj.supportFile
    debug("setting support file #{sf}")
    debug("for project root #{obj.projectRoot}")

    Promise
    .try ->
      ## resolve full path with extension
      obj.supportFile = require.resolve(sf)
    .then ->
      if pathHelpers.checkIfResolveChangedRootFolder(obj.supportFile, sf)
        debug("require.resolve switched support folder from %s to %s", sf, obj.supportFile)
        # this means the path was probably symlinked, like
        # /tmp/foo -> /private/tmp/foo
        # which can confuse the rest of the code
        # switch it back to "normal" file
        obj.supportFile = path.join(sf, path.basename(obj.supportFile))
        return fs.pathExists(obj.supportFile)
        .then (found) ->
          if not found
            errors.throw("SUPPORT_FILE_NOT_FOUND", obj.supportFile, obj.configFile || CONFIG_DEFAULTS.configFile)
          debug("switching to found file %s", obj.supportFile)
    .catch({code: "MODULE_NOT_FOUND"}, ->
      debug("support file %s does not exist", sf)
      ## supportFile doesn't exist on disk
      if sf is path.resolve(obj.projectRoot, CONFIG_DEFAULTS.supportFile)
        debug("support file is default, check if #{path.dirname(sf)} exists")
        return fs.pathExists(sf)
        .then (found) ->
          if found
            debug("support folder exists, set supportFile to false")
            ## if the directory exists, set it to false so it's ignored
            obj.supportFile = false
          else
            debug("support folder does not exist, set to default index.js")
            ## otherwise, set it up to be scaffolded later
            obj.supportFile = path.join(sf, "index.js")
          return obj
      else
        debug("support file is not default")
        ## they have it explicitly set, so it should be there
        errors.throw("SUPPORT_FILE_NOT_FOUND", path.resolve(obj.projectRoot, sf), obj.configFile || CONFIG_DEFAULTS.configFile)
    )
    .then ->
      if obj.supportFile
        ## set config.supportFolder to its directory
        obj.supportFolder = path.dirname(obj.supportFile)
        debug("set support folder #{obj.supportFolder}")
      obj

  ## set pluginsFile to an absolute path with the following rules:
  ## - do nothing if pluginsFile is falsey
  ## - look up the absolute path via node, so 'cypress/plugins' can resolve
  ##   to 'cypress/plugins/index.js' or 'cypress/plugins/index.coffee'
  ## - if not found
  ##   * and the pluginsFile is set to the default
  ##     - and the path to the pluginsFile directory exists
  ##       * assume the user doesn't need a pluginsFile, set it to false
  ##         so it's ignored down the pipeline
  ##     - and the path to the pluginsFile directory does not exist
  ##       * set it to cypress/plugins/index.js, it will get scaffolded
  ##   * and the pluginsFile is NOT set to the default
  ##     - throw an error, because it should be there if the user
  ##       explicitly set it
  setPluginsFile: Promise.method (obj) ->
    if not obj.pluginsFile
      return obj

    obj = _.clone(obj)

    pluginsFile = obj.pluginsFile

    debug("setting plugins file #{pluginsFile}")
    debug("for project root #{obj.projectRoot}")

    Promise
    .try ->
      ## resolve full path with extension
      obj.pluginsFile = require.resolve(pluginsFile)
      debug("set pluginsFile to #{obj.pluginsFile}")
    .catch {code: "MODULE_NOT_FOUND"}, ->
      debug("plugins file does not exist")
      if pluginsFile is path.resolve(obj.projectRoot, CONFIG_DEFAULTS.pluginsFile)
        debug("plugins file is default, check if #{path.dirname(pluginsFile)} exists")
        fs.pathExists(pluginsFile)
        .then (found) ->
          if found
            debug("plugins folder exists, set pluginsFile to false")
            ## if the directory exists, set it to false so it's ignored
            obj.pluginsFile = false
          else
            debug("plugins folder does not exist, set to default index.js")
            ## otherwise, set it up to be scaffolded later
            obj.pluginsFile = path.join(pluginsFile, "index.js")
          return obj
      else
        debug("plugins file is not default")
        ## they have it explicitly set, so it should be there
        errors.throw("PLUGINS_FILE_ERROR", path.resolve(obj.projectRoot, pluginsFile))
    .return(obj)

  setParentTestsPaths: (obj) ->
    ## projectRoot:              "/path/to/project"
    ## integrationFolder:        "/path/to/project/cypress/integration"
    ## parentTestsFolder:        "/path/to/project/cypress"
    ## parentTestsFolderDisplay: "project/cypress"

    obj = _.clone(obj)

    ptfd = obj.parentTestsFolder = path.dirname(obj.integrationFolder)

    prd = path.dirname(obj.projectRoot ? "")

    obj.parentTestsFolderDisplay = path.relative(prd, ptfd)

    return obj

  setAbsolutePaths: (obj, defaults) ->
    obj = _.clone(obj)

    ## if we have a projectRoot
    if pr = obj.projectRoot
      ## reset fileServerFolder to be absolute
      # obj.fileServerFolder = path.resolve(pr, obj.fileServerFolder)

      ## and do the same for all the rest
      _.extend obj, convertRelativeToAbsolutePaths(pr, obj, defaults)

    return obj

  setUrls: (obj) ->
    obj = _.clone(obj)

    proxyUrl = "http://localhost:" + obj.port

    rootUrl = if obj.baseUrl
      origin(obj.baseUrl)
    else
      proxyUrl

    _.extend(obj, {
      proxyUrl:    proxyUrl
      browserUrl:  rootUrl + obj.clientRoute
      reporterUrl: rootUrl + obj.reporterRoute
      xhrUrl:      obj.namespace + obj.xhrRoute
    })

    return obj

  parseEnv: (cfg, envCLI, resolved = {}) ->
    envVars = resolved.env = {}

    resolveFrom = (from, obj = {}) ->
      _.each obj, (val, key) ->
        envVars[key] = {
          value: val
          from: from
        }

    envCfg  = cfg.env ? {}
    envFile = cfg.envFile ? {}
    envProc = @getProcessEnvVars(process.env) ? {}
    envCLI  = envCLI ? {}

    matchesConfigKey = (key) ->
      if _.has(CONFIG_DEFAULTS, key)
        return key

      key = key.toLowerCase().replace(dashesOrUnderscoresRe, "")
      key = _.camelCase(key)

      if _.has(CONFIG_DEFAULTS, key)
        return key

    configFromEnv = _.reduce envProc, (memo, val, key) ->
      if cfgKey = matchesConfigKey(key)
        ## only change the value if it hasnt been
        ## set by the CLI. override default + config
        if resolved[cfgKey] isnt "cli"
          cfg[cfgKey] = val
          resolved[cfgKey] = {
            value: val
            from: "env"
          }

        memo.push(key)
      memo
    , []

    envProc = _.chain(envProc)
    .omit(configFromEnv)
    .mapValues(hideSpecialVals)
    .value()

    resolveFrom("config",  envCfg)
    resolveFrom("envFile", envFile)
    resolveFrom("env",     envProc)
    resolveFrom("cli",     envCLI)

    ## envCfg is from cypress.json
    ## envFile is from cypress.env.json
    ## envProc is from process env vars
    ## envCLI is from CLI arguments
    _.extend envCfg, envFile, envProc, envCLI

  getProcessEnvVars: (obj = {}) ->
    _.reduce obj, (memo, value, key) ->
      if isCypressEnvLike(key)
        memo[removeEnvPrefix(key)] = coerce(value)
      memo
    , {}

  getNameFromRoot: (root = "") ->
    path.basename(root)

}<|MERGE_RESOLUTION|>--- conflicted
+++ resolved
@@ -126,11 +126,8 @@
   screenshotsFolder:             "cypress/screenshots"
   namespace:                     "__cypress"
   pluginsFile:                   "cypress/plugins"
-<<<<<<< HEAD
   nodeVersion:                   "default"
-=======
   configFile:                    "cypress.json"
->>>>>>> 70b769c5
 
   ## deprecated
   javascripts:                   []
