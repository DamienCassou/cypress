--- conflicted
+++ resolved
@@ -214,11 +214,7 @@
     ensure: {
       position: true,
       visibility: true,
-<<<<<<< HEAD
-      receivability: true,
-=======
       notDisabled: true,
->>>>>>> 9a00c611
       notCovered: true,
       notAnimating: true,
       notReadonly: false,
@@ -249,17 +245,12 @@
 
     runAllChecks = ->
       if force isnt true
-<<<<<<< HEAD
-        ## ensure its 'receivable'
-        if (options.ensure.receivability) then cy.ensureReceivability($el, _log)
-=======
 
         ## ensure it's attached
         cy.ensureAttached($el, null, _log)
 
         ## ensure its 'receivable'
         if (options.ensure.notDisabled) then cy.ensureNotDisabled($el, _log)
->>>>>>> 9a00c611
 
         ## scroll the element into view
         $el.get(0).scrollIntoView()
@@ -269,17 +260,10 @@
 
         ## ensure its visible
         if (options.ensure.visibility) then cy.ensureVisibility($el, _log)
-<<<<<<< HEAD
 
         if options.ensure.notReadonly
           cy.ensureNotReadonly($el, _log)
 
-=======
-
-        if options.ensure.notReadonly
-          cy.ensureNotReadonly($el, _log)
-
->>>>>>> 9a00c611
         if _.isFunction(options.custom)
           options.custom($el, _log)
 
@@ -302,13 +286,8 @@
         ## now that we know our element isn't animating its time
         ## to figure out if its being covered by another element.
         ## this calculation is relative from the viewport so we
-<<<<<<< HEAD
-        ## only care about fromViewport coords
-        $elAtCoords = options.ensure.notCovered && ensureElIsNotCovered(cy, win, $el, coords.fromViewport, options, _log, onScroll)
-=======
         ## only care about fromElViewport coords
         $elAtCoords = options.ensure.notCovered && ensureElIsNotCovered(cy, win, $el, coords.fromElViewport, options, _log, onScroll)
->>>>>>> 9a00c611
 
       ## pass our final object into onReady
       finalEl = $elAtCoords ? $el
