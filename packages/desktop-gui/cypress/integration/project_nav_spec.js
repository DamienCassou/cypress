--- conflicted
+++ resolved
@@ -196,11 +196,7 @@
 
         it('displays browser icon as spinner', () => {
           cy.get('.browsers-list>a').first().find('i')
-<<<<<<< HEAD
-          .should('have.class', 'fa-refresh fa-spin')
-=======
           .should('have.class', 'fas fa-sync-alt fa-spin')
->>>>>>> 68ad7229
         })
 
         it('disables browser dropdown', () => {
@@ -218,11 +214,7 @@
 
         it('displays browser icon as opened', () => {
           cy.get('.browsers-list>a').first().find('i')
-<<<<<<< HEAD
-          .should('have.class', 'fa-check-circle-o')
-=======
           .should('have.class', 'fas fa-check-circle')
->>>>>>> 68ad7229
         })
 
         it('disables browser dropdown', () => {
