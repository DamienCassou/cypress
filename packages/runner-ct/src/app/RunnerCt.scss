@use "../variables.scss" as *;
@import "../runner-ct-variables.scss";
@import "../../../reporter/src/lib/variables.scss";

/**
 * Styles that cannot be transformed by scoped modules should live here. Examples are:
 *   - override Runner globals (in a pinch)
 *   - publicly interface with 3rd party libs (Resizer)
 */

body, html {
  font-size: 1rem !important;
  font-family: $font-stack-sans;
<<<<<<< HEAD
  font-size: $text-base;
=======
  font-size: text(m);
>>>>>>> fc68fc28

  * :focus {
    outline-offset: 1px;
    outline-width: 1px;
    outline-color: $chill-20;
    outline-style: auto;
  }
}

.reporter {
  .runnable-header {
<<<<<<< HEAD
    box-shadow: $shadow;
=======
    box-shadow: shadow(m);
>>>>>>> fc68fc28
  }
}

.runner {
  // @include checkerboard();
   background-image: url("data:image/svg+xml;base64,PHN2ZyB4bWxucz0iaHR0cDovL3d3dy53My5vcmcvMjAwMC9zdmciIHdpZHRoPSI1IiBoZWlnaHQ9IjUiPgo8cmVjdCB3aWR0aD0iNSIgaGVpZ2h0PSI1IiBmaWxsPSIjZGJkYmRiIj48L3JlY3Q+CjxwYXRoIGQ9Ik0wIDVMNSAwWk02IDRMNCA2Wk0tMSAxTDEgLTFaIiBzdHJva2U9IiNjNGM0YzQiIHN0cm9rZS13aWR0aD0iMSI+PC9wYXRoPgo8L3N2Zz4=");
}

// Prevent left-most Resizer from showing up when the pane is hidden.
.isSpecsListClosed {
  > .Resizer {
    display: none;
  }
}

// Must be globally scoped. Bummer.
$resizerLineSize: 4px;

.Resizer {
  $resize-thickness: 12px;
  background: none;
  transition: background-color 200ms ease-in-out;
  z-index: 10;
  box-sizing: border-box;
  background-clip: padding-box;
  &:after {
    content: '';
    position: relative;
    display: block;
    background: transparent;
    transition: background 200ms ease;
    position: fixed;
  }
  &:hover {
    &:after {
      background: $chill-30;
    }
  }

  &.horizontal {
    margin: -($resize-thickness / 2) 0;
    height: $resize-thickness;
    width: 100%;
    cursor: row-resize;
    border-top: 5px solid rgba(255, 255, 255, 0);
    border-bottom: 5px solid rgba(255, 255, 255, 0);

    &:after {
      height: $resizerLineSize;
      width: 100%;
    }
  }

  &.vertical {
    margin: 0 -($resize-thickness / 2);
    width: $resize-thickness;
    height: 100%;
    cursor: col-resize;
    border-left: 5px solid rgba(255, 255, 255, 0);
    border-right: 5px solid rgba(255, 255, 255, 0);

    &:after {
      width: $resizerLineSize;
      height: 100%;
    }
  }

  &.disabled {
    display: none;
  }
}<|MERGE_RESOLUTION|>--- conflicted
+++ resolved
@@ -11,11 +11,7 @@
 body, html {
   font-size: 1rem !important;
   font-family: $font-stack-sans;
-<<<<<<< HEAD
-  font-size: $text-base;
-=======
   font-size: text(m);
->>>>>>> fc68fc28
 
   * :focus {
     outline-offset: 1px;
@@ -27,11 +23,7 @@
 
 .reporter {
   .runnable-header {
-<<<<<<< HEAD
-    box-shadow: $shadow;
-=======
     box-shadow: shadow(m);
->>>>>>> fc68fc28
   }
 }
 
