--- conflicted
+++ resolved
@@ -2,11 +2,7 @@
 
 const _ = require('lodash')
 const os = require('os')
-<<<<<<< HEAD
-const mockfs = require('mock-fs')
-=======
 const cp = require('child_process')
->>>>>>> f679ced9
 const Promise = require('bluebird')
 const { stripIndent } = require('common-tags')
 
