## Unit tests in ../../test/unit/browsers/chrome_spec

_         = require("lodash")
os        = require("os")
path      = require("path")
Promise   = require("bluebird")
la        = require('lazy-ass')
check     = require('check-more-types')
extension = require("@packages/extension")
debug     = require("debug")("cypress:server:browsers:chrome")
plugins   = require("../plugins")
fs        = require("../util/fs")
appData   = require("../util/app_data")
utils     = require("./utils")
protocol  = require("./protocol")
{ CdpAutomation } = require("./cdp_automation")
CriClient = require("./cri-client")

LOAD_EXTENSION = "--load-extension="
CHROME_VERSIONS_WITH_BUGGY_ROOT_LAYER_SCROLLING = "66 67".split(" ")
CHROME_VERSION_INTRODUCING_PROXY_BYPASS_ON_LOOPBACK = 72

pathToExtension = extension.getPathToExtension()
pathToTheme     = extension.getPathToTheme()

defaultArgs = [
  "--test-type"
  "--ignore-certificate-errors"
  "--start-maximized"
  "--silent-debugger-extension-api"
  "--no-default-browser-check"
  "--no-first-run"
  "--noerrdialogs"
  "--enable-fixed-layout"
  "--disable-popup-blocking"
  "--disable-password-generation"
  "--disable-save-password-bubble"
  "--disable-single-click-autofill"
  "--disable-prompt-on-repos"
  "--disable-background-timer-throttling"
  "--disable-renderer-backgrounding"
  "--disable-renderer-throttling"
  "--disable-restore-session-state"
  "--disable-translate"
  "--disable-new-profile-management"
  "--disable-new-avatar-menu"
  "--allow-insecure-localhost"
  "--reduce-security-for-testing"
  "--enable-automation"

  "--disable-device-discovery-notifications"
  "--disable-infobars"

  ## https://github.com/cypress-io/cypress/issues/2376
  "--autoplay-policy=no-user-gesture-required"

  ## http://www.chromium.org/Home/chromium-security/site-isolation
  ## https://github.com/cypress-io/cypress/issues/1951
  "--disable-site-isolation-trials"

  ## the following come frome chromedriver
  ## https://code.google.com/p/chromium/codesearch#chromium/src/chrome/test/chromedriver/chrome_launcher.cc&sq=package:chromium&l=70
  "--metrics-recording-only"
  "--disable-prompt-on-repost"
  "--disable-hang-monitor"
  "--disable-sync"
  ## this flag is causing throttling of XHR callbacks for
  ## as much as 30 seconds. If you VNC in and open dev tools or
  ## click on a button, it'll "instantly" work. with this
  ## option enabled, it will time out some of our tests in circle
  # "--disable-background-networking"
  "--disable-web-resources"
  "--safebrowsing-disable-auto-update"
  "--safebrowsing-disable-download-protection"
  "--disable-client-side-phishing-detection"
  "--disable-component-update"
  "--disable-default-apps"

  ## These flags are for webcam/WebRTC testing
  ## https://github.com/cypress-io/cypress/issues/2704
  "--use-fake-ui-for-media-stream"
  "--use-fake-device-for-media-stream"

  ## so Cypress commands don't get throttled
  ## https://github.com/cypress-io/cypress/issues/5132
  "--disable-ipc-flooding-protection"

  ## misc. options puppeteer passes
  ## https://github.com/cypress-io/cypress/issues/3633
  "--disable-backgrounding-occluded-window"
  "--disable-breakpad"
  "--password-store=basic"
  "--use-mock-keychain"
]

pluginsBeforeBrowserLaunch = (browser, args) ->
  ## bail if we're not registered to this event
  return args if not plugins.has("before:browser:launch")

  plugins.execute("before:browser:launch", browser, args)
  .then (newArgs) ->
    debug("got user args for 'before:browser:launch'", newArgs)

    ## reset args if we got 'em
    return newArgs ? args

_normalizeArgExtensions = (dest, args) ->
  loadExtension = _.find args, (arg) ->
    arg.includes(LOAD_EXTENSION)

  if loadExtension
    args = _.without(args, loadExtension)

    ## form into array, enabling users to pass multiple extensions
    userExtensions = loadExtension.replace(LOAD_EXTENSION, "").split(",")

  extensions = [].concat(userExtensions, dest, pathToTheme)

  args.push(LOAD_EXTENSION + _.compact(extensions).join(","))

  args

## we now store the extension in each browser profile
_removeRootExtension = ->
  fs
  .removeAsync(appData.path("extensions"))
  .catchReturn(null) ## noop if doesn't exist fails for any reason

## https://github.com/cypress-io/cypress/issues/2048
_disableRestorePagesPrompt = (userDir) ->
  prefsPath = path.join(userDir, "Default", "Preferences")

  fs.readJson(prefsPath)
  .then (preferences) ->
    if profile = preferences.profile
      if profile["exit_type"] != "Normal" or profile["exited_cleanly"] isnt true
        debug("cleaning up unclean exit status")

        profile["exit_type"] = "Normal"
        profile["exited_cleanly"] = true

        fs.writeJson(prefsPath, preferences)
  .catch ->

## After the browser has been opened, we can connect to
## its remote interface via a websocket.
_connectToChromeRemoteInterface = (port) ->
  la(check.userPort(port), "expected port number to connect CRI to", port)

  debug("connecting to Chrome remote interface at random port %d", port)

  protocol.getWsTargetFor(port)
  .then (wsUrl) ->
    debug("received wsUrl %s for port %d", wsUrl, port)

    CriClient.create(wsUrl)

_maybeRecordVideo = (options) ->
  return (client) ->
    if not options.screencastFrame
      debug("screencastFrame is false")
      return client

    debug('starting screencast')
    client.on('Page.screencastFrame', options.screencastFrame)

    client.send('Page.startScreencast', {
      format: 'jpeg'
    })
    .then ->
      return client

## a utility function that navigates to the given URL
## once Chrome remote interface client is passed to it.
_navigateUsingCRI = (url) ->
  (client) ->
    la(check.url(url), "missing url to navigate to", url)
    la(client, "could not get CRI client")
    debug("received CRI client")
    debug('navigating to page %s', url)

    ## when opening the blank page and trying to navigate
    ## the focus gets lost. Restore it and then navigate.
    client.send("Page.bringToFront")
    .then ->
      client.send("Page.navigate", { url })

_setAutomation = (client, automation) ->
  automation.use(
    CdpAutomation({
      invokeViaDebugger: client.send
      takeScreenshot: client.takeScreenshot
    })
  )

module.exports = {
  ##
  ## tip:
  ##   by adding utility functions that start with "_"
  ##   as methods here we can easily stub them from our unit tests
  ##

  _normalizeArgExtensions

  _removeRootExtension

  _connectToChromeRemoteInterface

  _maybeRecordVideo

  _navigateUsingCRI

  _setAutomation

  _writeExtension: (browser, isTextTerminal, proxyUrl, socketIoRoute) ->
    ## get the string bytes for the final extension file
    extension.setHostAndPath(proxyUrl, socketIoRoute)
    .then (str) ->
      extensionDest = utils.getExtensionDir(browser, isTextTerminal)
      extensionBg   = path.join(extensionDest, "background.js")

      ## copy the extension src to the extension dist
      utils.copyExtension(pathToExtension, extensionDest)
      .then ->
        ## and overwrite background.js with the final string bytes
        fs.writeFileAsync(extensionBg, str)
      .return(extensionDest)

  _getArgs: (options = {}) ->
    _.defaults(options, {
      browser: {}
    })

    args = [].concat(defaultArgs)

    if os.platform() is "linux"
      args.push("--disable-gpu")
      args.push("--no-sandbox")

    if ua = options.userAgent
      args.push("--user-agent=#{ua}")

    if ps = options.proxyServer
      args.push("--proxy-server=#{ps}")

    if options.chromeWebSecurity is false
      args.push("--disable-web-security")
      args.push("--allow-running-insecure-content")

    ## prevent AUT shaking in 66 & 67, but flag breaks chrome in 68+
    ## https://github.com/cypress-io/cypress/issues/2037
    ## https://github.com/cypress-io/cypress/issues/2215
    ## https://github.com/cypress-io/cypress/issues/2223
    { majorVersion } = options.browser
    if majorVersion in CHROME_VERSIONS_WITH_BUGGY_ROOT_LAYER_SCROLLING
      args.push("--disable-blink-features=RootLayerScrolling")

    ## https://chromium.googlesource.com/chromium/src/+/da790f920bbc169a6805a4fb83b4c2ab09532d91
    ## https://github.com/cypress-io/cypress/issues/1872
    if majorVersion >= CHROME_VERSION_INTRODUCING_PROXY_BYPASS_ON_LOOPBACK
      args.push("--proxy-bypass-list=<-loopback>")

    args

  open: (browser, url, options = {}, automation) ->
    { isTextTerminal } = options

    userDir = utils.getProfileDir(browser, isTextTerminal)

    Promise
    .try =>
      args = @_getArgs(options)

      Promise.all([
        ## ensure that we have a clean cache dir
        ## before launching the browser every time
        utils.ensureCleanCache(browser, isTextTerminal),

        pluginsBeforeBrowserLaunch(options.browser, args),

        utils.getPort()
      ])
    .spread (cacheDir, args, port) =>
      Promise.all([
        @_writeExtension(
          browser,
          isTextTerminal,
          options.proxyUrl,
          options.socketIoRoute
        ),
        _removeRootExtension(),
        _disableRestorePagesPrompt(userDir),
      ])
      .spread (extDest) ->
        ## normalize the --load-extensions argument by
        ## massaging what the user passed into our own
        args = _normalizeArgExtensions(extDest, args)

        ## this overrides any previous user-data-dir args
        ## by being the last one
        args.push("--user-data-dir=#{userDir}")
        args.push("--disk-cache-dir=#{cacheDir}")
        args.push("--remote-debugging-port=#{port}")

        debug("launching in chrome with debugging port", { url, args, port })

        ## FIRST load the blank page
        ## first allows us to connect the remote interface,
        ## start video recording and then
        ## we will load the actual page
        utils.launch(browser, "about:blank", args)
      .then (launchedBrowser) =>
        la(launchedBrowser, "did not get launched browser instance")

        ## SECOND connect to the Chrome remote interface
        ## and when the connection is ready
        ## navigate to the actual url
        @_connectToChromeRemoteInterface(port)
        .then (criClient) =>
          la(criClient, "expected Chrome remote interface reference", criClient)

<<<<<<< HEAD
          @_setAutomation(criClient, automation)

          debug("adding method to close the remote interface client")
          launchedBrowser.close = () ->
=======
          ## monkey-patch the .kill method to that the CDP connection is closed
          originalBrowserKill = launchedBrowser.kill

          launchedBrowser.kill = (args...) =>
>>>>>>> 4d04eb89
            debug("closing remote interface client")

            criClient.close()
            .then =>
              debug("closing chrome")
              originalBrowserKill.call(launchedBrowser, args...)

          return criClient
        .then @_maybeRecordVideo(options)
        .then @_navigateUsingCRI(url)
        ## return the launched browser process
        ## with additional method to close the remote connection
        .return(launchedBrowser)
}<|MERGE_RESOLUTION|>--- conflicted
+++ resolved
@@ -319,17 +319,12 @@
         .then (criClient) =>
           la(criClient, "expected Chrome remote interface reference", criClient)
 
-<<<<<<< HEAD
           @_setAutomation(criClient, automation)
 
-          debug("adding method to close the remote interface client")
-          launchedBrowser.close = () ->
-=======
           ## monkey-patch the .kill method to that the CDP connection is closed
           originalBrowserKill = launchedBrowser.kill
 
           launchedBrowser.kill = (args...) =>
->>>>>>> 4d04eb89
             debug("closing remote interface client")
 
             criClient.close()
