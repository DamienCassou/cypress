path     = require("path")
Promise  = require("bluebird")
launcher = require("@packages/launcher")
fs       = require("../util/fs")
appData  = require("../util/app_data")
profileCleaner = require("../util/profile_cleaner")

PATH_TO_BROWSERS = appData.path("browsers")

getBrowserPath = (browser) ->
  path.join(
    PATH_TO_BROWSERS,
<<<<<<< HEAD
    "#{browser.name}-#{browser.version}"
=======
    "#{browser.name}"
>>>>>>> e4081f59
  )

copyExtension = (src, dest) ->
  fs.copyAsync(src, dest)

getPartition = (isTextTerminal) ->
  if isTextTerminal
    return "run-#{process.pid}"

  return "interactive"

getProfileDir = (browser, isTextTerminal) ->
  path.join(
    getBrowserPath(browser)
    getPartition(isTextTerminal),
  )

getExtensionDir = (browser, isTextTerminal) ->
  path.join(
    getProfileDir(browser, isTextTerminal),
    "CypressExtension"
  )

ensureCleanCache = (browser, isTextTerminal) ->
  p = path.join(
    getProfileDir(browser, isTextTerminal),
    "CypressCache"
  )

  fs
  .removeAsync(p)
  .then ->
    fs.ensureDirAsync(p)
  .return(p)

removeOldProfiles = ->
  ## a profile is considered old if it was used
  ## in a previous run for a PID that is either
  ## no longer active, or isnt a cypress related process
  pathToProfiles = path.join(PATH_TO_BROWSERS, "*")
  pathToPartitions = appData.electronPartitionsPath()

  Promise.all([
    ## we now store profiles in either interactive or run-* folders
    ## so we need to remove the old root profiles that existed before
    profileCleaner.removeRootProfile(pathToProfiles, [
      path.join(pathToProfiles, "run-*")
      path.join(pathToProfiles, "interactive")
    ])
    profileCleaner.removeInactiveByPid(pathToProfiles, "run-"),
    profileCleaner.removeInactiveByPid(pathToPartitions, "run-"),
  ])

module.exports = {
  copyExtension

  getProfileDir

  getExtensionDir

  ensureCleanCache

  removeOldProfiles

  getBrowserByPath: launcher.detectByPath

  launch: launcher.launch

  getBrowsers: ->
    ## TODO: accept an options object which
    ## turns off getting electron browser?
    launcher.detect()
    .then (browsers = []) ->
      version = process.versions.chrome or ""

      ## the internal version of Electron, which won't be detected by `launcher`
      browsers.concat({
        name: "electron"
        family: "electron"
        displayName: "Electron"
        version: version
        path: ""
        majorVersion: version.split(".")[0]
        info: "Electron is the default browser that comes with Cypress. This is the browser that runs in headless mode. Selecting this browser is useful when debugging. The version number indicates the underlying Chromium version that Electron uses."
      })
<<<<<<< HEAD
=======

  launch: launcher.launch
>>>>>>> e4081f59
}<|MERGE_RESOLUTION|>--- conflicted
+++ resolved
@@ -10,11 +10,7 @@
 getBrowserPath = (browser) ->
   path.join(
     PATH_TO_BROWSERS,
-<<<<<<< HEAD
-    "#{browser.name}-#{browser.version}"
-=======
     "#{browser.name}"
->>>>>>> e4081f59
   )
 
 copyExtension = (src, dest) ->
@@ -100,9 +96,4 @@
         majorVersion: version.split(".")[0]
         info: "Electron is the default browser that comes with Cypress. This is the browser that runs in headless mode. Selecting this browser is useful when debugging. The version number indicates the underlying Chromium version that Electron uses."
       })
-<<<<<<< HEAD
-=======
-
-  launch: launcher.launch
->>>>>>> e4081f59
 }