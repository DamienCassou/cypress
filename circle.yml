--- conflicted
+++ resolved
@@ -8,12 +8,8 @@
     branches:
       only:
         - develop
-<<<<<<< HEAD
         - combine-artifact-steps
         - include-electron-node-version
-=======
-        - sem-next-ver
->>>>>>> 0abb5efe
 
 defaults: &defaults
   parallelism: 1
@@ -40,11 +36,7 @@
     branches:
       only:
         - develop
-<<<<<<< HEAD
         - combine-artifact-steps
-=======
-        - sem-next-ver
->>>>>>> 0abb5efe
   requires:
     - create-build-artifacts
 
@@ -440,13 +432,10 @@
             DEBUG: electron-builder,electron-osx-sign*
           # notarization on Mac can take a while
           no_output_timeout: "45m"
-          # if this is a forked pull request, the NEXT_DEV_VERSION environment variable
-          # won't be set and we will use default version, since we are not going to
-          # upload the dev binary build anywhere
           command: |
             . ./scripts/load-nvm.sh
             node --version
-            yarn binary-build --platform $PLATFORM --version ${NEXT_DEV_VERSION:-0.0.0-development}
+            yarn binary-build --platform $PLATFORM --version $(node ./scripts/get-next-version.js)
       - run:
           name: Zip the binary
           command: |
@@ -465,7 +454,7 @@
           command: |
             node scripts/binary.js upload-unique-binary \
               --file cypress.zip \
-              --version $NEXT_DEV_VERSION
+              --version $(node ./scripts/get-next-version.js)
       - run: cat binary-url.json
       - store-npm-logs
       - persist_to_workspace:
@@ -476,13 +465,8 @@
   build-npm-package:
     steps:
       - run:
-          name: Check next dev version
-          command: |
-            . ./scripts/load-nvm.sh
-            yarn check-next-dev-version
-      - run:
           name: bump NPM version
-          command: yarn version --no-git-tag-version --new-version ${NEXT_DEV_VERSION:-0.0.0-development}
+          command: yarn get-next-version --npm
       - run:
           name: build NPM package
           command: |
@@ -503,7 +487,7 @@
           working_directory: cli/build
           command: ls -l
       # created file should have filename cypress-<version>.tgz
-      - run: cp cli/build/cypress-v${NEXT_DEV_VERSION:-0.0.0-development}.tgz cypress.tgz
+      - run: cp cli/build/cypress-v*.tgz cypress.tgz
       - store-npm-logs
       - run: pwd
       - run: ls -l
@@ -520,7 +504,7 @@
           command: |
             node scripts/binary.js upload-npm-package \
               --file cypress.tgz \
-              --version $NEXT_DEV_VERSION
+              --version $(node ./scripts/get-next-version.js)
       - store-npm-logs
       - run: ls -l
       - run: cat npm-package-url.json
@@ -1127,7 +1111,6 @@
       - build-binary
       - build-npm-package
       - run:
-<<<<<<< HEAD
           name: Check current branch to persist artifacts
           command: |
             if [[ "$CIRCLE_BRANCH" != "develop" && "$CIRCLE_BRANCH" != "combine-artifact-steps" ]]; then
@@ -1137,48 +1120,6 @@
       - upload-binary
       - upload-npm-package
       - post-install-comment
-=======
-          environment:
-            DEBUG: electron-builder,electron-osx-sign*
-          # notarization on Mac can take a while
-          no_output_timeout: "45m"
-          command: |
-            . ./scripts/load-nvm.sh
-            node --version
-            yarn binary-build --platform $PLATFORM --version $(node ./scripts/get-next-version)
-      - run:
-          name: Zip the binary
-          command: |
-            . ./scripts/load-nvm.sh
-            yarn binary-zip --platform $PLATFORM
-      # Cypress binary file should be zipped to cypress.zip
-      - run: ls -l *.zip
-      - store-npm-logs
-      - persist_to_workspace:
-          root: ~/
-          paths:
-            - cypress/cypress.zip
-
-  upload-binary:
-    <<: *defaults
-    steps:
-      - attach_workspace:
-          at: ~/
-      - check-conditional-ci
-      - run: ls -l
-      - run:
-          name: upload unique binary
-          command: |
-            node scripts/binary.js upload-unique-binary \
-              --file cypress.zip \
-              --version $(node ./scripts/get-next-version)
-      - run: cat binary-url.json
-      - store-npm-logs
-      - persist_to_workspace:
-          root: ~/
-          paths:
-            - cypress/binary-url.json
->>>>>>> 0abb5efe
 
   test-kitchensink:
     <<: *defaults
@@ -1244,73 +1185,6 @@
             yarn cypress:run --project /tmp/cypress-test-tiny --record
       - store-npm-logs
 
-<<<<<<< HEAD
-=======
-  build-npm-package:
-    <<: *defaults
-    steps:
-      - attach_workspace:
-          at: ~/
-      - check-conditional-ci
-      - install-required-node
-      - run:
-          name: bump NPM version
-          command: yarn get-next-version --npm
-      - run:
-          name: build NPM package
-          command: |
-            . ./scripts/load-nvm.sh
-            yarn build --scope cypress
-      - run:
-          command: ls -la types
-          working_directory: cli/build
-      - run:
-          name: list NPM package contents
-          command: yarn workspace cypress size
-      - run:
-          name: pack NPM package
-          working_directory: cli/build
-          command: yarn pack
-      - run:
-          name: list created NPM package
-          working_directory: cli/build
-          command: ls -l
-      # created file should have filename cypress-<version>.tgz
-      - run: mkdir /tmp/urls
-      - run: cp cli/build/cypress-v*.tgz cypress.tgz
-      - run: cp cli/build/cypress-v*.tgz /tmp/urls/cypress.tgz
-      - run: ls -l /tmp/urls
-      - store-npm-logs
-      - run: pwd
-      - run: ls -l
-      - persist_to_workspace:
-          root: ~/
-          paths:
-            - cypress/cypress.tgz
-
-  upload-npm-package:
-    <<: *defaults
-    steps:
-      - attach_workspace:
-          at: ~/
-      - check-conditional-ci
-      - run: ls -l
-      # NPM package file should have filename cypress-<version>.tgz
-      - run:
-          name: upload NPM package
-          command: |
-            node scripts/binary.js upload-npm-package \
-              --file cypress.tgz \
-              --version $(node ./scripts/get-next-version)
-      - store-npm-logs
-      - run: ls -l
-      - run: cat npm-package-url.json
-      - persist_to_workspace:
-          root: ~/
-          paths:
-            - cypress/npm-package-url.json
-
->>>>>>> 0abb5efe
   "test-binary-and-npm-against-other-projects":
     <<: *defaults
     steps:
@@ -1917,11 +1791,7 @@
           branches:
             only:
               - develop
-<<<<<<< HEAD
               - combine-artifact-steps
-=======
-              - sem-next-ver
->>>>>>> 0abb5efe
         requires:
           - build
     - test-kitchensink:
@@ -1939,7 +1809,6 @@
           branches:
             only:
               - develop
-<<<<<<< HEAD
               - combine-artifact-steps
         requires:
           - build
@@ -1949,35 +1818,6 @@
           - test-runner:commit-status-checks
         requires:
           - build
-=======
-              - sem-next-ver
-        requires:
-          - build
-    - build-npm-package:
-        requires:
-          - build
-    - upload-npm-package:
-        context: test-runner:upload
-        filters:
-          branches:
-            only:
-              - develop
-              - sem-next-ver
-        requires:
-          - build-npm-package
-    - build-binary:
-        requires:
-          - build
-    - upload-binary:
-        context: test-runner:upload
-        filters:
-          branches:
-            only:
-              - develop
-              - sem-next-ver
-        requires:
-          - build-binary
->>>>>>> 0abb5efe
     - test-npm-module-on-minimum-node-version:
         requires:
           - create-build-artifacts
@@ -2018,33 +1858,14 @@
           - create-build-artifacts
     - test-binary-against-awesome-typescript-loader:
         requires:
-<<<<<<< HEAD
           - create-build-artifacts
-=======
-          - build-binary
-          - build-npm-package
-    - post-pre-release-install-comment:
-        context: test-runner:commit-status-checks
-        filters:
-          branches:
-            only:
-              - develop
-              - sem-next-ver
-        requires:
-          - upload-npm-package
-          - upload-binary
->>>>>>> 0abb5efe
     - test-binary-and-npm-against-other-projects:
         context: test-runner:trigger-test-jobs
         filters:
           branches:
             only:
               - develop
-<<<<<<< HEAD
               - combine-artifact-steps
-=======
-              - sem-next-ver
->>>>>>> 0abb5efe
         requires:
           - create-build-artifacts
     - test-npm-module-and-verify-binary:
@@ -2052,11 +1873,7 @@
           branches:
             only:
               - develop
-<<<<<<< HEAD
               - combine-artifact-steps
-=======
-              - sem-next-ver
->>>>>>> 0abb5efe
         requires:
           - create-build-artifacts
     - test-binary-against-staging:
@@ -2065,11 +1882,7 @@
           branches:
             only:
               - develop
-<<<<<<< HEAD
               - combine-artifact-steps
-=======
-              - sem-next-ver
->>>>>>> 0abb5efe
         requires:
           - create-build-artifacts
 
@@ -2094,11 +1907,7 @@
           branches:
             only:
               - develop
-<<<<<<< HEAD
               - combine-artifact-steps
-=======
-              - sem-next-ver
->>>>>>> 0abb5efe
         requires:
           - create-build-artifacts
 
@@ -2162,34 +1971,13 @@
 
     - test-binary-against-staging:
         context: test-runner:record-tests
-<<<<<<< HEAD
         name: darwin-test-binary-against-staging
-=======
-        name: Test Mac binary against staging
         executor: mac
         filters:
           branches:
             only:
               - develop
-              - sem-next-ver
-        requires:
-          - Mac NPM package
-          - Mac binary
-
-    - post-pre-release-install-comment:
-        context: test-runner:commit-status-checks
-        name: Post Mac pre-release install comment
->>>>>>> 0abb5efe
-        executor: mac
-        filters:
-          branches:
-            only:
-              - develop
-<<<<<<< HEAD
               - combine-artifact-steps
-=======
-              - sem-next-ver
->>>>>>> 0abb5efe
         requires:
           - darwin-create-build-artifacts
 
@@ -2201,11 +1989,7 @@
           branches:
             only:
               - develop
-<<<<<<< HEAD
               - combine-artifact-steps
-=======
-              - sem-next-ver
->>>>>>> 0abb5efe
         requires:
           - darwin-create-build-artifacts
 
