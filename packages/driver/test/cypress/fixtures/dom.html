--- conflicted
+++ resolved
@@ -6,7 +6,6 @@
   <body>
     <div id="dom">
       <style>
-<<<<<<< HEAD
 
         button,
         input,
@@ -56,14 +55,12 @@
           -webkit-appearance: button;
         }
 
-=======
         body {
           display: block;
           padding: 0;
           margin: 8px;
         }
         
->>>>>>> 9a00c611
         :focus {
           background-color: red;
         }
