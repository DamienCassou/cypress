_ = Cypress._

describe "src/cy/commands/agents", ->
  context ".stub", ->
    it "synchronously returns stub", ->
      stub = cy.stub()
      expect(stub).to.exist
      expect(stub.returns).to.be.a("function")

    describe ".stub()", ->
      beforeEach ->
        @stub = cy.stub()

      it "proxies sinon stub", ->
        @stub()
        expect(@stub.callCount).to.eq(1)

      it "has sinon stub API", ->
        @stub.returns(true)
        result = @stub()
        expect(result).to.be.true

    describe ".stub(obj, 'method')", ->
      beforeEach ->
        @originalCalled = false
        @obj = {
          foo: => @originalCalled = true
        }
        @stub = cy.stub(@obj, "foo")

      it "proxies sinon stub", ->
        @obj.foo()
        expect(@stub.callCount).to.eq(1)

      it "replaces method", ->
        @obj.foo()
        expect(@originalCalled).to.be.false

    describe ".stub(obj, 'method', replacerFn)", ->
      beforeEach ->
        @originalCalled = false
        @obj = {
          bar: "bar"
          foo: => @originalCalled = true
        }

        cy.stub(@obj, "bar", "baz")

        @replacementCalled = false
        @stub = cy.stub @obj, "foo", =>
          @replacementCalled = true

      it "proxies sinon stub", ->
        @obj.foo()
        expect(@stub.callCount).to.eq(1)

      it "replaces method with replacement", ->
        @obj.foo()
        expect(@originalCalled).to.be.false
        expect(@replacementCalled).to.be.true

      it "replaces values", ->
        expect(@obj.bar).to.eq("baz")

    describe ".resolves", ->
      beforeEach ->
        @obj = {foo: ->}
        @stub = cy.stub(@obj, "foo")

      it "has resolves method", ->
        expect(@stub.resolves).to.be.a("function")

      it "resolves promise", ->
        @stub.resolves("foo")
        @obj.foo().then (foo) ->
          expect(foo).to.eq("foo")

      it "uses Bluebird under the hood", ->
        obj = {
          foo: ->
        }

        cy.stub(obj, "foo").resolves("bar")

        obj
        .foo()
        .delay(1)

    describe ".rejects", ->
      beforeEach ->
        @obj = {foo: ->}
        @stub = cy.stub(@obj, "foo")

      it "has rejects method", ->
        expect(@stub.rejects).to.be.a("function")

      it "rejects promise", ->
        error = new Error()
        @stub.rejects(error)
        @obj.foo()
        .then ->
          throw new Error("Should throw error")
        .catch (err) ->
          expect(err).to.eq(error)

    describe ".withArgs", ->
      beforeEach ->
        @agentLogs = []
        @logs = []

        cy.on "internal:log", (attrs, log) =>
          if attrs.instrument is "agent"
            @agentLogs.push(log)

          @logs.push(log)

        @obj = {foo: ->}
        @stub = cy.stub(@obj, "foo")
        @stubWithArgs = @stub.withArgs("foo")

      it "can be aliased", ->
        @stubWithArgs.as("withFoo")
        expect(@logs[1].get("alias")).to.eq("withFoo")

      describe "logging", ->
        it "creates new log instrument with sub-count", ->
          expect(@agentLogs.length).to.eq(2)
          expect(@agentLogs[1].get("name")).to.eq("stub-1.1")
          @stub.withArgs("bar")
          expect(@agentLogs.length).to.eq(3)
          expect(@agentLogs[2].get("name")).to.eq("stub-1.2")

        describe "on invocation", ->
          it "only logs once", ->
            @obj.foo("foo")
            expect(@logs.length).to.eq(3)

          it "includes count in name", ->
            @obj.foo("foo")
            expect(@logs[2].get("name")).to.eq("stub-1")

          it "has no alias if no aliases set", ->
            @obj.foo("foo")
            expect(@logs[2].get("alias")).to.be.undefined

          it "has withArgs alias if it's the only one set", ->
            @stubWithArgs.as("withFoo")
            @obj.foo("foo")
            expect(@logs[2].get("alias")).to.eql(["withFoo"])

          it "has parent alias if it's the only one set", ->
            @stub.as("noArgs")
            @obj.foo("foo")
            expect(@logs[2].get("alias")).to.eql(["noArgs"])

          it "has both aliases if both set", ->
            @stub.as("noArgs")
            @stubWithArgs.as("withFoo")
            @obj.foo("foo")
            expect(@logs[2].get("alias")).to.eql(["noArgs", "withFoo"])

          it "logs parent if invoked without necessary args", ->
            @obj.foo()
            expect(@logs[2].get("name")).to.eq("stub-1")

          describe ".consoleProps", ->
            beforeEach ->
              @stub.as("objFoo")
              @stubWithArgs.as("withFoo")
              @stub.withArgs("foo", "baz").as("withFooBaz")
              @obj.foo("foo")
              @obj.foo("foo", "baz")
              @consoleProps = @logs[4].get("consoleProps")()

            it "includes the event", ->
              expect(@consoleProps["Event"]).to.eq("stub-1 called")

            it "includes reference to stub", ->
              expect(@consoleProps["stub"]).to.be.a("function")

            it "includes call number", ->
              expect(@consoleProps["Call #"]).to.eq(2)

            it "includes alias", ->
              expect(@consoleProps["Alias"]).to.eq("objFoo")

            it "includes references to withArgs stubs", ->
              expect(@consoleProps["  1.1 stub"]).to.be.a("function")
              expect(@consoleProps["  1.2 stub"]).to.be.a("function")

            it "includes withArgs call numbers", ->
              expect(@consoleProps["  1.1 call #"]).to.eq(2)
              expect(@consoleProps["  1.2 call #"]).to.eq(1)

            it "includes withArgs aliases", ->
              expect(@consoleProps["  1.1 alias"]).to.eq("withFoo")
              expect(@consoleProps["  1.2 alias"]).to.eq("withFooBaz")

            it "includes withArgs matching arguments", ->
              expect(@consoleProps["  1.1 matching arguments"]).to.eql(["foo"])
              expect(@consoleProps["  1.2 matching arguments"]).to.eql(["foo", "baz"])

    describe ".as", ->
<<<<<<< HEAD
      beforeEach ->
        @logs = []
        cy.on "internal:log", (attrs, log) =>
          @logs.push(log)
=======
      context "without dots", ->
        beforeEach ->
          @logs = []
          cy.on "log:added", (attrs, log) =>
            @logs.push(log)
>>>>>>> da3f60a2

          @stub = cy.stub().as("myStub")

        it "returns stub", ->
          expect(@stub).to.have.property("callCount")

        it "updates instrument log with alias", ->
          expect(@logs[0].get("alias")).to.eq("myStub")
          expect(@logs[0].get("aliasType")).to.eq("agent")

        it "includes alias in invocation log", ->
          @stub()
          expect(@logs[1].get("alias")).to.eql(["myStub"])
          expect(@logs[1].get("aliasType")).to.eq("agent")

        it "includes alias in console props", ->
          @stub()
          consoleProps = @logs[1].get("consoleProps")()
          expect(consoleProps["Alias"]).to.eql("myStub")

        it "updates the displayName of the agent", ->
          expect(@myStub.displayName).to.eq("myStub")

        it "stores the lookup as an alias", ->
          expect(cy.state("aliases").myStub).to.be.defined

        it "stores the agent as the subject", ->
          expect(cy.state("aliases").myStub.subject).to.eq(@stub)

        it "assigns subject to runnable ctx", ->
          expect(@myStub).to.eq(@stub)

        it "retries until assertions pass", ->
          cy.on "command:retry", _.after 2, =>
            @myStub("foo")
          
          cy.get("@myStub").should("be.calledWith", "foo")

        describe "errors", ->
          _.each [null, undefined, {}, [], 123], (value) =>
            it "throws when passed: #{value}", ->
              expect(=> cy.stub().as(value)).to.throw("cy.as() can only accept a string.")

          it "throws on blank string", ->
            expect(=> cy.stub().as("")).to.throw("cy.as() cannot be passed an empty string.")

          _.each ["test", "runnable", "timeout", "slow", "skip", "inspect"], (blacklist) ->
            it "throws on a blacklisted word: #{blacklist}", ->
              expect(=> cy.stub().as(blacklist)).to.throw("cy.as() cannot be aliased as: '#{blacklist}'. This word is reserved.")
      
      context "with dots", ->
        beforeEach ->
          @logs = []
          cy.on "log:added", (attrs, log) =>
            @logs.push(log)

          @stub = cy.stub().as("my.stub")

        it "returns stub", ->
          expect(@stub).to.have.property("callCount")

        it "updates instrument log with alias", ->
          expect(@logs[0].get("alias")).to.eq("my.stub")
          expect(@logs[0].get("aliasType")).to.eq("agent")

        it "includes alias in invocation log", ->
          @stub()
          expect(@logs[1].get("alias")).to.eql(["my.stub"])
          expect(@logs[1].get("aliasType")).to.eq("agent")

        it "includes alias in console props", ->
          @stub()
          consoleProps = @logs[1].get("consoleProps")()
          expect(consoleProps["Alias"]).to.eql("my.stub")

        it "updates the displayName of the agent", ->
          expect(@["my.stub"].displayName).to.eq("my.stub")

<<<<<<< HEAD
      it "stores the lookup as an alias", ->
        expect(cy.state("aliases").myStub).to.exist
=======
        it "stores the lookup as an alias", ->
          expect(cy.state("aliases")["my.stub"]).to.be.defined
>>>>>>> da3f60a2

        it "stores the agent as the subject", ->
          expect(cy.state("aliases")["my.stub"].subject).to.eq(@stub)

        it "assigns subject to runnable ctx", ->
          expect(@["my.stub"]).to.eq(@stub)

<<<<<<< HEAD
      it "retries until assertions pass", ->
        cy.on "internal:commandRetry", _.after 2, =>
          @myStub("foo")

        cy.get("@myStub").should("be.calledWith", "foo")
=======
        it "retries until assertions pass", ->
          cy.on "command:retry", _.after 2, =>
            @["my.stub"]("foo")
          
          cy.get("@my.stub").should("be.calledWith", "foo")
>>>>>>> da3f60a2

        describe "errors", ->
          _.each [null, undefined, {}, [], 123], (value) =>
            it "throws when passed: #{value}", ->
              expect(=> cy.stub().as(value)).to.throw("cy.as() can only accept a string.")

          it "throws on blank string", ->
            expect(=> cy.stub().as("")).to.throw("cy.as() cannot be passed an empty string.")

          _.each ["test", "runnable", "timeout", "slow", "skip", "inspect"], (blacklist) ->
            it "throws on a blacklisted word: #{blacklist}", ->
              expect(=> cy.stub().as(blacklist)).to.throw("cy.as() cannot be aliased as: '#{blacklist}'. This word is reserved.")

    describe "logging", ->
      beforeEach ->
        @logs = []
        @agentLogs = []
        @stubLogs = []

        cy.on "internal:log", (attrs, log) =>
          if attrs.instrument is "agent"
            @agentLogs.push(log)

          if attrs.event
            @stubLogs.push(log)

          @logs.push(log)

        @obj = {foo: ->}
        @stub = cy.stub(@obj, "foo").returns("return value")

      it "logs agent on creation", ->
        expect(@agentLogs[0].get("name")).to.eq("stub-1")
        expect(@agentLogs[0].get("type")).to.eq("stub-1")
        expect(@agentLogs[0].get("instrument")).to.eq("agent")

      it "logs event for each invocation", ->
        @obj.foo("foo")
        expect(@stubLogs.length).to.eq(1)
        expect(@stubLogs[0].get("name")).to.eq("stub-1")
        expect(@stubLogs[0].get("message")).to.eq("foo(\"foo\")")
        expect(@stubLogs[0].get("event")).to.be.true

        @obj.foo("bar")
        expect(@stubLogs.length).to.eq(2)
        expect(@stubLogs[1].get("name")).to.eq("stub-1")
        expect(@stubLogs[1].get("message")).to.eq("foo(\"bar\")")
        expect(@stubLogs[1].get("event")).to.be.true

      it "increments callCount of agent log on each invocation", ->
        expect(@agentLogs[0].get("callCount")).to.eq 0
        @obj.foo("foo", "bar")
        expect(@agentLogs[0].get("callCount")).to.eq 1
        @obj.foo("foo", "baz")
        expect(@agentLogs[0].get("callCount")).to.eq 2

      it "resets unique name counter on restore", ->
        expect(@agentLogs[0].get("name")).to.eq("stub-1")

        Cypress.emit("test:start", {})

        cy.stub()

        expect(@agentLogs[1].get("name")).to.eq("stub-1")

      context "arg formatting", ->
        beforeEach ->
          @bigArray = [1, 2, 3, 4, 5]
          @bigObject = {a:1,b:1,c:1,d:1,e:1,f:1}

          @obj.foo("str", 5, true)
          @obj.foo(null, undefined, [1, 2, 3])
          @obj.foo({g: 1}, @bigArray, @bigObject)
          @obj.foo(1, 2, 3, 4, 5)

        context "in message", ->
          it "formats args", ->
            expect(@logs[1].get("message")).to.eq("foo(\"str\", 5, true)")
            expect(@logs[2].get("message")).to.eq("foo(null, undefined, [1, 2, 3])")
            expect(@logs[3].get("message")).to.eq("foo({g: 1}, Array[5], Object{6})")

          it "truncates if more than 3 args", ->
            expect(@logs[4].get("message")).to.eq("foo(1, 2, 3, ...)")

        context "in assertion", ->
          beforeEach ->
            cy.on "internal:log", (attrs, log) =>
              @lastLog = log

            return null

          it "formats string, number, boolean args", ->
            expect(@obj.foo).be.calledWith("str", 5, true)

            expect(@lastLog.get("message")).to.include("expected foo to have been called with arguments \"str\", 5, true")

          it "formats null, undefined, small array args", ->
            expect(@obj.foo).be.calledWith(null, undefined, [1, 2, 3])

            expect(@lastLog.get("message")).to.include("expected foo to have been called with arguments null, undefined, [1, 2, 3]")

          it "formats small object, big array, big object args", ->
            expect(@obj.foo).be.calledWith({g: 1}, @bigArray, @bigObject)

            expect(@lastLog.get("message")).to.include("expected foo to have been called with arguments {g: 1}, Array[5], Object{6}")

          it "does not include stack with calls when assertion fails", (done) ->
            cy.on "test:fail", =>
              expect(@lastLog.get("message")).to.include("""
                #{"    "}foo("str", 5, true) => "return value"
                #{"    "}foo(null, undefined, [1, 2, 3]) => "return value"
                #{"    "}foo({g: 1}, Array[5], Object{6}) => "return value"
                #{"    "}foo(1, 2, 3, 4, 5) => "return value"
              """)
              done()

            cy.wrap(null).then ->
              expect(@obj.foo).to.be.calledWith(false, false, false)

      context "#consoleProps", ->
        beforeEach ->
          @stub.as("objFoo")
          @context = {}
          @obj.foo.call(@context, "foo", "baz")
          @obj.foo("foo", "baz")
          @consoleProps = @logs[1].get("consoleProps")()

        it "does not include 'command' or 'error' properties", ->
          expect(@consoleProps["Command"]).to.be.null
          expect(@consoleProps["Error"]).to.be.null

        it "includes the event", ->
          expect(@consoleProps["Event"]).to.eq("stub-1 called")

        it "includes reference to stub", ->
          expect(@consoleProps["stub"]).to.be.a("function")

        it "includes call number", ->
          expect(@consoleProps["Call #"]).to.eq(2)

        it "includes alias", ->
          expect(@consoleProps["Alias"]).to.eq("objFoo")

        it "includes references to stubbed object", ->
          expect(@consoleProps["Stubbed Obj"]).to.be.eq(@obj)

        it "includes arguments", ->
          expect(@consoleProps["Arguments"]).to.eql(["foo", "baz"])

        it "includes context", ->
          expect(@consoleProps["Context"]).to.eq(@context)

        it "includes return value", ->
          expect(@consoleProps["Returned"]).to.eq("return value")

  context ".spy(obj, 'method')", ->
    beforeEach ->
      @logs = []
      cy.on "internal:log", (attrs, log) =>
        @logs.push(log)

      @originalCalled = false
      @obj = {
        foo: =>
          @originalCalled = true
      }
      @spy = cy.spy @obj, "foo"

    it "synchronously returns spy", ->
      expect(@spy).to.exist
      expect(@spy.callCount).to.be.a("number")

    it "proxies sinon spy", ->
      @obj.foo()
      expect(@spy.callCount).to.eq(1)

    it "does not replace method", ->
      @obj.foo()
      expect(@originalCalled).to.be.true

    context "#as", ->
      ## same as cy.stub(), so just some smoke tests here
      beforeEach ->
        @logs = []
        cy.on "internal:log", (attrs, log) =>
          @logs.push(log)

        @spy = cy.spy().as("mySpy")

      it "returns spy", ->
        expect(@spy).to.have.property("callCount")

      it "updates instrument log with alias", ->
        expect(@logs[0].get("alias")).to.eq("mySpy")
        expect(@logs[0].get("aliasType")).to.eq("agent")

    context "logging", ->
      ## same as cy.stub() except for name and type
      it "logs agent on creation", ->
        expect(@logs[0].get("name")).to.eq("spy-1")
        expect(@logs[0].get("type")).to.eq("spy-1")
        expect(@logs[0].get("instrument")).to.eq("agent")

      context "#consoleProps", ->
        beforeEach ->
          @obj.foo()
          @consoleProps = @logs[1].get("consoleProps")()

        it "includes reference to spy", ->
          expect(@consoleProps["spy"]).to.be.a("function")

        it "includes references to spied object", ->
          expect(@consoleProps["Spied Obj"]).to.be.eq(@obj)

  context ".agents", ->
    beforeEach ->
      cy.spy(top.console, "warn")
      @agents = cy.agents()

    it "logs deprecation warning", ->
      expect(top.console.warn).to.be.calledWith("Cypress Warning: cy.agents() is deprecated. Use cy.stub() and cy.spy() instead.")

    it "synchronously returns #spy and #stub methods", ->
      expect(@agents.spy).to.be.a("function")
      expect(@agents.spy().callCount).to.be.a("number")
      expect(@agents.stub).to.be.a("function")
      expect(@agents.stub().returns).to.be.a("function")<|MERGE_RESOLUTION|>--- conflicted
+++ resolved
@@ -201,18 +201,11 @@
               expect(@consoleProps["  1.2 matching arguments"]).to.eql(["foo", "baz"])
 
     describe ".as", ->
-<<<<<<< HEAD
-      beforeEach ->
-        @logs = []
-        cy.on "internal:log", (attrs, log) =>
-          @logs.push(log)
-=======
       context "without dots", ->
         beforeEach ->
           @logs = []
-          cy.on "log:added", (attrs, log) =>
+          cy.on "internal:log", (attrs, log) =>
             @logs.push(log)
->>>>>>> da3f60a2
 
           @stub = cy.stub().as("myStub")
 
@@ -246,9 +239,9 @@
           expect(@myStub).to.eq(@stub)
 
         it "retries until assertions pass", ->
-          cy.on "command:retry", _.after 2, =>
+          cy.on "internal:commandRetry", _.after 2, =>
             @myStub("foo")
-          
+
           cy.get("@myStub").should("be.calledWith", "foo")
 
         describe "errors", ->
@@ -262,11 +255,11 @@
           _.each ["test", "runnable", "timeout", "slow", "skip", "inspect"], (blacklist) ->
             it "throws on a blacklisted word: #{blacklist}", ->
               expect(=> cy.stub().as(blacklist)).to.throw("cy.as() cannot be aliased as: '#{blacklist}'. This word is reserved.")
-      
+
       context "with dots", ->
         beforeEach ->
           @logs = []
-          cy.on "log:added", (attrs, log) =>
+          cy.on "internal:log", (attrs, log) =>
             @logs.push(log)
 
           @stub = cy.stub().as("my.stub")
@@ -291,13 +284,8 @@
         it "updates the displayName of the agent", ->
           expect(@["my.stub"].displayName).to.eq("my.stub")
 
-<<<<<<< HEAD
-      it "stores the lookup as an alias", ->
-        expect(cy.state("aliases").myStub).to.exist
-=======
         it "stores the lookup as an alias", ->
           expect(cy.state("aliases")["my.stub"]).to.be.defined
->>>>>>> da3f60a2
 
         it "stores the agent as the subject", ->
           expect(cy.state("aliases")["my.stub"].subject).to.eq(@stub)
@@ -305,19 +293,11 @@
         it "assigns subject to runnable ctx", ->
           expect(@["my.stub"]).to.eq(@stub)
 
-<<<<<<< HEAD
-      it "retries until assertions pass", ->
-        cy.on "internal:commandRetry", _.after 2, =>
-          @myStub("foo")
-
-        cy.get("@myStub").should("be.calledWith", "foo")
-=======
         it "retries until assertions pass", ->
-          cy.on "command:retry", _.after 2, =>
+          cy.on "internal:commandRetry", _.after 2, =>
             @["my.stub"]("foo")
-          
+
           cy.get("@my.stub").should("be.calledWith", "foo")
->>>>>>> da3f60a2
 
         describe "errors", ->
           _.each [null, undefined, {}, [], 123], (value) =>
