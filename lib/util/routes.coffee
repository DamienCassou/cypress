--- conflicted
+++ resolved
@@ -14,11 +14,8 @@
   builds:        "builds"
   instances:     "builds/:id/instances"
   instance:      "instances/:id"
-<<<<<<< HEAD
+  instanceStdout:"instances/:id/stdout"
   orgs:          "organizations"
-=======
-  instanceStdout:"instances/:id/stdout"
->>>>>>> 66c6a9f3
   projects:      "projects"
   project:       "projects/:id"
   projectToken:  "projects/:id/token"
