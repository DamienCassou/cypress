--- conflicted
+++ resolved
@@ -137,41 +137,11 @@
     .catch(tagError)
 
   createInstance: (options = {}) ->
-<<<<<<< HEAD
     debugInstanceCreate = (instance) ->
       debug("created new instance for spec", options.spec)
       debug("returned object")
       debug(instance)
 
-    system.info()
-    .then (systemInfo) ->
-      instanceOptions = {
-        spec:           options.spec
-        ## TODO remove hardcoded browser name
-        ## https://github.com/cypress-io/cypress/issues/854
-        browserName:    "Electron"
-        machineId: options.machineId
-      }
-      debug("creating instance with options", options)
-
-      # always have Bluebird promise
-      Promise.resolve(
-        rp.post({
-          url: Routes.instances(options.buildId)
-          json: true
-          timeout: options.timeout ? 10000
-          headers: {
-            "x-route-version": "3"
-          }
-          body: _.extend(instanceOptions, systemInfo)
-        })
-        .promise()
-      )
-      .tap(debugInstanceCreate)
-      .then(R.pick(["instanceId", "machineId"]))
-      .catch(errors.StatusCodeError, formatResponseBody)
-      .catch(tagError)
-=======
     { buildId, spec, timeout } = options
 
     browsers.getByName(options.browser)
@@ -180,27 +150,35 @@
       ## and version of the browser we're
       ## about to be running on
       { displayName, version } = browser
-
+      
       system.info()
-      .then (systemInfo) ->
-        systemInfo.spec = spec
-        systemInfo.browserName = displayName
-        systemInfo.browserVersion = version
-
-        rp.post({
-          url: Routes.instances(buildId)
-          json: true
-          timeout: timeout ? 10000
-          headers: {
-            "x-route-version": "3"
-          }
-          body: systemInfo
-        })
-        .promise()
-        .get("instanceId")
+      .then (systemInfo) ->        
+        instanceOptions = {
+          spec:           options.spec
+          browserName:    displayName
+          browserVersion: version
+          machineId: options.machineId
+        }
+        allOptions = _.extend(instanceOptions, systemInfo)
+        debug("creating instance with options", allOptions)
+
+        # always have Bluebird promise
+        Promise.resolve(
+          rp.post({
+            url: Routes.instances(options.buildId)
+            json: true
+            timeout: options.timeout ? 10000
+            headers: {
+              "x-route-version": "3"
+            }
+            body: allOptions
+          })
+          .promise()
+        )
+        .tap(debugInstanceCreate)
+        .then(R.pick(["instanceId", "machineId"]))
         .catch(errors.StatusCodeError, formatResponseBody)
         .catch(tagError)
->>>>>>> 4d41d3d6
 
   updateInstanceStdout: (options = {}) ->
     rp.put({
