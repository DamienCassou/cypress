--- conflicted
+++ resolved
@@ -30,23 +30,12 @@
 `
 
 gql`
-<<<<<<< HEAD
-fragment Specs_InlineSpecList on App {
-  activeProject {
-    id
-    projectRoot
-    specs: specs(first: 1000) {
-      edges {
-        ...SpecNode_InlineSpecList
-      }
-=======
 fragment Specs_InlineSpecList on CurrentProject {
   id
   projectRoot
-  specs: specs(first: 25) {
+  specs: specs(first: 1000) {
     edges {
       ...SpecNode_InlineSpecList
->>>>>>> e4f9993d
     }
   }
 }
@@ -62,12 +51,5 @@
   return spec.node.relative === specStore.activeSpec?.relative
 }
 
-<<<<<<< HEAD
-const specs = computed(() => props.gql.activeProject?.specs?.edges || [])
-
-=======
-const router = useRouter()
-
 const specs = computed(() => props.gql.specs?.edges || [])
->>>>>>> e4f9993d
 </script>