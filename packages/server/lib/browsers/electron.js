const _ = require('lodash')
const EE = require('events')
const path = require('path')
const Bluebird = require('bluebird')
const debug = require('debug')('cypress:server:browsers:electron')
const menu = require('../gui/menu')
const Windows = require('../gui/windows')
const { CdpAutomation } = require('./cdp_automation')
const savedState = require('../saved_state')
const utils = require('./utils')
const errors = require('../errors')

// additional events that are nice to know about to be logged
// https://electronjs.org/docs/api/browser-window#instance-events
const ELECTRON_DEBUG_EVENTS = [
  'close',
  'responsive',
  'session-end',
  'unresponsive',
]

let instance = null

const tryToCall = function (win, method) {
  try {
    if (!win.isDestroyed()) {
      if (_.isString(method)) {
        return win[method]()
      }

      return method()
    }
  } catch (err) {
    return debug('got error calling window method:', err.stack)
  }
}

const _getAutomation = function (win, options) {
  const sendCommand = Bluebird.method((...args) => {
    return tryToCall(win, () => {
      return win.webContents.debugger.sendCommand
      .apply(win.webContents.debugger, args)
    })
  })

  const automation = CdpAutomation(sendCommand)

  if (!options.onScreencastFrame) {
    // after upgrading to Electron 8, CDP screenshots can hang if a screencast is not also running
    // workaround: start and stop screencasts between screenshots
    // @see https://github.com/cypress-io/cypress/pull/6555#issuecomment-596747134
    automation.onRequest = _.wrap(automation.onRequest, async (fn, message, data) => {
      if (message !== 'take:screenshot') {
        return fn(message, data)
      }

      await sendCommand('Page.startScreencast')

      const ret = await fn(message, data)

      await sendCommand('Page.stopScreencast')

      return ret
    })
  }

  return automation
}

const _installExtensions = function (win, extensionPaths = [], options) {
  Windows.removeAllExtensions(win)

  return Bluebird.map(extensionPaths, (extensionPath) => {
    try {
      return Windows.installExtension(win, extensionPath)
    } catch (error) {
      return options.onWarning(errors.get('EXTENSION_NOT_LOADED', 'Electron', extensionPath))
    }
  })
}

const _maybeRecordVideo = function (webContents, options) {
  return async () => {
    const { onScreencastFrame } = options

    debug('maybe recording video %o', { onScreencastFrame })

    if (!onScreencastFrame) {
      return
    }

    webContents.debugger.on('message', (event, method, params) => {
      if (method === 'Page.screencastFrame') {
        onScreencastFrame(params)
        webContents.debugger.sendCommand('Page.screencastFrameAck', { sessionId: params.sessionId })
      }
    })

    await webContents.debugger.sendCommand('Page.startScreencast', {
      format: 'jpeg',
    })
  }
}

module.exports = {
  _defaultOptions (projectRoot, state, options) {
    const _this = this

    const defaults = {
      x: state.browserX,
      y: state.browserY,
      width: state.browserWidth || 1280,
      height: state.browserHeight || 720,
      devTools: state.isBrowserDevToolsOpen,
      minWidth: 100,
      minHeight: 100,
      contextMenu: true,
      partition: this._getPartition(options),
      trackState: {
        width: 'browserWidth',
        height: 'browserHeight',
        x: 'browserX',
        y: 'browserY',
        devTools: 'isBrowserDevToolsOpen',
      },
      webPreferences: {
        sandbox: true,
      },
      onFocus () {
        if (options.show) {
          return menu.set({ withDevTools: true })
        }
      },
      onNewWindow (e, url) {
        const _win = this

        return _this._launchChild(e, url, _win, projectRoot, state, options)
        .then((child) => {
          // close child on parent close
          _win.on('close', () => {
            if (!child.isDestroyed()) {
              child.destroy()
            }
          })

          // add this pid to list of pids
          tryToCall(child, () => {
            if (instance && instance.pid) {
              instance.pid.push(child.webContents.getOSProcessId())
            }
          })
        })
      },
    }

    return _.defaultsDeep({}, options, defaults)
  },

  _getAutomation,

  _render (url, projectRoot, automation, options = {}) {
    const win = Windows.create(projectRoot, options)

    automation.use(_getAutomation(win, options))

    return this._launch(win, url, automation, options)
    .tap(_maybeRecordVideo(win.webContents, options))
  },

  _launchChild (e, url, parent, projectRoot, state, options) {
    e.preventDefault()

    const [parentX, parentY] = parent.getPosition()

    options = this._defaultOptions(projectRoot, state, options)

    _.extend(options, {
      x: parentX + 100,
      y: parentY + 100,
      trackState: false,
    })

    const win = Windows.create(projectRoot, options)

    // needed by electron since we prevented default and are creating
    // our own BrowserWindow (https://electron.atom.io/docs/api/web-contents/#event-new-window)
    e.newGuest = win

    return this._launch(win, url, options)
  },

  _launch (win, url, automation, options) {
    if (options.show) {
      menu.set({ withDevTools: true })
    }

    ELECTRON_DEBUG_EVENTS.forEach((e) => {
      win.on(e, () => {
        debug('%s fired on the BrowserWindow %o', e, { browserWindowUrl: url })
      })
    })

    return Bluebird.try(() => {
      return this._attachDebugger(win.webContents)
    })
    .then(() => {
      let ua

      ua = options.userAgent

      if (ua) {
        this._setUserAgent(win.webContents, ua)
      }

      const setProxy = () => {
        let ps

        ps = options.proxyServer

        if (ps) {
          return this._setProxy(win.webContents, ps)
        }
      }

      return Bluebird.join(
        setProxy(),
        this._clearCache(win.webContents),
      )
    })
    .then(() => {
      return win.loadURL(url)
    })
    .then(() => {
      // enabling can only happen once the window has loaded
      return this._enableDebugger(win.webContents)
    })
    .then(() => {
<<<<<<< HEAD
      // This fails with Error: downloadPath not provided
      // if we do not return early.
      // TODO: Figure out what needs to happen, or ask Chris since
      if (!options.downloadsFolder) {
        return Bluebird.resolve()
      }

      return this._setDownloadsDir(win.webContents, options.downloadsFolder)
=======
      return this._handleDownloads(win.webContents, options.downloadsFolder, automation)
>>>>>>> 67715f53
    })
    .return(win)
  },

  _attachDebugger (webContents) {
    try {
      webContents.debugger.attach('1.3')
      debug('debugger attached')
    } catch (err) {
      debug('debugger attached failed %o', { err })
      throw err
    }

    const originalSendCommand = webContents.debugger.sendCommand

    webContents.debugger.sendCommand = function (message, data) {
      debug('debugger: sending %s with params %o', message, data)

      return originalSendCommand.call(webContents.debugger, message, data)
      .then((res) => {
        let debugRes = res

        if (debug.enabled && (_.get(debugRes, 'data.length') > 100)) {
          debugRes = _.clone(debugRes)
          debugRes.data = `${debugRes.data.slice(0, 100)} [truncated]`
        }

        debug('debugger: received response to %s: %o', message, debugRes)

        return res
      }).catch((err) => {
        debug('debugger: received error on %s: %o', message, err)
        throw err
      })
    }

    webContents.debugger.sendCommand('Browser.getVersion')

    webContents.debugger.on('detach', (event, reason) => {
      debug('debugger detached due to %o', { reason })
    })

    webContents.debugger.on('message', (event, method, params) => {
      if (method === 'Console.messageAdded') {
        debug('console message: %o', params.message)
      }
    })
  },

  _enableDebugger (webContents) {
    debug('debugger: enable Console and Network')

    return webContents.debugger.sendCommand('Console.enable')
  },

  _handleDownloads (webContents, dir, automation) {
    webContents.session.on('will-download', (event, downloadItem) => {
      const savePath = path.join(dir, downloadItem.getFilename())

      automation.push('create:download', {
        id: downloadItem.getETag(),
        filePath: savePath,
        mime: downloadItem.getMimeType(),
        url: downloadItem.getURL(),
      })

      downloadItem.once('done', () => {
        automation.push('complete:download', {
          id: downloadItem.getETag(),
        })
      })
    })

    return webContents.debugger.sendCommand('Page.setDownloadBehavior', {
      behavior: 'allow',
      downloadPath: dir,
    })
  },

  _getPartition (options) {
    if (options.isTextTerminal) {
      // create dynamic persisted run
      // to enable parallelization
      return `persist:run-${process.pid}`
    }

    // we're in interactive mode and always
    // use the same session
    return 'persist:interactive'
  },

  _clearCache (webContents) {
    debug('clearing cache')

    return webContents.session.clearCache()
  },

  _setUserAgent (webContents, userAgent) {
    debug('setting user agent to:', userAgent)
    // set both because why not
    webContents.userAgent = userAgent

    return webContents.session.setUserAgent(userAgent)
  },

  _setProxy (webContents, proxyServer) {
    return webContents.session.setProxy({
      proxyRules: proxyServer,
      // this should really only be necessary when
      // running Chromium versions >= 72
      // https://github.com/cypress-io/cypress/issues/1872
      proxyBypassRules: '<-loopback>',
    })
  },

  open (browser, url, options = {}, automation) {
    const { projectRoot, isTextTerminal } = options

    debug('open %o', { browser, url })

    return savedState.create(projectRoot, isTextTerminal)
    .then((state) => {
      return state.get()
    }).then((state) => {
      debug('received saved state %o', state)

      // get our electron default options
      // TODO: this is bad, don't mutate the options object
      options = this._defaultOptions(projectRoot, state, options)

      // get the GUI window defaults now
      options = Windows.defaults(options)

      debug('browser window options %o', _.omitBy(options, _.isFunction))

      const defaultLaunchOptions = utils.getDefaultLaunchOptions({
        preferences: options,
      })

      return utils.executeBeforeBrowserLaunch(browser, defaultLaunchOptions, options)
    }).then((launchOptions) => {
      const { preferences } = launchOptions

      debug('launching browser window to url: %s', url)

      return this._render(url, projectRoot, automation, preferences)
      .then(async (win) => {
        await _installExtensions(win, launchOptions.extensions, options)

        // cause the webview to receive focus so that
        // native browser focus + blur events fire correctly
        // https://github.com/cypress-io/cypress/issues/1939
        tryToCall(win, 'focusOnWebView')

        const events = new EE

        win.once('closed', () => {
          debug('closed event fired')

          Windows.removeAllExtensions(win)

          return events.emit('exit')
        })

        instance = _.extend(events, {
          pid: [tryToCall(win, () => {
            return win.webContents.getOSProcessId()
          })],
          browserWindow: win,
          kill () {
            return tryToCall(win, 'destroy')
          },
          removeAllListeners () {
            return tryToCall(win, 'removeAllListeners')
          },
        })

        return instance
      })
    })
  },
}<|MERGE_RESOLUTION|>--- conflicted
+++ resolved
@@ -235,18 +235,7 @@
       return this._enableDebugger(win.webContents)
     })
     .then(() => {
-<<<<<<< HEAD
-      // This fails with Error: downloadPath not provided
-      // if we do not return early.
-      // TODO: Figure out what needs to happen, or ask Chris since
-      if (!options.downloadsFolder) {
-        return Bluebird.resolve()
-      }
-
-      return this._setDownloadsDir(win.webContents, options.downloadsFolder)
-=======
       return this._handleDownloads(win.webContents, options.downloadsFolder, automation)
->>>>>>> 67715f53
     })
     .return(win)
   },
