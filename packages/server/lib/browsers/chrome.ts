import Bluebird from 'bluebird'
import check from 'check-more-types'
import debugModule from 'debug'
import la from 'lazy-ass'
import _ from 'lodash'
import os from 'os'
import path from 'path'
import extension from '@packages/extension'
import appData from '../util/app_data'
import fs from '../util/fs'
import { CdpAutomation } from './cdp_automation'
import * as CriClient from './cri-client'
import protocol from './protocol'
import utils from './utils'
import { Browser } from './types'

// TODO: this is defined in `cypress-npm-api` but there is currently no way to get there
type CypressConfiguration = any

const debug = debugModule('cypress:server:browsers:chrome')

const LOAD_EXTENSION = '--load-extension='
const CHROME_VERSIONS_WITH_BUGGY_ROOT_LAYER_SCROLLING = '66 67'.split(' ')
const CHROME_VERSION_INTRODUCING_PROXY_BYPASS_ON_LOOPBACK = 72

const CHROME_PREFERENCE_PATHS = {
  default: path.join('Default', 'Preferences'),
  defaultSecure: path.join('Default', 'Secure Preferences'),
  localState: 'Local State',
}

type ChromePreferences = {
  default: object
  defaultSecure: object
  localState: object
}

const pathToExtension = extension.getPathToExtension()
const pathToTheme = extension.getPathToTheme()

const DEFAULT_ARGS = [
  '--test-type',
  '--ignore-certificate-errors',
  '--start-maximized',
  '--silent-debugger-extension-api',
  '--no-default-browser-check',
  '--no-first-run',
  '--noerrdialogs',
  '--enable-fixed-layout',
  '--disable-popup-blocking',
  '--disable-password-generation',
  '--disable-save-password-bubble',
  '--disable-single-click-autofill',
  '--disable-prompt-on-repos',
  '--disable-background-timer-throttling',
  '--disable-renderer-backgrounding',
  '--disable-renderer-throttling',
  '--disable-restore-session-state',
  '--disable-translate',
  '--disable-new-profile-management',
  '--disable-new-avatar-menu',
  '--allow-insecure-localhost',
  '--reduce-security-for-testing',
  '--enable-automation',

  '--disable-device-discovery-notifications',
  '--disable-infobars',

  // https://github.com/cypress-io/cypress/issues/2376
  '--autoplay-policy=no-user-gesture-required',

  // http://www.chromium.org/Home/chromium-security/site-isolation
  // https://github.com/cypress-io/cypress/issues/1951
  '--disable-site-isolation-trials',

  // the following come frome chromedriver
  // https://code.google.com/p/chromium/codesearch#chromium/src/chrome/test/chromedriver/chrome_launcher.cc&sq=package:chromium&l=70
  '--metrics-recording-only',
  '--disable-prompt-on-repost',
  '--disable-hang-monitor',
  '--disable-sync',
  // this flag is causing throttling of XHR callbacks for
  // as much as 30 seconds. If you VNC in and open dev tools or
  // click on a button, it'll "instantly" work. with this
  // option enabled, it will time out some of our tests in circle
  // "--disable-background-networking"
  '--disable-web-resources',
  '--safebrowsing-disable-auto-update',
  '--safebrowsing-disable-download-protection',
  '--disable-client-side-phishing-detection',
  '--disable-component-update',
  '--disable-default-apps',

  // These flags are for webcam/WebRTC testing
  // https://github.com/cypress-io/cypress/issues/2704
  '--use-fake-ui-for-media-stream',
  '--use-fake-device-for-media-stream',

  // so Cypress commands don't get throttled
  // https://github.com/cypress-io/cypress/issues/5132
  '--disable-ipc-flooding-protection',

  // misc. options puppeteer passes
  // https://github.com/cypress-io/cypress/issues/3633
  '--disable-backgrounding-occluded-window',
  '--disable-breakpad',
  '--password-store=basic',
  '--use-mock-keychain',
]

/**
 * Reads all known preference files (CHROME_PREFERENCE_PATHS) from disk and retur
 * @param userDir
 */
const _getChromePreferences = (userDir: string): Bluebird<ChromePreferences> => {
  debug('reading chrome preferences... %o', { userDir, CHROME_PREFERENCE_PATHS })

  return Bluebird.props(_.mapValues(CHROME_PREFERENCE_PATHS, (prefPath) => {
    return fs.readJson(path.join(userDir, prefPath))
    .catch((err) => {
      // return empty obj if it doesn't exist
      if (err.code === 'ENOENT') {
        return {}
      }

      throw err
    })
  }))
}

const _mergeChromePreferences = (originalPrefs: ChromePreferences, newPrefs: ChromePreferences): ChromePreferences => {
  return _.mapValues(CHROME_PREFERENCE_PATHS, (_v, prefPath) => {
    const original = _.cloneDeep(originalPrefs[prefPath])

    if (!newPrefs[prefPath]) {
      return original
    }

    let deletions: any[] = []

    _.mergeWith(original, newPrefs[prefPath], (_objValue, newValue, key, obj) => {
      if (newValue == null) {
        // setting a key to null should remove it
        deletions.push([obj, key])
      }
    })

    deletions.forEach(([obj, key]) => {
      delete obj[key]
    })

    return original
  })
}

const _writeChromePreferences = (userDir: string, originalPrefs: ChromePreferences, newPrefs: ChromePreferences) => {
  return Bluebird.map(_.keys(originalPrefs), (key) => {
    const originalJson = originalPrefs[key]
    const newJson = newPrefs[key]

    if (!newJson || _.isEqual(originalJson, newJson)) {
      return
    }

    return fs.outputJson(path.join(userDir, CHROME_PREFERENCE_PATHS[key]), newJson)
  })
  .return()
}

const getRemoteDebuggingPort = async () => {
  const port = Number(process.env.CYPRESS_REMOTE_DEBUGGING_PORT)

  return port || utils.getPort()
}

/**
 * Merge the different `--load-extension` arguments into one.
 *
 * @param extPath path to Cypress extension
 * @param args all browser args
 * @param browser the current browser being launched
 * @returns the modified list of arguments
 */
const _normalizeArgExtensions = function (extPath, args, pluginExtensions, browser: Browser): string[] {
  if (browser.isHeadless) {
    return args
  }

  let userExtensions = []
  const loadExtension = _.find(args, (arg) => {
    return arg.includes(LOAD_EXTENSION)
  })

  if (loadExtension) {
    args = _.without(args, loadExtension)

    // form into array, enabling users to pass multiple extensions
    userExtensions = userExtensions.concat(loadExtension.replace(LOAD_EXTENSION, '').split(','))
  }

  if (pluginExtensions) {
    userExtensions = userExtensions.concat(pluginExtensions)
  }

  const extensions = [].concat(userExtensions, extPath, pathToTheme)

  args.push(LOAD_EXTENSION + _.compact(extensions).join(','))

  return args
}

// we now store the extension in each browser profile
const _removeRootExtension = () => {
  return fs
  .removeAsync(appData.path('extensions'))
  .catchReturn(null)
} // noop if doesn't exist fails for any reason

// https://github.com/cypress-io/cypress/issues/2048
const _disableRestorePagesPrompt = function (userDir) {
  const prefsPath = path.join(userDir, 'Default', 'Preferences')

  return fs.readJson(prefsPath)
  .then((preferences) => {
    const profile = preferences.profile

    if (profile) {
      if ((profile['exit_type'] !== 'Normal') || (profile['exited_cleanly'] !== true)) {
        debug('cleaning up unclean exit status')

        profile['exit_type'] = 'Normal'
        profile['exited_cleanly'] = true

        return fs.outputJson(prefsPath, preferences)
      }
    }
  })
  .catch(() => { })
}

// After the browser has been opened, we can connect to
// its remote interface via a websocket.
const _connectToChromeRemoteInterface = function (port, newTabTargetFields) {
  // @ts-ignore
  la(check.userPort(port), 'expected port number to connect CRI to', port)
  la(check.object(newTabTargetFields), 'expected new tab props', newTabTargetFields)

  debug('connecting to Chrome remote interface at random port %d, looking for %o', port, newTabTargetFields)

  return protocol.getWsTargetFor(port, newTabTargetFields)
  .then((wsUrl) => {
    debug('received wsUrl %s for port %d', wsUrl, port)

    return CriClient.create(wsUrl)
  })
}

const _maybeRecordVideo = async function (client, options) {
  if (!options.onScreencastFrame) {
    debug('options.onScreencastFrame is false')

    return client
  }

  debug('starting screencast')
  client.on('Page.screencastFrame', options.onScreencastFrame)

  await client.send('Page.startScreencast', {
    format: 'jpeg',
  })

  return client
}

// a utility function that navigates to the given URL
// once Chrome remote interface client is passed to it.
<<<<<<< HEAD
const _navigateUsingCRI = function (url) {
  la(check.unemptyString(url), 'missing url to navigate to', url)

  return function (client) {
    la(client, 'could not get CRI client')
    debug('received CRI client')
    debug('navigating to page %s', url)

    // when opening the blank page and trying to navigate
    // the focus gets lost. Restore it and then navigate.
    return client.send('Page.bringToFront')
    .then(() => {
      return client.send('Page.navigate', { url })
    })
  }
=======
const _navigateUsingCRI = async function (client, url) {
  // @ts-ignore
  la(check.url(url), 'missing url to navigate to', url)
  la(client, 'could not get CRI client')
  debug('received CRI client')
  debug('navigating to page %s', url)

  // when opening the blank page and trying to navigate
  // the focus gets lost. Restore it and then navigate.
  await client.send('Page.bringToFront')
  await client.send('Page.navigate', { url })
>>>>>>> 72c9c7db
}

const _setAutomation = (client, automation) => {
  return automation.use(
    CdpAutomation(client.send)
  )
}

export = {
  //
  // tip:
  //   by adding utility functions that start with "_"
  //   as methods here we can easily stub them from our unit tests
  //

  _normalizeArgExtensions,

  _removeRootExtension,

  _connectToChromeRemoteInterface,

  _maybeRecordVideo,

  _navigateUsingCRI,

  _setAutomation,

  _getChromePreferences,

  _mergeChromePreferences,

  _writeChromePreferences,

  async _writeExtension (browser: Browser, options) {
    if (browser.isHeadless) {
      debug('chrome is running headlessly, not installing extension')

      return
    }

    // get the string bytes for the final extension file
    const str = await extension.setHostAndPath(options.proxyUrl, options.socketIoRoute)
    const extensionDest = utils.getExtensionDir(browser, options.isTextTerminal)
    const extensionBg = path.join(extensionDest, 'background.js')

    // copy the extension src to the extension dist
    await utils.copyExtension(pathToExtension, extensionDest)
    await fs.writeFileAsync(extensionBg, str)

    return extensionDest
  },

  _getArgs (browser: Browser, options: CypressConfiguration, port: string) {
    const args = ([] as string[]).concat(DEFAULT_ARGS)

    if (os.platform() === 'linux') {
      args.push('--disable-gpu')
      args.push('--no-sandbox')
    }

    const ua = options.userAgent

    if (ua) {
      args.push(`--user-agent=${ua}`)
    }

    const ps = options.proxyServer

    if (ps) {
      args.push(`--proxy-server=${ps}`)
    }

    if (options.chromeWebSecurity === false) {
      args.push('--disable-web-security')
      args.push('--allow-running-insecure-content')
    }

    // prevent AUT shaking in 66 & 67, but flag breaks chrome in 68+
    // https://github.com/cypress-io/cypress/issues/2037
    // https://github.com/cypress-io/cypress/issues/2215
    // https://github.com/cypress-io/cypress/issues/2223
    const { majorVersion, isHeadless } = browser

    if (CHROME_VERSIONS_WITH_BUGGY_ROOT_LAYER_SCROLLING.includes(majorVersion)) {
      args.push('--disable-blink-features=RootLayerScrolling')
    }

    // https://chromium.googlesource.com/chromium/src/+/da790f920bbc169a6805a4fb83b4c2ab09532d91
    // https://github.com/cypress-io/cypress/issues/1872
    if (majorVersion >= CHROME_VERSION_INTRODUCING_PROXY_BYPASS_ON_LOOPBACK) {
      args.push('--proxy-bypass-list=<-loopback>')
    }

    if (isHeadless) {
      args.push('--headless')
    }

    // force ipv4
    // https://github.com/cypress-io/cypress/issues/5912
    args.push(`--remote-debugging-port=${port}`)
    args.push('--remote-debugging-address=127.0.0.1')

    return args
  },

<<<<<<< HEAD
  open (browser: Browser, url, options: CypressConfiguration = {}, automation) {
    debug('opening browser %o url %s options %o', browser, url, options)

=======
  async open (browser: Browser, url, options: CypressConfiguration = {}, automation) {
>>>>>>> 72c9c7db
    const { isTextTerminal } = options

    const userDir = utils.getProfileDir(browser, isTextTerminal)

    const [port, preferences] = await Bluebird.all([
      getRemoteDebuggingPort(),
      _getChromePreferences(userDir),
    ])

    const defaultArgs = this._getArgs(browser, options, port)

<<<<<<< HEAD
      return getRemoteDebuggingPort()
      .then((port) => {
        // force ipv4
        // https://github.com/cypress-io/cypress/issues/5912
        args.push(`--remote-debugging-port=${port}`)
        args.push('--remote-debugging-address=127.0.0.1')

        return Promise.all([
          // ensure that we have a clean cache dir
          // before launching the browser every time
          utils.ensureCleanCache(browser, isTextTerminal),
          pluginsBeforeBrowserLaunch(options.browser, args),
          port,
        ])
      })
    }).spread((cacheDir, args: string[], port) => {
      // by default we will open a blank page
      // before navigating to the real page
      const newPageTarget = {
        url: 'about:blank',
        type: 'page',
      }

      return Promise.all([
        this._writeExtension(
          browser,
          options
        ),
        _removeRootExtension(),
        _disableRestorePagesPrompt(userDir),
      ])
      .spread((extDest) => {
        // normalize the --load-extensions argument by
        // massaging what the user passed into our own
        args = _normalizeArgExtensions(extDest, args, browser)

        // this overrides any previous user-data-dir args
        // by being the last one
        args.push(`--user-data-dir=${userDir}`)
        args.push(`--disk-cache-dir=${cacheDir}`)

        debug('launching in chrome with debugging port', { url, args, port })

        // FIRST load the blank page
        // first allows us to connect the remote interface,
        // start video recording and then
        // we will load the actual page

        // in Chrome the start url should be 'about:blank
        // in Electron the start url should be blank string
        return utils.launch(browser, newPageTarget.url, args)
      }).then((launchedBrowser) => {
        la(launchedBrowser, 'did not get launched browser instance')

        // SECOND connect to the Chrome remote interface
        // and when the connection is ready
        // navigate to the actual url
        return this._connectToChromeRemoteInterface(port, newPageTarget)
        .then((criClient) => {
          la(criClient, 'expected Chrome remote interface reference', criClient)

          return criClient.ensureMinimumProtocolVersion('1.3')
          .catch((err) => {
            throw new Error(`Cypress requires at least Chrome 64.\n\nDetails:\n${err.message}`)
          }).then(() => {
            this._setAutomation(criClient, automation)

            // monkey-patch the .kill method to that the CDP connection is closed
            const originalBrowserKill = launchedBrowser.kill

            launchedBrowser.kill = (...args) => {
              debug('closing remote interface client')

              return criClient.close()
              .then(() => {
                debug('closing chrome')

                return originalBrowserKill.apply(launchedBrowser, args)
              })
            }

            return criClient
          })
        }).then(this._maybeRecordVideo(options))
        .then(this._navigateUsingCRI(url))
        // return the launched browser process
        // with additional method to close the remote connection
        .return(launchedBrowser)
      })
=======
    const defaultLaunchOptions = utils.getDefaultLaunchOptions({
      preferences,
      args: defaultArgs,
>>>>>>> 72c9c7db
    })

    const [cacheDir, launchOptions] = await Bluebird.all([
      // ensure that we have a clean cache dir
      // before launching the browser every time
      utils.ensureCleanCache(browser, isTextTerminal),
      utils.executeBeforeBrowserLaunch(browser, defaultLaunchOptions, options),
    ])

    if (launchOptions.preferences) {
      launchOptions.preferences = _mergeChromePreferences(preferences, launchOptions.preferences as ChromePreferences)
    }

    const [extDest] = await Bluebird.all([
      this._writeExtension(
        browser,
        options
      ),
      _removeRootExtension(),
      _disableRestorePagesPrompt(userDir),
      _writeChromePreferences(userDir, preferences, launchOptions.preferences as ChromePreferences),
    ])
    // normalize the --load-extensions argument by
    // massaging what the user passed into our own
    const args = _normalizeArgExtensions(extDest, launchOptions.args, launchOptions.extensions, browser)

    // this overrides any previous user-data-dir args
    // by being the last one
    args.push(`--user-data-dir=${userDir}`)
    args.push(`--disk-cache-dir=${cacheDir}`)

    debug('launching in chrome with debugging port', { url, args, port })

    // FIRST load the blank page
    // first allows us to connect the remote interface,
    // start video recording and then
    // we will load the actual page
    const launchedBrowser = await utils.launch(browser, 'about:blank', args)

    la(launchedBrowser, 'did not get launched browser instance')

    // SECOND connect to the Chrome remote interface
    // and when the connection is ready
    // navigate to the actual url
    const criClient = await this._connectToChromeRemoteInterface(port)

    la(criClient, 'expected Chrome remote interface reference', criClient)

    await criClient.ensureMinimumProtocolVersion('1.3')
    .catch((err) => {
      throw new Error(`Cypress requires at least Chrome 64.\n\nDetails:\n${err.message}`)
    })

    this._setAutomation(criClient, automation)

    // monkey-patch the .kill method to that the CDP connection is closed
    const originalBrowserKill = launchedBrowser.kill

    launchedBrowser.kill = async (...args) => {
      debug('closing remote interface client')

      await criClient.close()
      debug('closing chrome')

      await originalBrowserKill.apply(launchedBrowser, args)
    }

    await this._maybeRecordVideo(criClient, options)
    await this._navigateUsingCRI(criClient, url)

    // return the launched browser process
    // with additional method to close the remote connection
    return launchedBrowser
  },
}<|MERGE_RESOLUTION|>--- conflicted
+++ resolved
@@ -274,23 +274,6 @@
 
 // a utility function that navigates to the given URL
 // once Chrome remote interface client is passed to it.
-<<<<<<< HEAD
-const _navigateUsingCRI = function (url) {
-  la(check.unemptyString(url), 'missing url to navigate to', url)
-
-  return function (client) {
-    la(client, 'could not get CRI client')
-    debug('received CRI client')
-    debug('navigating to page %s', url)
-
-    // when opening the blank page and trying to navigate
-    // the focus gets lost. Restore it and then navigate.
-    return client.send('Page.bringToFront')
-    .then(() => {
-      return client.send('Page.navigate', { url })
-    })
-  }
-=======
 const _navigateUsingCRI = async function (client, url) {
   // @ts-ignore
   la(check.url(url), 'missing url to navigate to', url)
@@ -302,12 +285,11 @@
   // the focus gets lost. Restore it and then navigate.
   await client.send('Page.bringToFront')
   await client.send('Page.navigate', { url })
->>>>>>> 72c9c7db
 }
 
 const _setAutomation = (client, automation) => {
   return automation.use(
-    CdpAutomation(client.send)
+    CdpAutomation(client.send),
   )
 }
 
@@ -408,13 +390,8 @@
     return args
   },
 
-<<<<<<< HEAD
-  open (browser: Browser, url, options: CypressConfiguration = {}, automation) {
+  async open (browser: Browser, url, options: CypressConfiguration = {}, automation) {
     debug('opening browser %o url %s options %o', browser, url, options)
-
-=======
-  async open (browser: Browser, url, options: CypressConfiguration = {}, automation) {
->>>>>>> 72c9c7db
     const { isTextTerminal } = options
 
     const userDir = utils.getProfileDir(browser, isTextTerminal)
@@ -426,101 +403,9 @@
 
     const defaultArgs = this._getArgs(browser, options, port)
 
-<<<<<<< HEAD
-      return getRemoteDebuggingPort()
-      .then((port) => {
-        // force ipv4
-        // https://github.com/cypress-io/cypress/issues/5912
-        args.push(`--remote-debugging-port=${port}`)
-        args.push('--remote-debugging-address=127.0.0.1')
-
-        return Promise.all([
-          // ensure that we have a clean cache dir
-          // before launching the browser every time
-          utils.ensureCleanCache(browser, isTextTerminal),
-          pluginsBeforeBrowserLaunch(options.browser, args),
-          port,
-        ])
-      })
-    }).spread((cacheDir, args: string[], port) => {
-      // by default we will open a blank page
-      // before navigating to the real page
-      const newPageTarget = {
-        url: 'about:blank',
-        type: 'page',
-      }
-
-      return Promise.all([
-        this._writeExtension(
-          browser,
-          options
-        ),
-        _removeRootExtension(),
-        _disableRestorePagesPrompt(userDir),
-      ])
-      .spread((extDest) => {
-        // normalize the --load-extensions argument by
-        // massaging what the user passed into our own
-        args = _normalizeArgExtensions(extDest, args, browser)
-
-        // this overrides any previous user-data-dir args
-        // by being the last one
-        args.push(`--user-data-dir=${userDir}`)
-        args.push(`--disk-cache-dir=${cacheDir}`)
-
-        debug('launching in chrome with debugging port', { url, args, port })
-
-        // FIRST load the blank page
-        // first allows us to connect the remote interface,
-        // start video recording and then
-        // we will load the actual page
-
-        // in Chrome the start url should be 'about:blank
-        // in Electron the start url should be blank string
-        return utils.launch(browser, newPageTarget.url, args)
-      }).then((launchedBrowser) => {
-        la(launchedBrowser, 'did not get launched browser instance')
-
-        // SECOND connect to the Chrome remote interface
-        // and when the connection is ready
-        // navigate to the actual url
-        return this._connectToChromeRemoteInterface(port, newPageTarget)
-        .then((criClient) => {
-          la(criClient, 'expected Chrome remote interface reference', criClient)
-
-          return criClient.ensureMinimumProtocolVersion('1.3')
-          .catch((err) => {
-            throw new Error(`Cypress requires at least Chrome 64.\n\nDetails:\n${err.message}`)
-          }).then(() => {
-            this._setAutomation(criClient, automation)
-
-            // monkey-patch the .kill method to that the CDP connection is closed
-            const originalBrowserKill = launchedBrowser.kill
-
-            launchedBrowser.kill = (...args) => {
-              debug('closing remote interface client')
-
-              return criClient.close()
-              .then(() => {
-                debug('closing chrome')
-
-                return originalBrowserKill.apply(launchedBrowser, args)
-              })
-            }
-
-            return criClient
-          })
-        }).then(this._maybeRecordVideo(options))
-        .then(this._navigateUsingCRI(url))
-        // return the launched browser process
-        // with additional method to close the remote connection
-        .return(launchedBrowser)
-      })
-=======
     const defaultLaunchOptions = utils.getDefaultLaunchOptions({
       preferences,
       args: defaultArgs,
->>>>>>> 72c9c7db
     })
 
     const [cacheDir, launchOptions] = await Bluebird.all([
@@ -537,7 +422,7 @@
     const [extDest] = await Bluebird.all([
       this._writeExtension(
         browser,
-        options
+        options,
       ),
       _removeRootExtension(),
       _disableRestorePagesPrompt(userDir),
