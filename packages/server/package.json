--- conflicted
+++ resolved
@@ -24,10 +24,6 @@
     "test-cov": "NODE_COVERAGE=true NODE_ENV=test CYPRESS_ENV=test BLUEBIRD_DEBUG=1 xvfb-maybe istanbul cover node_modules/.bin/_mocha -- --opts ./test/support/mocha.opts",
     "test-cov-process": "NODE_COVERAGE=true NODE_ENV=test CYPRESS_ENV=test BLUEBIRD_DEBUG=1 istanbul cover --include-pid",
     "codecov": "codecov",
-<<<<<<< HEAD
-    "coveralls": "cat ./coverage/lcov.info | coveralls",
-    "lint": "bin-up coffeelint test/*.coffee test/unit/*.coffee test/integration/*.coffee"
-=======
     "lint": "bin-up coffeelint test/*.coffee test/unit/*.coffee test/integration/*.coffee",
     "prestart": "npm run check-deps-pre",
     "predev": "npm run check-deps-pre",
@@ -43,7 +39,6 @@
     "pretest-cov": "npm run check-deps-pre",
     "pretest-cov-process": "npm run check-deps-pre",
     "precodecov": "npm run check-deps-pre"
->>>>>>> 178e9bf0
   },
   "files": [
     "config",
@@ -58,11 +53,7 @@
     "@babel/preset-env": "7.4.4",
     "@babel/preset-react": "7.0.0",
     "@babel/runtime": "7.4.4",
-<<<<<<< HEAD
-    "@cypress/debugging-proxy": "1.6.0",
-=======
     "@cypress/debugging-proxy": "2.0.1",
->>>>>>> 178e9bf0
     "@cypress/json-schemas": "5.32.1",
     "@cypress/sinon-chai": "1.1.0",
     "@types/lodash": "^4.14.123",
@@ -77,21 +68,13 @@
     "coffee-coverage": "1.0.1",
     "console-table-printer": "1.0.0-beta12",
     "cors": "2.8.5",
-<<<<<<< HEAD
-    "coveralls": "2.13.3",
     "debug": "^4.1.1",
-=======
->>>>>>> 178e9bf0
     "electron-osx-sign": "0.4.11",
     "eol": "0.9.1",
     "eventsource": "1.0.7",
     "express-session": "1.16.1",
     "express-useragent": "1.0.12",
-<<<<<<< HEAD
-    "has-only": "^1.1.1",
-=======
     "http-mitm-proxy": "0.7.0",
->>>>>>> 178e9bf0
     "https-proxy-agent": "1.0.0",
     "inquirer": "3.3.0",
     "istanbul": "0.4.5",
@@ -106,11 +89,7 @@
     "react": "15.6.2",
     "repl.history": "0.1.4",
     "run-sequence": "1.2.2",
-<<<<<<< HEAD
-    "snap-shot-it": "^7.8.0",
-=======
-    "snap-shot-it": "7.7.1",
->>>>>>> 178e9bf0
+    "snap-shot-it": "7.8.0",
     "ssestream": "1.0.1",
     "stream-to-promise": "1.1.1",
     "supertest": "4.0.2",
