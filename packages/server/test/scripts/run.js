--- conflicted
+++ resolved
@@ -148,17 +148,12 @@
   env.BROWSER = options.browser
 }
 
-<<<<<<< HEAD
 if (options.headed) {
   env.HEADED = true
 }
 
-if (options.exit != null) {
-  env.EXIT = options.exit
-=======
 if (options.exit === false) {
   env.NO_EXIT = '1'
->>>>>>> 15ad2d49
 }
 
 const cmd = `${commandAndArguments.command} ${
