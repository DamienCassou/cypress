const _ = require('lodash')
const commander = require('commander')
const debug = require('debug')('cypress:cli')
const util = require('./util')
const logger = require('./logger')
const cache = require('./tasks/cache')

// patch "commander" method called when a user passed an unknown option
// we want to print help for the current command and exit with an error
function unknownOption (flag, type = 'option') {
  if (this._allowUnknownOption) return

  logger.error()
  logger.error(`  error: unknown ${type}:`, flag)
  logger.error()
  this.outputHelp()
  util.exit(1)
}
commander.Command.prototype.unknownOption = unknownOption

const coerceFalse = (arg) => {
  return arg !== 'false'
}

const parseOpts = (opts) => {
  opts = _.pick(opts,
    'project', 'spec', 'reporter', 'reporterOptions', 'path', 'destination',
    'port', 'env', 'cypressVersion', 'config', 'record', 'key', 'configFile',
    'browser', 'detached', 'headed', 'global', 'dev', 'force', 'exit',
    'cachePath', 'cacheList', 'cacheClear', 'parallel', 'group', 'ciBuildId'
  )

  if (opts.exit) {
    opts = _.omit(opts, 'exit')
  }

  debug('parsed cli options', opts)

  return opts
}

const descriptions = {
  record: 'records the run. sends test results, screenshots and videos to your Cypress Dashboard.',
  key: 'your secret Record Key. you can omit this if you set a CYPRESS_RECORD_KEY environment variable.',
  spec: 'runs a specific spec file. defaults to "all"',
  reporter: 'runs a specific mocha reporter. pass a path to use a custom reporter. defaults to "spec"',
  reporterOptions: 'options for the mocha reporter. defaults to "null"',
  port: 'runs Cypress on a specific port. overrides any value in cypress.json.',
  env: 'sets environment variables. separate multiple values with a comma. overrides any value in cypress.json or cypress.env.json',
  config: 'sets configuration values. separate multiple values with a comma. overrides any value in cypress.json.',
  browserRunMode: 'runs Cypress in the browser with the given name. if a filesystem path is supplied, Cypress will attempt to use the browser at that path.',
  browserOpenMode: 'path to a custom browser to be added to the list of available browsers in Cypress',
  detached: 'runs Cypress application in detached mode',
  project: 'path to the project',
  global: 'force Cypress into global mode as if its globally installed',
  configFile: 'path to JSON file where configuration values are set. defaults to "cypress.json". pass "false" to disable.',
  version: 'prints Cypress version',
  headed: 'displays the Electron browser instead of running headlessly',
  dev: 'runs cypress in development and bypasses binary check',
  forceInstall: 'force install the Cypress binary',
  exit: 'keep the browser open after tests finish',
  cachePath: 'print the path to the binary cache',
  cacheList: 'list cached binary versions',
  cacheClear: 'delete all cached binaries',
  group: 'a named group for recorded runs in the Cypress dashboard',
  parallel: 'enables concurrent runs and automatic load balancing of specs across multiple machines or processes',
  ciBuildId: 'the unique identifier for a run on your CI provider. typically a "BUILD_ID" env var. this value is automatically detected for most CI providers',
}

const knownCommands = ['version', 'run', 'open', 'install', 'verify', '-v', '--version', 'help', '-h', '--help', 'cache']

const text = (description) => {
  if (!descriptions[description]) {
    throw new Error(`Could not find description for: ${description}`)
  }

  return descriptions[description]
}

function includesVersion (args) {
  return _.includes(args, 'version') ||
    _.includes(args, '--version') ||
    _.includes(args, '-v')
}

function showVersions () {
  debug('printing Cypress version')

  return require('./exec/versions')
  .getVersions()
  .then((versions = {}) => {
    logger.log('Cypress package version:', versions.package)
    logger.log('Cypress binary version:', versions.binary)
    process.exit(0)
  })
  .catch(util.logErrorExit1)
}

module.exports = {
  init (args) {
    if (!args) {
      args = process.argv
    }

    const program = new commander.Command()

    // bug in commaner not printing name
    // in usage help docs
    program._name = 'cypress'

    program
    .command('help')
    .description('Shows CLI help and exits')
    .action(() => {
      program.help()
    })

    program
    .option('-v, --version', text('version'))
    .command('version')
    .description(text('version'))
    .action(showVersions)

    program
    .command('run')
    .usage('[options]')
    .description('Runs Cypress tests from the CLI without the GUI')
    .option('--record [bool]', text('record'), coerceFalse)
    .option('--headed', text('headed'))
    .option('-k, --key <record-key>', text('key'))
    .option('-s, --spec <spec>', text('spec'))
    .option('-r, --reporter <reporter>', text('reporter'))
    .option('-o, --reporter-options <reporter-options>', text('reporterOptions'))
    .option('-p, --port <port>', text('port'))
    .option('-e, --env <env>', text('env'))
    .option('-c, --config <config>', text('config'))
<<<<<<< HEAD
    .option('-C, --config-file <config-file>', text('configFile'))
    .option('-b, --browser <browser-name>', text('browser'))
=======
    .option('-b, --browser <browser-name-or-path>', text('browserRunMode'))
>>>>>>> 0781e4dc
    .option('-P, --project <project-path>', text('project'))
    .option('--parallel', text('parallel'))
    .option('--group <name>', text('group'))
    .option('--ci-build-id <id>', text('ciBuildId'))
    .option('--no-exit', text('exit'))
    .option('--dev', text('dev'), coerceFalse)
    .action((opts) => {
      debug('running Cypress')
      require('./exec/run')
      .start(parseOpts(opts))
      .then(util.exit)
      .catch(util.logErrorExit1)
    })

    program
    .command('open')
    .usage('[options]')
    .description('Opens Cypress in the interactive GUI.')
    .option('-p, --port <port>', text('port'))
    .option('-e, --env <env>', text('env'))
    .option('-c, --config <config>', text('config'))
    .option('-C, --config-file <config-file>', text('configFile'))
    .option('-d, --detached [bool]', text('detached'), coerceFalse)
    .option('-b, --browser <browser-path>', text('browserOpenMode'))
    .option('-P, --project <project-path>', text('project'))
    .option('--global', text('global'))
    .option('--dev', text('dev'), coerceFalse)
    .action((opts) => {
      debug('opening Cypress')
      require('./exec/open')
      .start(parseOpts(opts))
      .catch(util.logErrorExit1)
    })

    program
    .command('install')
    .usage('[options]')
    .description('Installs the Cypress executable matching this package\'s version')
    .option('-f, --force', text('forceInstall'))
    .action((opts) => {
      require('./tasks/install')
      .start(parseOpts(opts))
      .catch(util.logErrorExit1)
    })

    program
    .command('verify')
    .usage('[options]')
    .description('Verifies that Cypress is installed correctly and executable')
    .action((opts) => {
      const defaultOpts = { force: true, welcomeMessage: false }
      const parsedOpts = parseOpts(opts)
      const options = _.extend(parsedOpts, defaultOpts)

      require('./tasks/verify')
      .start(options)
      .catch(util.logErrorExit1)
    })

    program
    .command('cache')
    .usage('[command]')
    .description('Manages the Cypress binary cache')
    .option('list', text('cacheList'))
    .option('path', text('cachePath'))
    .option('clear', text('cacheClear'))
    .action(function (opts) {
      if (!_.isString(opts)) {
        this.outputHelp()
        util.exit(1)
      }

      if (opts.command || !_.includes(['list', 'path', 'clear'], opts)) {
        unknownOption.call(this, `cache ${opts}`, 'command')
      }

      cache[opts]()
    })

    debug('cli starts with arguments %j', args)
    util.printNodeOptions()

    // if there are no arguments
    if (args.length <= 2) {
      debug('printing help')
      program.help()
      // exits
    }

    // Deprecated Catches

    const firstCommand = args[2]

    if (!_.includes(knownCommands, firstCommand)) {
      debug('unknown command %s', firstCommand)
      logger.error('Unknown command', `"${firstCommand}"`)
      program.outputHelp()

      return util.exit(1)
    }

    if (includesVersion(args)) {
      // commander 2.11.0 changes behavior
      // and now does not understand top level options
      // .option('-v, --version').command('version')
      // so we have to manually catch '-v, --version'
      return showVersions()
    }

    debug('program parsing arguments')

    return program.parse(args)
  },
}

if (!module.parent) {
  logger.error('This CLI module should be required from another Node module')
  logger.error('and not executed directly')
  process.exit(-1)
}<|MERGE_RESOLUTION|>--- conflicted
+++ resolved
@@ -134,12 +134,8 @@
     .option('-p, --port <port>', text('port'))
     .option('-e, --env <env>', text('env'))
     .option('-c, --config <config>', text('config'))
-<<<<<<< HEAD
     .option('-C, --config-file <config-file>', text('configFile'))
-    .option('-b, --browser <browser-name>', text('browser'))
-=======
     .option('-b, --browser <browser-name-or-path>', text('browserRunMode'))
->>>>>>> 0781e4dc
     .option('-P, --project <project-path>', text('project'))
     .option('--parallel', text('parallel'))
     .option('--group <name>', text('group'))
