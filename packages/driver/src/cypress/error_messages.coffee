_ = require("lodash")

divider = (num, char) ->
  Array(num).join(char)

format = (data) ->
  switch
    when _.isString(data)
      _.truncate(data, { length: 100 })
    when _.isObject(data)
      JSON.stringify(data, null, 2)
    else
      data

formatRedirect = (redirect) -> "  - #{redirect}"

formatRedirects = (redirects = []) ->
  _.map(redirects, formatRedirect)

formatProp = (memo, field) ->
  {key, value} = field

  if value?
    memo.push(_.capitalize(key) + ": " + format(value))
  memo

cmd = (command, args = "") ->
  "`cy.#{command}(#{args})`"

getRedirects = (obj, phrase) ->
  redirects = obj.redirects ? []

  return "" if not redirects.length

  word = if redirects.length > 1 then "times" else "time"

  list = formatRedirects(redirects)

  """
  #{phrase} '#{redirects.length}' #{word} to:

  #{list.join("\n")}
  """

getHttpProps = (fields = []) ->
  _
  .chain(fields)
  .reduce(formatProp, [])
  .join("\n")
  .value()

module.exports = {
  add:
    type_missing: "Cypress.add(key, fn, type) must include a type!"

  alias:
    invalid: "Invalid alias: `{{name}}`.\nYou forgot the `@`. It should be written as: `@{{displayName}}`."
    not_registered_with_available: "#{cmd('{{cmd}}')} could not find a registered alias for: `@{{displayName}}`.\nAvailable aliases are: `{{availableAliases}}`."
    not_registered_without_available: "#{cmd('{{cmd}}')} could not find a registered alias for: `@{{displayName}}`.\nYou have not aliased anything yet."

  as:
    empty_string:
      message: "#{cmd('as')} cannot be passed an empty string."
    invalid_type: "#{cmd('as')} can only accept a string."
    invalid_first_token: "`{{alias}}` cannot be named starting with the `@` symbol. Try renaming the alias to `{{suggestedName}}`, or something else that does not start with the `@` symbol."
    reserved_word: "#{cmd('as')} cannot be aliased as: `{{alias}}`. This word is reserved."

  blur:
    multiple_elements: "#{cmd('blur')} can only be called on a single element. Your subject contained {{num}} elements."
    no_focused_element: "#{cmd('blur')} can only be called when there is a currently focused element."
    timed_out:  "#{cmd('blur')} timed out because your browser did not receive any `blur` events. This is a known bug in Chrome when it is not the currently focused window."
    wrong_focused_element: "#{cmd('blur')} can only be called on the focused element. Currently the focused element is a: `{{node}}`"

  chai:
    length_invalid_argument: "You must provide a valid number to a `length` assertion. You passed: `{{length}}`"
    match_invalid_argument: "'match' requires its argument be a `RegExp`. You passed: `{{regExp}}`"
    invalid_jquery_obj: (obj) ->
      """
        You attempted to make a chai-jQuery assertion on an object that is neither a DOM object or a jQuery object.

        The chai-jQuery assertion you used was:

          > #{obj.assertion}

        The invalid subject you asserted on was:

          > #{obj.subject}

        To use chai-jQuery assertions your subject must be valid.

        This can sometimes happen if a previous assertion changed the subject.
      """

  chain:
    removed: """
      #{cmd('chain')} was an undocumented command that has now been removed.

      You can safely remove this from your code and it should work without it.
    """

  check_uncheck:
    invalid_element: "#{cmd('{{cmd}}')} can only be called on `:checkbox`{{phrase}}. Your subject {{word}} a: `{{node}}`"

  clear:
    invalid_element: """
      #{cmd('clear')} failed because it requires a valid clearable element.

      The element cleared was:

        > `{{node}}`

      Cypress considers a `textarea`, any `element` with a `contenteditable` attribute, or any `input` with a `type` attribute of `text`, `password`, `email`, `number`, `date`, `week`, `month`, `time`, `datetime`, `datetime-local`, `search`, `url`, or `tel` to be valid clearable elements.
    """

  clearCookie:
    invalid_argument: "#{cmd('clearCookie')} must be passed a string argument for name."

  clearLocalStorage:
    invalid_argument: "#{cmd('clearLocalStorage')} must be called with either a string or regular expression."

  click:
    multiple_elements: "#{cmd('click')} can only be called on a single element. Your subject contained {{num}} elements. Pass `{ multiple: true }` if you want to serially click each element."
    on_select_element: "#{cmd('click')} cannot be called on a `<select>` element. Use #{cmd('select')} command instead to change the value."

  clock:
    already_created: "#{cmd('clock')} can only be called once per test. Use the clock returned from the previous call."
    invalid_1st_arg: "#{cmd('clock')} only accepts a number or an `options` object for its first argument. You passed: `{{arg}}`"
    invalid_2nd_arg: "#{cmd('clock')} only accepts an array of function names or an `options` object for its second argument. You passed: `{{arg}}`"

  contains:
    empty_string: "#{cmd('contains')} cannot be passed an empty string."
    invalid_argument: "#{cmd('contains')} can only accept a string, number or regular expression."
    length_option: "#{cmd('contains')} cannot be passed a `length` option because it will only ever return 1 element."

  cookies:
    removed_method: """
      The `Cypress.Cookies.{{method}}()` method has been removed.

      Setting, getting, and clearing cookies is now an asynchronous operation.

      Replace this call with the appropriate command such as:
        - `cy.getCookie()`
        - `cy.getCookies()`
        - `cy.setCookie()`
        - `cy.clearCookie()`
        - `cy.clearCookies()`
    """
    timed_out: "#{cmd('{{cmd}}')} timed out waiting `{{timeout}}ms` to complete."

  dom:
    animating: """
      #{cmd('{{cmd}}')} could not be issued because this element is currently animating:

      `{{node}}`

      You can fix this problem by:
        - Passing `{force: true}` which disables all error checking
        - Passing `{waitForAnimations: false}` which disables waiting on animations
        - Passing `{animationDistanceThreshold: 20}` which decreases the sensitivity

      https://on.cypress.io/element-is-animating
    """
    animation_check_failed: "Not enough coord points provided to calculate distance."
    center_hidden: """
      #{cmd('{{cmd}}')} failed because the center of this element is hidden from view:

      `{{node}}`

      Fix this problem, or use `{force: true}` to disable error checking.

      https://on.cypress.io/element-cannot-be-interacted-with
    """
    covered: (obj) ->
      """
      #{cmd(obj.cmd)} failed because this element:

      `#{obj.element1}`

      is being covered by another element:

      `#{obj.element2}`

      Fix this problem, or use `{force: true}` to disable error checking.

      https://on.cypress.io/element-cannot-be-interacted-with
      """
    disabled: """
      #{cmd('{{cmd}}')} failed because this element is `disabled`:

      `{{node}}`

      Fix this problem, or use `{force: true}` to disable error checking.

      https://on.cypress.io/element-cannot-be-interacted-with
    """
    invalid_position_argument: "Invalid position argument: `{{position}}`. Position may only be {{validPositions}}."
    not_scrollable: """
      #{cmd('{{cmd}}')} failed because this element is not scrollable:\n
      `{{node}}`\n
    """
    not_visible: """
      #{cmd('{{cmd}}')} failed because this element is not visible:

      `{{node}}`

      {{reason}}

      Fix this problem, or use `{force: true}` to disable error checking.

      https://on.cypress.io/element-cannot-be-interacted-with
    """

  each:
    invalid_argument: "#{cmd('each')} must be passed a callback function."
    non_array: "#{cmd('each')} can only operate on an array like subject. Your subject was: `{{subject}}`"

  exec:
    failed: """#{cmd('exec', '\'{{cmd}}\'')} failed with the following error:

        > "{{error}}"
    """
    invalid_argument: "#{cmd('exec')} must be passed a non-empty string as its 1st argument. You passed: '{{cmd}}'."
    non_zero_exit: """
      #{cmd('exec', '\'{{cmd}}\'')} failed because the command exited with a non-zero code.

      Pass `{failOnNonZeroExit: false}` to ignore exit code failures.

      Information about the failure:
      Code: {{code}}
      {{output}}
    """
    timed_out: "#{cmd('exec', '\'{{cmd}}\'')} timed out after waiting `{{timeout}}ms`."

  files:
    unexpected_error:  """#{cmd('{{cmd}}', '"{{file}}"')} failed while trying to {{action}} the file at the following path:

      `{{filePath}}`

    The following error occurred:

      > "{{error}}"
    """
    existent: """#{cmd('readFile', '"{{file}}"')} failed because the file exists when expected not to exist at the following path:

      `{{filePath}}`
    """
    invalid_argument: "#{cmd('{{cmd}}')} must be passed a non-empty string as its 1st argument. You passed: `{{file}}`."
    invalid_contents: "#{cmd('writeFile')} must be passed a non-empty string, an object, or an array as its 2nd argument. You passed: `{{contents}}`."
    nonexistent: """#{cmd('readFile', '"{{file}}"')} failed because the file does not exist at the following path:

      `{{filePath}}`
    """
    timed_out: "#{cmd('{{cmd}}', '"{{file}}"')} timed out after waiting `{{timeout}}ms`."

  fill:
    invalid_1st_arg: "#{cmd('fill')} must be passed an object literal as its 1st argument"

  fixture:
    set_to_false: "#{cmd('fixture')} is not valid because you have configured `fixturesFolder` to `false`."
    timed_out: "#{cmd('fixture')} timed out waiting `{{timeout}}ms` to receive a fixture. No fixture was ever sent by the server."

  focus:
    invalid_element: "#{cmd('focus')} can only be called on a valid focusable element. Your subject is a: `{{node}}`"
    multiple_elements: "#{cmd('focus')} can only be called on a single element. Your subject contained {{num}} elements."
    timed_out: "#{cmd('focus')} timed out because your browser did not receive any `focus` events. This is a known bug in Chrome when it is not the currently focused window."

  get:
    alias_invalid: "`{{prop}}` is not a valid alias property. Only numbers or `all` is permitted."
    alias_zero: "`0` is not a valid alias property. Are you trying to ask for the first response? If so write `@{{alias}}.1`"

  getCookie:
    invalid_argument: "#{cmd('getCookie')} must be passed a string argument for name."

  go:
    invalid_argument: "#{cmd('go')} accepts only a string or number argument"
    invalid_direction: "#{cmd('go')} accepts either `forward` or `back`. You passed: `{{str}}`"
    invalid_number: "#{cmd('go')} cannot accept `0`. The number must be greater or less than `0`."

  hover:
    not_implemented: """
      #{cmd('hover')} is not currently implemented.\n
      However it is usually easy to workaround.\n
      Read the following document for a detailed explanation.\n
      https://on.cypress.io/hover
    """

  invoke:
    invalid_type: "Cannot call #{cmd('invoke')} because `{{prop}}` is not a function. You probably want to use #{cmd('its', '\'{{prop}}\'')}."

  invoke_its:
    current_prop_nonexistent: "#{cmd('{{cmd}}')} errored because your subject is currently: `{{value}}`. You cannot call any properties such as `{{prop}}` on a `{{value}}` value."
    invalid_1st_arg: "#{cmd('{{cmd}}')} only accepts a string as the first argument."
    invalid_num_of_args:  """
      #{cmd('{{cmd}}')} only accepts a single argument.\n
      If you want to invoke a function with arguments, use `cy.invoke()`.
    """
    invalid_property: "#{cmd('{{cmd}}')} errored because the property: `{{prop}}` does not exist on your subject."
    previous_prop_nonexistent: "#{cmd('{{cmd}}')} errored because the property: `{{previousProp}}` returned a `{{value}}` value. You cannot access any properties such as `{{currentProp}}` on a `{{value}}` value."
    timed_out: """
      #{cmd('{{cmd}}')} timed out after waiting `{{timeout}}ms`.\n
      Your callback function returned a promise which never resolved.\n
      The callback function was:\n
      {{func}}
    """

  location:
    invalid_key: "Location object does not have key: `{{key}}`"

  miscellaneous:
    custom_command_interface_changed: (obj) ->
      """
      Cypress.#{obj.method}(...) has been removed and replaced by:

      `Cypress.Commands.add(...)`

      Instead of indicating `parent`, `child`, or `dual` commands, you pass an `options` object
      to describe the requirements around the previous subject. You can also enforce specific
      subject types such as requiring the subject to be a DOM element.

      To rewrite this custom command you'd likely write:

      `Cypress.Commands.add(#{obj.signature})`

      https://on.cypress.io/custom-command-interface-changed
      """
    returned_value_and_commands_from_custom_command: (obj) ->
      """
        Cypress detected that you invoked one or more cy commands in a custom command but returned a different value.

        The custom command was:

          > #{cmd(obj.current)}

        The return value was:

          > #{obj.returned}

        Because cy commands are asynchronous and are queued to be run later, it doesn't make sense to return anything else.

        For convenience, you can also simply omit any return value or return `undefined` and Cypress will not error.

        In previous versions of Cypress we automatically detected this and forced the cy commands to be returned. To make things less magical and clearer, we are now throwing an error.

        https://on.cypress.io/returning-value-and-commands-in-custom-command
      """
    returned_value_and_commands: (ret) ->
      """
        Cypress detected that you invoked one or more cy commands but returned a different value.

        The return value was:

          > #{ret}

        Because cy commands are asynchronous and are queued to be run later, it doesn't make sense to return anything else.

        For convenience, you can also simply omit any return value or return `undefined` and Cypress will not error.

        In previous versions of Cypress we automatically detected this and forced the cy commands to be returned. To make things less magical and clearer, we are now throwing an error.

        https://on.cypress.io/returning-value-and-commands-in-test
      """
    command_returned_promise_and_commands: (obj) ->
      """
        Cypress detected that you returned a promise from a command while also invoking one or more cy commands in that promise.

        The command that returned the promise was:

          > #{cmd(obj.current)}

        The cy command you invoked inside the promise was:

          > #{cmd(obj.called)}

        Because Cypress commands are already promise-like, you don't need to wrap them or return your own promise.

        Cypress will resolve your command with whatever the final Cypress command yields.

        The reason this is an error instead of a warning is because Cypress internally queues commands serially whereas Promises execute as soon as they are invoked. Attempting to reconcile this would prevent Cypress from ever resolving.

        https://on.cypress.io/returning-promise-and-commands-in-another-command
      """
    mixing_promises_and_commands: (title) ->
      """
        Cypress detected that you returned a promise in a test, but also invoked one or more cy commands inside of that promise.

        The test title was:

          > #{title}

        While this works in practice, it's often indicative of an anti-pattern. You almost never need to return both a promise and also invoke cy commands.

        Cy commands themselves are already promise like, and you can likely avoid the use of the separate Promise.

        https://on.cypress.io/returning-promise-and-commands-in-test
      """
    command_log_renamed: """
      `Cypress.Log.command()` has been renamed to `Cypress.log()`

      Please update your code. You should be able to safely do a find/replace.
    """
    dangling_commands: """
      Oops, Cypress detected something wrong with your test code.

      The test has finished but Cypress still has commands in its queue.
      The {{numCommands}} queued commands that have not yet run are:

      `{{commands}}`

      In every situation we've seen, this has been caused by programmer error.
      Most often this indicates a race condition due to a forgotten `return` or from commands in a previously run test bleeding into the current test.

      For a much more thorough explanation including examples please review this error here:

      https://on.cypress.io/command-queue-ended-early
    """
    invalid_command: "Could not find a command for: `{{name}}`.\n\nAvailable commands are: {{cmds}}.\n"
    invalid_overwrite: "Cannot overwite command for: `{{name}}`. An existing command does not exist by that name."
    invoking_child_without_parent: (obj) ->
      """
      Oops, it looks like you are trying to call a child command before running a parent command.

      You wrote code that looks like this:

      `#{cmd(obj.cmd, obj.args)}`

      A child command must be chained after a parent because it operates on a previous subject.

      For example - if we were issuing the child command `click`...

      cy
        .get('button') // parent command must come first
        .click()       // then child command comes second

      """
    no_cy: "`Cypress.cy` is `undefined`. You may be trying to query outside of a running test. Cannot call `Cypress.$()`"
    no_runner: "Cannot call `Cypress#run` without a runner instance."
    outside_test: """
      Cypress cannot execute commands outside a running test.

      This usually happens when you accidentally write commands outside an `'it(...)'` test.

      If that is the case, just move these commands inside an `it(...)` test.

      Check your test file for errors.

      https://on.cypress.io/cannot-execute-commands-outside-test
    """
    outside_test_with_cmd: """
      Cannot call #{cmd('{{cmd}}')} outside a running test.

      This usually happens when you accidentally write commands outside an `it(...)` test.

      If that is the case, just move these commands inside an `it(...)` test.

      Check your test file for errors.

      https://on.cypress.io/cannot-execute-commands-outside-test
    """
    private_custom_command_interface: "You cannot use the undocumented private command interface: `{{method}}`"
    private_property:
      """
      You are accessing a private property directly on `cy` which has been renamed.

      This was never documented nor supported.

      Please go through the public function: #{cmd('state', "...")}
      """
    retry_timed_out: "Timed out retrying: {{error}}"

  mocha:
    async_timed_out: "Timed out after `{{ms}}ms`. The `done()` callback was never invoked!"
    invalid_interface: "Invalid mocha interface `{{name}}`"
    timed_out: "Cypress command timeout of `{{ms}}ms` exceeded."

  navigation:
    cross_origin: """
      Cypress detected a cross origin error happened on page load:

        > {{message}}

      Before the page load, you were bound to the origin policy:
        > {{originPolicy}}

      A cross origin error happens when your application navigates to a new superdomain which does not match the origin policy above.

      This typically happens in one of three ways:

      1. You clicked an `<a>` that routed you outside of your application
      2. You submitted a `form` and your server redirected you outside of your application
      3. You used a JavaScript redirect to a page outside of your application

      Cypress does not allow you to change superdomains within a single test.

      You may need to restructure some of your test code to avoid this problem.

      https://on.cypress.io/cross-origin-violation

    """
    timed_out: """
      Timed out after waiting `{{ms}}ms` for your remote page to load.

      Your page did not fire its `load` event within `{{ms}}ms`.

      You can try increasing the `pageLoadTimeout` value in `cypress.json` to wait longer.

      Browsers will not fire the `load` event until all stylesheets and scripts are done downloading.

      When this `load` event occurs, Cypress will continue running commands.
    """

  ng:
    no_global: "Angular global (`window.angular`) was not found in your window. You cannot use #{cmd('ng')} methods without angular."

  reload:
    invalid_arguments: "#{cmd('reload')} can only accept a boolean or `options` as its arguments."

  request:
    auth_invalid: "#{cmd('request')} must be passed an object literal for the `auth` option."
    gzip_invalid: "#{cmd('request')} requires the `gzip` option to be a boolean."
    headers_invalid: "#{cmd('request')} requires the `headers` option to be an object literal."
    invalid_method: "#{cmd('request')} was called with an invalid method: `{{method}}`. Method can be: `GET`, `POST`, `PUT`, `DELETE`, `PATCH`, `HEAD`, `OPTIONS`, or any other method supported by Node's HTTP parser."
    form_invalid: """
    #{cmd('request')} requires the `form` option to be a boolean.

    If you're trying to send a `x-www-form-urlencoded` request then pass either a string or object literal to the `body` property.
    """
    loading_failed: (obj) ->
      """
      #{cmd('request')} failed trying to load:

      #{obj.url}

      We attempted to make an http request to this URL but the request failed without a response.

      We received this error at the network level:

        > #{obj.error}

      #{divider(60, '-')}

      The request we sent was:

      #{getHttpProps([
        {key: 'method',    value: obj.method},
        {key: 'URL',       value: obj.url},
      ])}

      #{divider(60, '-')}

      Common situations why this would fail:
        - you don't have internet access
        - you forgot to run / boot your web server
        - your web server isn't accessible
        - you have weird network configuration settings on your computer

      The stack trace for this error is:

      #{obj.stack}
      """

    status_invalid: (obj) ->
      """
      #{cmd('request')} failed on:

      #{obj.url}

      The response we received from your web server was:

        > #{obj.status}: #{obj.statusText}

      This was considered a failure because the status code was not `2xx` or `3xx`.

      If you do not want status codes to cause failures pass the option: `failOnStatusCode: false`

      #{divider(60, '-')}

      The request we sent was:

      #{getHttpProps([
        {key: 'method',    value: obj.method},
        {key: 'URL',       value: obj.url},
        {key: 'headers',   value: obj.requestHeaders},
        {key: 'body',      value: obj.requestBody}
        {key: 'redirects', value: obj.redirects}
      ])}

      #{divider(60, '-')}

      The response we got was:

      #{getHttpProps([
        {key: 'status',  value: obj.status + ' - ' + obj.statusText},
        {key: 'headers', value: obj.responseHeaders},
        {key: 'body',    value: obj.responseBody}
      ])}

      """
    timed_out: (obj) ->
      """
      #{cmd('request')} timed out waiting `#{obj.timeout}ms` for a response from your server.

      The request we sent was:

      #{getHttpProps([
        {key: 'method',    value: obj.method},
        {key: 'URL',       value: obj.url},
      ])}

      No response was received within the timeout.
      """
    url_missing: "#{cmd('request')} requires a `url`. You did not provide a `url`."
    url_invalid: "#{cmd('request')} must be provided a fully qualified `url` - one that begins with `http`. By default #{cmd('request')} will use either the current window's origin or the `baseUrl` in `cypress.json`. Neither of those values were present."
    url_wrong_type: "#{cmd('request')} requires the `url` to be a string."

  route:
    failed_prerequisites: "#{cmd('route')} cannot be invoked before starting the #{cmd('server')}"
    invalid_arguments: "#{cmd('route')} was not provided any arguments. You must provide valid arguments."
    method_invalid: "#{cmd('route')} was called with an invalid method: `{{method}}`. Method can be: `GET`, `POST`, `PUT`, `DELETE`, `PATCH`, `HEAD`, `OPTIONS`, or any other method supported by Node's HTTP parser."
    response_invalid: "#{cmd('route')} cannot accept an `undefined` or `null` response. It must be set to something, even an empty string will work."
    url_invalid: "#{cmd('route')} was called with an invalid `url`. `url` must be either a string or regular expression."
    url_missing: "#{cmd('route')} must be called with a `url`. It can be a string or regular expression."

  scrollIntoView:
    invalid_argument: "#{cmd('scrollIntoView')} can only be called with an `options` object. Your argument was: `{{arg}}`"
    subject_is_window: "Cannot call #{cmd('scrollIntoView')} on `Window` subject."
    multiple_elements: "#{cmd('scrollIntoView')} can only be used to scroll to 1 element, you tried to scroll to {{num}} elements.\n\n"
    invalid_easing: "#{cmd('scrollIntoView')} must be called with a valid `easing`. Your easing was: `{{easing}}`"
    invalid_duration: "#{cmd('scrollIntoView')} must be called with a valid `duration`. Duration may be either a number (ms) or a string representing a number (ms). Your duration was: `{{duration}}`"

  scrollTo:
    invalid_target: "#{cmd('scrollTo')} must be called with a valid `position`. It can be a string, number or object. Your position was: `{{x}}, {{y}}`"
    multiple_containers: "#{cmd('scrollTo')} can only be used to scroll one element, you tried to scroll {{num}} elements.\n\n"
    invalid_easing: "#{cmd('scrollTo')} must be called with a valid `easing`. Your easing was: `{{easing}}`"
    invalid_duration: "#{cmd('scrollTo')} must be called with a valid `duration`. Duration may be either a number (ms) or a string representing a number (ms). Your duration was: `{{duration}}`"
    animation_failed: "#{cmd('scrollTo')} failed."

  screenshot:
    invalid_arg: "`{{cmd}}` must be called with an object. You passed: `{{arg}}`"
    invalid_capture: "`{{cmd}}` `capture` option must be one of the following: `fullPage`, `viewport`, or `runner`. You passed: `{{arg}}`"
    invalid_boolean: "`{{cmd}}` `{{option}}` option must be a boolean. You passed: `{{arg}}`"
    invalid_blackout: "`{{cmd}}` `blackout` option must be an array of strings. You passed: `{{arg}}`"
    invalid_clip: "`{{cmd}}` `clip` option must be an object of with the keys `{ width, height, x, y }` and number values. You passed: `{{arg}}`"
    invalid_callback: "`{{cmd}}` `{{callback}}` option must be a function. You passed: `{{arg}}`"
    multiple_elements: "#{cmd('screenshot')} only works for a single element. You attempted to screenshot {{numElements}} elements."
    timed_out: "#{cmd('screenshot')} timed out waiting `{{timeout}}ms` to complete."

  select:
    disabled: "#{cmd('select')} failed because this element is currently disabled:\n\n`{{node}}`"
    invalid_element: "#{cmd('select')} can only be called on a `<select>`. Your subject is a: `{{node}}`"
    invalid_multiple: "#{cmd('select')} was called with an array of arguments but does not have a `multiple` attribute set."
    multiple_elements: "#{cmd('select')} can only be called on a single `<select>`. Your subject contained {{num}} elements."
    multiple_matches: "#{cmd('select')} matched more than one `option` by value or text: `{{value}}`"
    no_matches: "#{cmd('select')} failed because it could not find a single `<option>` with value or text matching: `{{value}}`"
    option_disabled: "#{cmd('select')} failed because this `<option>` you are trying to select is currently disabled:\n\n`{{node}}`"

  selector_playground:
    defaults_invalid_arg: "`Cypress.SelectorPlayground.defaults()` must be called with an object. You passed: `{{arg}}`"
    defaults_invalid_priority: "`Cypress.SelectorPlayground.defaults()` called with invalid `selectorPriority` property. It must be an array. You passed: `{{arg}}`"
    defaults_invalid_on_element: "`Cypress.SelectorPlayground.defaults()` called with invalid `onElement` property. It must be a function. You passed: `{{arg}}`"

  server:
    invalid_argument: "#{cmd('server')} accepts only an object literal as its argument."
    unavailable: "The XHR server is unavailable or missing. This should never happen and likely is a bug. Open an issue if you see this message."

  setCookie:
    invalid_arguments: "#{cmd('setCookie')} must be passed two string arguments for `name` and `value`."

  spread:
    invalid_type: "#{cmd('spread')} requires the existing subject be array-like."

  subject:
    not_dom: (obj) ->
      """
      #{cmd(obj.name)} failed because it requires a valid DOM object.

      The subject received was:

        > `#{obj.subject}`

      The previous command that ran was:

        > #{cmd(obj.previous)}

      Cypress only considers the `window`, `document`, or any `element` to be valid DOM objects.
      """
    not_attached: (obj) ->
      """
      #{cmd(obj.name)} failed because this element is detached from the DOM.

      `#{obj.subject}`

      Cypress requires elements be attached in the DOM to interact with them.

      The previous command that ran was:

        > #{cmd(obj.previous)}

      This DOM element likely became detached somewhere between the previous and current command.

      Common situations why this happens:
        - Your JS framework re-rendered asynchronously
        - Your app code reacted to an event firing and removed the element

      You typically need to re-query for the element or add 'guards' which delay Cypress from running new commands.

      https://on.cypress.io/element-has-detached-from-dom
      """
    not_window_or_document: (obj) ->
      """
      #{cmd(obj.name)} failed because it requires the subject be a global `#{obj.type}` object.

      The subject received was:

        > `#{obj.subject}`

      The previous command that ran was:

        > #{cmd(obj.previous)}
      """
    not_element: (obj) ->
      """
      #{cmd(obj.name)} failed because it requires a DOM element.

      The subject received was:

        > `#{obj.subject}`

      The previous command that ran was:

        > #{cmd(obj.previous)}
      """

  submit:
    multiple_forms: "#{cmd('submit')} can only be called on a single `form`. Your subject contained {{num}} `form` elements."
    not_on_form: "#{cmd('submit')} can only be called on a `<form>`. Your subject {{word}} a: `{{node}}`"

  task:
    known_error: """#{cmd('task', '\'{{task}}\'')} failed with the following error:

        {{error}}
    """
    failed: """#{cmd('task', '\'{{task}}\'')} failed with the following error:

        > {{error}}
    """
    invalid_argument: "#{cmd('task')} must be passed a non-empty string as its 1st argument. You passed: `{{task}}`."
    timed_out: "#{cmd('task', '\'{{task}}\'')} timed out after waiting `{{timeout}}ms`."
    server_timed_out: """#{cmd('task', '\'{{task}}\'')} timed out after waiting `{{timeout}}ms`.

        {{error}}
    """

  tick:
    invalid_argument: "`clock.tick()`/#{cmd('tick')} only accepts a number as their argument. You passed: `{{arg}}`"
    no_clock: "#{cmd('tick')} cannot be called without first calling #{cmd('clock')}"

  then:
    callback_mixes_sync_and_async: """
      #{cmd('then')} failed because you are mixing up async and sync code.

      In your callback function you invoked 1 or more cy commands but then returned a synchronous value.

      Cypress commands are asynchronous and it doesn't make sense to queue cy commands and yet return a synchronous value.

      You likely forgot to properly chain the cy commands using another `cy.then()`.

      The value you synchronously returned was: `{{value}}`
    """

  trigger:
    invalid_argument: "#{cmd('trigger')} must be passed a non-empty string as its 1st argument. You passed: `{{cmd}}`."
    multiple_elements: "#{cmd('trigger')} can only be called on a single element. Your subject contained {{num}} elements."

  type:
    empty_string: "#{cmd('type')} cannot accept an empty string. You need to actually type something."
    invalid: "Special character sequence: `{{chars}}` is not recognized. Available sequences are: {{allChars}}"
    invalid_date: "Typing into a `date` input with #{cmd('type')} requires a valid date with the format `yyyy-MM-dd`. You passed: `{{chars}}`"
    invalid_month: "Typing into a `month` input with #{cmd('type')} requires a valid month with the format `yyyy-MM`. You passed: `{{chars}}`"
    invalid_week: "Typing into a `week` input with #{cmd('type')} requires a valid week with the format `yyyy-Www`, where `W` is the literal character `W` and `ww` is the week number (00-53). You passed: `{{chars}}`"
    invalid_time: "Typing into a `time` input with #{cmd('type')} requires a valid time with the format `HH:mm`, `HH:mm:ss` or `HH:mm:ss.SSS`, where `HH` is 00-23, `mm` is 00-59, `ss` is 00-59, and `SSS` is 000-999. You passed: `{{chars}}`"
    multiple_elements: "#{cmd('type')} can only be called on a single element. Your subject contained {{num}} elements."
    not_on_typeable_element: """
      #{cmd('type')} failed because it requires a valid typeable element.

      The element typed into was:

        > `{{node}}`

      Cypress considers the `body`, `textarea`, any `element` with a `tabindex` or `contenteditable` attribute, or any `input` with a `type` attribute of `text`, `password`, `email`, `number`, `date`, `week`, `month`, `time`, `datetime`, `datetime-local`, `search`, `url`, or `tel` to be valid typeable elements.
    """
    tab: "`{tab}` isn't a supported character sequence. You'll want to use the command #{cmd('tab')}, which is not ready yet, but when it is done that's what you'll use."
    wrong_type: "#{cmd('type')} can only accept a string or number. You passed in: `{{chars}}`"

  uncaught:
    cross_origin_script: """
      Script error.

      Cypress detected that an uncaught error was thrown from a cross origin script.

      We cannot provide you the stack trace, line number, or file where this error occurred.

      Check your Developer Tools Console for the actual error - it should be printed there.

      It's possible to enable debugging these scripts by adding the `crossorigin` attribute and setting a CORS header.

      https://on.cypress.io/cross-origin-script-error
    """
    error_in_hook: (obj) ->
      msg = "Because this error occurred during a `#{obj.hookName}` hook we are skipping "

      if t = obj.parentTitle
        msg += "the remaining tests in the current suite: '#{_.truncate(t, 20)}'"
      else
        msg += "all of the remaining tests."

      msg

    error: (obj) ->
      {msg, source, lineno} = obj

      msg + if source and lineno then " (#{source}:#{lineno})" else ""

    fromApp:
      message: """
      This error originated from your application code, not from Cypress.

      When Cypress detects uncaught errors originating from your application it will automatically fail the current test.

<<<<<<< HEAD
      This behavior is configurable, and you can choose to turn this off by listening to the `uncaught:exception` event.

      https://on.cypress.io/uncaught-exception-from-application
    """
=======
      This behavior is configurable, and you can choose to turn this off by listening to the 'uncaught:exception' event.
    """,
      docs: "https://on.cypress.io/uncaught-exception-from-application"
>>>>>>> 059abaee

    fromSpec: """
      This error originated from your test code, not from Cypress.

      When Cypress detects uncaught errors originating from your test code it will automatically fail the current test.
    """

  viewport:
    bad_args:  "#{cmd('viewport')} can only accept a string preset or a `width` and `height` as numbers."
    dimensions_out_of_range: "#{cmd('viewport')} `width` and `height` must be between `20px` and `3000px`."
    empty_string: "#{cmd('viewport')} cannot be passed an empty string."
    invalid_orientation: "#{cmd('viewport')} can only accept `{{all}}` as valid orientations. Your orientation was: `{{orientation}}`"
    missing_preset: "#{cmd('viewport')} could not find a preset for: `{{preset}}`. Available presets are: {{presets}}"

  visit:
    invalid_1st_arg: "#{cmd('visit')} must be called with a `url` or an `options` object containing a `url` as its 1st argument"
    invalid_method: "#{cmd('visit')} was called with an invalid method: `{{method}}`. Method can only be `GET` or `POST`."
    invalid_headers: "#{cmd('visit')} requires the `headers` option to be an object."
    no_duplicate_url: """
      #{cmd('visit')} must be called with only one `url`. You specified two urls:

      `url` from the `options` object: {{optionsUrl}}
      `url` from the `url` parameter: {{url}}
    """
    cannot_visit_2nd_domain: """
      #{cmd('visit')} failed because you are attempting to visit a second unique domain.

      You may only visit a single unique domain per test.

      Different subdomains are okay, but unique domains are not.

      The previous domain you visited was: `{{previousDomain}}`

      You're attempting to visit this new domain: `{{attemptedDomain}}`

      You may need to restructure some of your code to prevent this from happening.

      https://on.cypress.io/cannot-visit-second-unique-domain
    """
    loading_network_failed: """
      #{cmd('visit')} failed trying to load:

      {{url}}

      We attempted to make an http request to this url but the request failed without a response.

      We received this error at the network level:

        > {{error}}

      Common situations why this would fail:
        - you don't have internet access
        - you forgot to run / boot your web server
        - your web server isn't accessible
        - you have weird network configuration settings on your computer

      The stack trace for this error is:

      {{stack}}
    """
    loading_file_failed: (obj) ->
      """
        #{cmd('visit')} failed trying to load:

        #{obj.url}

        We failed looking for this file at the path:

        #{obj.path}

        The internal Cypress web server responded with:

          > #{obj.status}: #{obj.statusText}

        #{getRedirects(obj, "We were redirected")}
      """
    loading_http_failed: (obj) ->
      """
        #{cmd('visit')} failed trying to load:

        #{obj.url}

        The response we received from your web server was:

          > #{obj.status}: #{obj.statusText}

        This was considered a failure because the status code was not `2xx`.

        #{getRedirects(obj, "This http request was redirected")}

        If you do not want status codes to cause failures pass the option: `failOnStatusCode: false`
      """
    loading_invalid_content_type: (obj) ->
      phrase = if obj.path then "this local file" else "your web server"

      """
        #{cmd('visit')} failed trying to load:

        #{obj.url}

        The `content-type` of the response we received from #{phrase} was:

          > `#{obj.contentType}`

        This was considered a failure because responses must have `content-type: 'text/html'`

        However, you can likely use #{cmd('request')} instead of #{cmd('visit')}.

        #{cmd('request')} will automatically get and set cookies and enable you to parse responses.
      """

  wait:
    alias_invalid: "`{{prop}}` is not a valid alias property. Are you trying to ask for the first request? If so write `@{{str}}.request`"
    fn_deprecated: "#{cmd('wait', 'fn')} has been deprecated. Instead just change this command to be #{cmd('should', 'fn')}."
    invalid_1st_arg: "#{cmd('wait')} only accepts a number, an alias of a route, or an array of aliases of routes. You passed: `{{arg}}`"
    invalid_alias: "#{cmd('wait')} only accepts aliases for routes.\nThe alias: `{{alias}}` did not match a route."
    invalid_arguments: "#{cmd('wait')} was passed invalid arguments. You cannot pass multiple strings. If you're trying to wait for multiple routes, use an array."
    timed_out: "#{cmd('wait')} timed out waiting `{{timeout}}ms` for the {{num}} {{type}} to the route: `{{alias}}`. No {{type}} ever occurred."

  window:
    iframe_doc_undefined: "The remote iframe's document is `undefined`"
    iframe_undefined: "The remote iframe is `undefined`"

  within:
    invalid_argument: "#{cmd('within')} must be called with a function."

  xhr:
    aborted: "This XHR was aborted by your code -- check this stack trace below."
    missing: "`XMLHttpRequest#xhr` is missing."
    network_error: "The network request for this XHR could not be made. Check your console for the reason."
}<|MERGE_RESOLUTION|>--- conflicted
+++ resolved
@@ -826,16 +826,9 @@
 
       When Cypress detects uncaught errors originating from your application it will automatically fail the current test.
 
-<<<<<<< HEAD
       This behavior is configurable, and you can choose to turn this off by listening to the `uncaught:exception` event.
-
-      https://on.cypress.io/uncaught-exception-from-application
-    """
-=======
-      This behavior is configurable, and you can choose to turn this off by listening to the 'uncaught:exception' event.
     """,
       docs: "https://on.cypress.io/uncaught-exception-from-application"
->>>>>>> 059abaee
 
     fromSpec: """
       This error originated from your test code, not from Cypress.
