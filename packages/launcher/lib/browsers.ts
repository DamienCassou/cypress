--- conflicted
+++ resolved
@@ -26,7 +26,6 @@
     displayName: 'Canary',
     versionRegex: /Google Chrome Canary (\S+)/,
     profile: true,
-<<<<<<< HEAD
     binary: 'google-chrome-canary'
   },
   {
@@ -45,10 +44,6 @@
     profile: true,
     binary: 'edge-dev'
   }
-=======
-    binary: 'google-chrome-canary',
-  },
->>>>>>> 033689f8
 ]
 
 /** starts a found browser and opens URL if given one */
