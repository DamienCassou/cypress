--- conflicted
+++ resolved
@@ -1,11 +1,6 @@
 {
   "name": "@packages/root",
   "version": "0.0.0",
-<<<<<<< HEAD
-  "main": "index.js",
-  "description": "dummy package pointing at the root package"
-=======
   "description": "dummy package pointing at the root package",
-  "main": "../../package.json"
->>>>>>> fa03fd9a
+  "main": "index.js"
 }