--- conflicted
+++ resolved
@@ -13,11 +13,7 @@
     const graphql = this.ctx.graphqlClient()
 
     await Promise.all([
-<<<<<<< HEAD
-      graphql.executeQuery('SideBarNavigationDocument', {}),
-=======
       graphql.executeQuery('HeaderBar_HeaderBarQueryDocument', {}),
->>>>>>> 2eb0ff55
       graphql.executeQuery('AppQueryDocument', {}),
       graphql.executeQuery('MainLaunchpadQueryDocument', {}),
     ])
@@ -32,11 +28,7 @@
       graphql.executeQuery('SettingsDocument', {}),
       graphql.executeQuery('SpecsPageContainerDocument', {}),
       graphql.executeQuery('HeaderBar_HeaderBarQueryDocument', {}),
-<<<<<<< HEAD
-      graphql.executeQuery('SettingsDocument', {}),
-=======
       graphql.executeQuery('SideBarNavigationDocument', {}),
->>>>>>> 2eb0ff55
     ])
 
     return graphql.getSSRData()
