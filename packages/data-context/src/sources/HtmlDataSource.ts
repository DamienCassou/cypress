/**
 * Forms the HTML pages rendered to the client for Component / E2E testing,
 * including the pre-hydration we use to bootstrap the script data for fast
 * initial loading
 */
import type { DataContext } from '../DataContext'
import { getPathToDist } from '@packages/resolve-dist'

export class HtmlDataSource {
  constructor (private ctx: DataContext) {}

  async fetchLaunchpadInitialData () {
<<<<<<< HEAD
    const graphql = this.ctx.graphqlClient()

    await Promise.all([
      graphql.executeQuery('LaunchpadAppQueryDocument', {}),
      graphql.executeQuery('LaunchpadMainDocument', {}),
      graphql.executeQuery('HeaderBar_HeaderBarQueryDocument', {}),
    ])

    return graphql.getSSRData()
  }

  async fetchAppInitialData () {
    const graphql = this.ctx.graphqlClient()

    await Promise.all([
      graphql.executeQuery('SideBarNavigationDocument', {}),
=======
    const graphql = this.ctx.graphqlClient()

    await Promise.all([
      graphql.executeQuery('HeaderBar_HeaderBarQueryDocument', {}),
      graphql.executeQuery('AppQueryDocument', {}),
      graphql.executeQuery('MainLaunchpadQueryDocument', {}),
    ])

    return graphql.getSSRData()
  }

  async fetchAppInitialData () {
    const graphql = this.ctx.graphqlClient()

    await Promise.all([
>>>>>>> e83512f8
      graphql.executeQuery('SettingsDocument', {}),
      graphql.executeQuery('SpecsPageContainerDocument', {}),
      graphql.executeQuery('HeaderBar_HeaderBarQueryDocument', {}),
      graphql.executeQuery('SideBarNavigationDocument', {}),
    ])

    return graphql.getSSRData()
  }

  async fetchAppHtml () {
    if (process.env.CYPRESS_INTERNAL_VITE_DEV) {
      const response = await this.ctx.util.fetch(`http://localhost:${process.env.CYPRESS_INTERNAL_VITE_APP_PORT}/`, { method: 'GET' })
      const html = await response.text()

      return html
    }

    // Check if the file exists. If it doesn't, it probably means that Vite is re-building
    // and we should retry a few times until the file exists
    let retryCount = 0
    let err

    while (retryCount < 5) {
      try {
        return await this.ctx.fs.readFile(getPathToDist('app', 'index.html'), 'utf8')
      } catch (e) {
        err = e
        await new Promise((resolve) => setTimeout(resolve, 1000))
      }
    }

    throw err
  }

  /**
   * The app html includes the SSR'ed data to bootstrap the page for the app
   */
  async appHtml () {
    const [appHtml, appInitialData] = await Promise.all([
      this.fetchAppHtml(),
      this.fetchAppInitialData(),
    ])

    return this.replaceBody(appHtml, appInitialData)
  }

  private replaceBody (html: string, initialData: object) {
    return html.replace('<body>', `
      <body>
        <script>
          window.__CYPRESS_GRAPHQL_PORT__ = ${JSON.stringify(this.ctx.gqlServerPort)};
          window.__CYPRESS_INITIAL_DATA__ = ${JSON.stringify(initialData)};
        </script>
    `)
  }
}<|MERGE_RESOLUTION|>--- conflicted
+++ resolved
@@ -10,13 +10,12 @@
   constructor (private ctx: DataContext) {}
 
   async fetchLaunchpadInitialData () {
-<<<<<<< HEAD
     const graphql = this.ctx.graphqlClient()
 
     await Promise.all([
+      graphql.executeQuery('HeaderBar_HeaderBarQueryDocument', {}),
       graphql.executeQuery('LaunchpadAppQueryDocument', {}),
       graphql.executeQuery('LaunchpadMainDocument', {}),
-      graphql.executeQuery('HeaderBar_HeaderBarQueryDocument', {}),
     ])
 
     return graphql.getSSRData()
@@ -26,24 +25,6 @@
     const graphql = this.ctx.graphqlClient()
 
     await Promise.all([
-      graphql.executeQuery('SideBarNavigationDocument', {}),
-=======
-    const graphql = this.ctx.graphqlClient()
-
-    await Promise.all([
-      graphql.executeQuery('HeaderBar_HeaderBarQueryDocument', {}),
-      graphql.executeQuery('AppQueryDocument', {}),
-      graphql.executeQuery('MainLaunchpadQueryDocument', {}),
-    ])
-
-    return graphql.getSSRData()
-  }
-
-  async fetchAppInitialData () {
-    const graphql = this.ctx.graphqlClient()
-
-    await Promise.all([
->>>>>>> e83512f8
       graphql.executeQuery('SettingsDocument', {}),
       graphql.executeQuery('SpecsPageContainerDocument', {}),
       graphql.executeQuery('HeaderBar_HeaderBarQueryDocument', {}),
