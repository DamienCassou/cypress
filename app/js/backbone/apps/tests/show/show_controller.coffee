@App.module "TestsApp.Show", (Show, App, Backbone, Marionette, $, _) ->

  class Show.Controller extends App.Controllers.Application

    initialize: (options) ->
      { id, browser, version } = options

      socket = App.request "socket:entity"

      config = App.request "app:config:entity"

      ## this is for any existing controllers which haven't been
      ## closed yet.  this prevents a bug where we try to replace
      ## existing Show controllers which on destroy stop the runner
      @listenTo config, "change:env", (model, value, options) ->
        @region.empty()

      spec = config.getPathToSpec(id)

      @listenTo config, "change:panels", ->
        @layout.resizePanels()

      ## request and receive the runner entity
      ## which is the mediator of all test framework events
      ## store this as a property on ourselves
      runner = App.request("start:test:runner")

      iframe = runner.iframe
      iframe.setBrowserAndVersion(browser, version) if browser and version

      @onDestroy = _.partial(@onDestroy, config, runner)

      @listenTo iframe, "switch:to:manual:browser", (browser, version) ->
        App.execute "switch:to:manual:browser", id, browser, version

      @listenTo runner, "sauce:running", (jobName, batchId) ->
        @layout.hideIframe()
        @layout.iframeRegion.empty()
        @sauceRegion(runner, jobName, batchId)

      @layout = @getLayoutView config

      @listenTo @layout, "show", =>
<<<<<<< HEAD
        @statsRegion(runner)          if not config.env("satellite")
        @iframeRegion(iframe)
        @specsRegion(runner, iframe, spec)    if not config.env("satellite")
=======
        @statsRegion(runner)          if not config.ui("satellite")
        @iframeRegion(runner)
        @specsRegion(runner, spec)    if not config.ui("satellite")
        # @panelsRegion(runner, config) if not config.ui("satellite")
>>>>>>> 589c964d

        socket.emit "watch:test:file", id

        ## start running the tests
        ## and load the iframe
        runner.start(id)

      @show @layout

    statsRegion: (runner) ->
      App.execute "show:test:stats", @layout.statsRegion, runner

    iframeRegion: (iframe) ->
      App.execute "show:test:iframe", @layout.iframeRegion, iframe

    specsRegion: (runner, iframe, spec) ->
      App.execute "list:test:specs", @layout.specsRegion, runner, iframe, spec

    sauceRegion: (runner, jobName, batchId) ->
      App.execute "list:test:jobs", @layout.jobsRegion, runner, jobName, batchId

    onDestroy: (config, runner) ->
      ## nuke our cookies when we leave
      App.clearAllCookies()
      config.trigger "close:test:panels"
      App.request "stop:test:runner", runner

    getLayoutView: (config) ->
      new Show.Layout
        model: config<|MERGE_RESOLUTION|>--- conflicted
+++ resolved
@@ -41,16 +41,9 @@
       @layout = @getLayoutView config
 
       @listenTo @layout, "show", =>
-<<<<<<< HEAD
-        @statsRegion(runner)          if not config.env("satellite")
+        @statsRegion(runner)               if not config.ui("satellite")
         @iframeRegion(iframe)
-        @specsRegion(runner, iframe, spec)    if not config.env("satellite")
-=======
-        @statsRegion(runner)          if not config.ui("satellite")
-        @iframeRegion(runner)
-        @specsRegion(runner, spec)    if not config.ui("satellite")
-        # @panelsRegion(runner, config) if not config.ui("satellite")
->>>>>>> 589c964d
+        @specsRegion(runner, iframe, spec) if not config.ui("satellite")
 
         socket.emit "watch:test:file", id
 
