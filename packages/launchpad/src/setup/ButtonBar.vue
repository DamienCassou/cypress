--- conflicted
+++ resolved
@@ -33,15 +33,9 @@
 </template>
 
 <script lang="ts" setup>
-<<<<<<< HEAD
-import { ref } from "vue";
-import Button from "@cy/components/Button.vue";
-import Switch from "@cy/components/Switch.vue";
-=======
 import { ref } from 'vue'
-import Button from '../components/button/Button.vue'
-import Switch from '../components/switch/Switch.vue'
->>>>>>> 377ef0aa
+import Button from '@cy/components/Button.vue'
+import Switch from '@cy/components/Switch.vue'
 
 const props = withDefaults(defineProps<{
   next: string
