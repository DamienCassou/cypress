--- conflicted
+++ resolved
@@ -1,16 +1,9 @@
 import Chai from 'chai'
 import path from 'path'
-<<<<<<< HEAD
-const { sinon } = require('../spec_helper')
-import { getSpecUrl, checkSupportFile } from '../../lib/project_utils'
-import Fixtures from '../support/helpers/fixtures'
-import settings from '../../lib/util/settings'
-=======
 import sinon from 'sinon'
 import { fs } from '../../lib/util/fs'
 import { getSpecUrl, checkSupportFile, getDefaultConfigFilePath } from '../../lib/project_utils'
 import Fixtures from '../support/helpers/fixtures'
->>>>>>> d24d2724
 
 const todosPath = Fixtures.projectPath('todos')
 
