$ = require("jquery")

_ = Cypress._
Promise = Cypress.Promise
Screenshot = Cypress.Screenshot

getViewportHeight = () ->
  Math.min(cy.state("viewportHeight"), $(cy.state("window")).height())

describe "src/cy/commands/screenshot", ->
  beforeEach ->
    cy.stub(Cypress, "automation").callThrough()

    @serverResult = {
      path: "/path/to/screenshot"
      size: 12
      dimensions: { width: 20, height: 20 }
      multipart: false
      pixelRatio: 1
      takenAt: new Date().toISOString()
      name: "name"
      blackout: [".foo"]
      duration: 100
    }

    @screenshotConfig = {
      capture: "viewport"
      screenshotOnRunFailure: true
      disableTimersAndAnimations: true
      scale: true
      blackout: [".foo"]
    }

  context "runnable:after:run:async", ->
    it "is noop when not isTextTerminal", ->
      ## backup this property so we set it back to whatever
      ## is correct based on what mode we're currently in
      isTextTerminal = Cypress.config("isTextTerminal")
    
      Cypress.config("isTextTerminal", false)

      cy.spy(Cypress, "action").log(false)

      test = {
        err: new Error
      }

      runnable = cy.state("runnable")

      Cypress.action("runner:runnable:after:run:async", test, runnable)
      .then ->
        expect(Cypress.action).not.to.be.calledWith("cy:test:set:state")
        expect(Cypress.automation).not.to.be.called
      .finally ->
        Cypress.config("isTextTerminal", isTextTerminal)

    it "is noop when no test.err", ->
      Cypress.config("isInteractive", false)

      cy.spy(Cypress, "action").log(false)

      test = {}

      runnable = cy.state("runnable")

      Cypress.action("runner:runnable:after:run:async", test, runnable)
      .then ->
        expect(Cypress.action).not.to.be.calledWith("cy:test:set:state")
        expect(Cypress.automation).not.to.be.called

    it "is noop when screenshotOnRunFailure is false", ->
      Cypress.config("isInteractive", false)
      cy.stub(Screenshot, "getConfig").returns({
        screenshotOnRunFailure: false
      })

      cy.spy(Cypress, "action").log(false)

      test = {
        err: new Error
      }

      runnable = cy.state("runnable")

      Cypress.action("runner:runnable:after:run:async", test, runnable)
      .then ->
        expect(Cypress.action).not.to.be.calledWith("cy:test:set:state")
        expect(Cypress.automation).not.to.be.called

    it "sends before/after events", ->
      Cypress.config("isInteractive", false)
      @screenshotConfig.scale = false
      cy.stub(Screenshot, "getConfig").returns(@screenshotConfig)
      Cypress.automation.withArgs("take:screenshot").resolves(@serverResult)

      cy.stub(Cypress, "action").log(false)
      .callThrough()
      .withArgs("cy:before:screenshot")
      .yieldsAsync()

      test = { id: "123", err: new Error() }
      runnable = cy.state("runnable")

      Cypress.action("runner:runnable:after:run:async", test, runnable)
      .then ->
        expect(Cypress.action).to.be.calledWith("cy:before:screenshot", {
          id: runnable.id
          isOpen: true
          appOnly: false
          scale: true
          waitForCommandSynchronization: true
          disableTimersAndAnimations: true
          blackout: []
        })
        expect(Cypress.action).to.be.calledWith("cy:after:screenshot", {
          id: runnable.id
          isOpen: false
          appOnly: false
          scale: true
          waitForCommandSynchronization: true
          disableTimersAndAnimations: true
          blackout: []
        })

    it "takes screenshot when not isInteractive", ->
      Cypress.config("isInteractive", false)
      cy.stub(Screenshot, "getConfig").returns(@screenshotConfig)

      Cypress.automation.withArgs("take:screenshot").resolves(@serverResult)

      test = {
        id: "123"
        err: new Error
      }

      runnable = cy.state("runnable")

      Cypress.action("runner:runnable:after:run:async", test, runnable)
      .then ->
        expect(Cypress.automation).to.be.calledWith("take:screenshot")
        args = Cypress.automation.withArgs("take:screenshot").args[0][1]
        args = _.omit(args, "padding", "clip", "userClip", "viewport", "takenPaths", "startTime")
        expect(args).to.eql({
          testId: runnable.id
          titles: [
            "src/cy/commands/screenshot",
            "runnable:after:run:async",
            runnable.title
          ]
          capture: "runner"
          simple: true
          testFailure: true
          blackout: []
          scaled: true
        })

    describe "if screenshot has been taken in test", ->
      beforeEach ->
        cy.state("screenshotTaken", true)

      it "sends simple: false", ->
        Cypress.config("isInteractive", false)
        cy.stub(Screenshot, "getConfig").returns(@screenshotConfig)

        Cypress.automation.withArgs("take:screenshot").resolves(@serverResult)

        test = {
          id: "123"
          err: new Error
        }

        runnable = cy.state("runnable")

        Cypress.action("runner:runnable:after:run:async", test, runnable)
        .then ->
          expect(Cypress.automation.withArgs("take:screenshot")).to.be.calledOnce
          args = Cypress.automation.withArgs("take:screenshot").args[0][1]
          args = _.omit(args, "padding", "clip", "userClip", "viewport", "takenPaths", "startTime")
          expect(args).to.eql({
            testId: runnable.id
            titles: [
              "src/cy/commands/screenshot",
              "runnable:after:run:async",
              "if screenshot has been taken in test"
              runnable.title
            ]
            capture: "runner"
            testFailure: true
            simple: false
            scaled: true
            blackout: []
          })

  context "runnable:after:run:async hooks", ->
    beforeEach ->
      Cypress.config("isInteractive", false)
      cy.stub(Screenshot, "getConfig").returns(@screenshotConfig)

      Cypress.automation.withArgs("take:screenshot").resolves(@serverResult)

      test = {
        id: "123"
        err: new Error
      }
      runnable = cy.state("runnable")

      Cypress.action("runner:runnable:after:run:async", test, runnable)
      .then ->
        expect(Cypress.automation).to.be.calledWith("take:screenshot")
        args = Cypress.automation.withArgs("take:screenshot").args[0][1]
        args = _.omit(args, "padding", "clip", "userClip", "viewport", "takenPaths", "startTime")
        expect(args).to.eql({
          testId: runnable.id
          titles: [
            "src/cy/commands/screenshot",
            "runnable:after:run:async hooks",
            "takes screenshot of hook title with test",
            '"before each" hook'
          ]
          capture: "runner"
          simple: true
          testFailure: true
          scaled: true
          blackout: []
        })

    it "takes screenshot of hook title with test", ->

  context "#screenshot", ->
    beforeEach ->
      cy.stub(Screenshot, "getConfig").returns(@screenshotConfig)

    it "sets name to undefined when not passed name", ->
      runnable = cy.state("runnable")
      runnable.title = "foo bar"

      Cypress.automation.withArgs("take:screenshot").resolves(@serverResult)

      cy.screenshot().then ->
        expect(Cypress.automation.withArgs("take:screenshot").args[0][1].name).to.be.undefined

    it "can pass name", ->
      runnable = cy.state("runnable")
      runnable.title = "foo bar"

      Cypress.automation.withArgs("take:screenshot").resolves(@serverResult)

      cy.screenshot("my/file").then ->
        expect(Cypress.automation.withArgs("take:screenshot").args[0][1].name).to.equal("my/file")

    it "calls onBeforeScreenshot callback with documentElement", ->
      Cypress.automation.withArgs("take:screenshot").resolves(@serverResult)
      cy.stub(Screenshot, "onBeforeScreenshot")
      cy.spy(Cypress, "action").log(false)

      cy
      .screenshot("foo")
      .then ->
        expect(Screenshot.onBeforeScreenshot).to.be.calledOnce
        expect(Screenshot.onBeforeScreenshot.firstCall.args[0].get(0)).to.eq(cy.state("document").documentElement)

    it "calls onAfterScreenshot callback with documentElement", ->
      Cypress.automation.withArgs("take:screenshot").resolves(@serverResult)
      cy.stub(Screenshot, "onAfterScreenshot")
      cy.spy(Cypress, "action").log(false)

      cy
      .screenshot("foo")
      .then ->
        expect(Screenshot.onAfterScreenshot).to.be.calledOnce
        expect(Screenshot.onAfterScreenshot.firstCall.args[0].get(0)).to.eq(cy.state("document").documentElement)

    it "pauses then unpauses timers if disableTimersAndAnimations is true", ->
      Cypress.automation.withArgs("take:screenshot").resolves(@serverResult)
      cy.spy(Cypress, "action").log(false)
      cy.spy(cy, "pauseTimers")

      cy
      .screenshot("foo")
      .then ->
        expect(cy.pauseTimers).to.be.calledWith(true)
        expect(cy.pauseTimers).to.be.calledWith(false)

    it "does not pause timers if disableTimersAndAnimations is false", ->
      @screenshotConfig.disableTimersAndAnimations = false
      Cypress.automation.withArgs("take:screenshot").resolves(@serverResult)
      cy.spy(Cypress, "action").log(false)

      cy
      .screenshot("foo")
      .then ->
        expect(Cypress.action.withArgs("cy:pause:timers")).not.to.be.called

    it "sends clip as userClip if specified", ->
      Cypress.automation.withArgs("take:screenshot").resolves(@serverResult)
      cy.spy(Cypress, "action").log(false)
      clip = { width: 100, height: 100, x: 0, y: 0 }

      cy
      .screenshot({ clip })
      .then ->
        expect(Cypress.automation.withArgs("take:screenshot").args[0][1].userClip).to.equal(clip)

    it "sends viewport dimensions of main browser window", ->
      Cypress.automation.withArgs("take:screenshot").resolves(@serverResult)
      cy.spy(Cypress, "action").log(false)

      cy
      .screenshot()
      .then ->
        expect(Cypress.automation.withArgs("take:screenshot").args[0][1].viewport).to.eql({
          width: window.parent.innerWidth
          height: window.parent.innerHeight
        })

    it "can handle window w/length > 1 as a subject", ->
      cy.visit('/fixtures/dom.html')
      cy.window().should('have.length.gt', 1)
      .screenshot()

    describe "before/after events", ->
      beforeEach ->
        Cypress.automation.withArgs("take:screenshot").resolves(@serverResult)
        cy.spy(Cypress, "action").log(false)

      it "sends before:screenshot", ->
        runnable = cy.state("runnable")
        cy
        .screenshot("foo")
        .then ->
          expect(Cypress.action.withArgs("cy:before:screenshot")).to.be.calledOnce
          expect(Cypress.action.withArgs("cy:before:screenshot").args[0][1]).to.eql({
            id: runnable.id
            isOpen: true
            appOnly: true
            scale: true
            waitForCommandSynchronization: false
            disableTimersAndAnimations: true
            blackout: [".foo"]
          })

      it "sends after:screenshot", ->
        runnable = cy.state("runnable")
        cy
        .screenshot("foo")
        .then ->
          expect(Cypress.action.withArgs("cy:after:screenshot")).to.be.calledOnce
          expect(Cypress.action.withArgs("cy:after:screenshot").args[0][1]).to.eql({
            id: runnable.id
            isOpen: false
            appOnly: true
            scale: true
            waitForCommandSynchronization: false
            disableTimersAndAnimations: true
            blackout: [".foo"]
          })

      it "always sends scale: true, waitForCommandSynchronization: true, and blackout: [] for non-app captures", ->
        runnable = cy.state("runnable")
        @screenshotConfig.capture = "runner"
        @screenshotConfig.scale = false

        cy
        .screenshot("foo")
        .then ->
          expect(Cypress.action.withArgs("cy:before:screenshot").args[0][1]).to.eql({
            id: runnable.id
            isOpen: true
            appOnly: false
            scale: true
            waitForCommandSynchronization: true
            disableTimersAndAnimations: true
            blackout: []
          })

      it "always sends waitForCommandSynchronization: false for viewport/fullPage captures", ->
        runnable = cy.state("runnable")
        @screenshotConfig.waitForAnimations = true

        cy
        .screenshot("foo")
        .then ->
          expect(Cypress.action.withArgs("cy:before:screenshot").args[0][1]).to.eql({
            id: runnable.id
            isOpen: true
            appOnly: true
            scale: true
            waitForCommandSynchronization: false
            disableTimersAndAnimations: true
            blackout: [".foo"]
          })

    describe "capture: fullPage", ->
      beforeEach ->
        Cypress.automation.withArgs("take:screenshot").resolves(@serverResult)
        cy.spy(Cypress, "action").log(false)
        cy.viewport(600, 200)
        cy.visit("/fixtures/screenshots.html")

      it "takes a screenshot for each time it needs to scroll", ->
        cy.screenshot({ capture: "fullPage" })
        .then ->
          expect(Cypress.automation.withArgs("take:screenshot")).to.be.calledThrice

      it "sends capture: fullPage", ->
        cy.screenshot({ capture: "fullPage" })
        .then ->
          take = Cypress.automation.withArgs("take:screenshot")
          expect(take.args[0][1].capture).to.equal("fullPage")
          expect(take.args[1][1].capture).to.equal("fullPage")
          expect(take.args[2][1].capture).to.equal("fullPage")

      it "sends number of current screenshot for each time it needs to scroll", ->
        cy.screenshot({ capture: "fullPage" })
        .then ->
          take = Cypress.automation.withArgs("take:screenshot")
          expect(take.args[0][1].current).to.equal(1)
          expect(take.args[1][1].current).to.equal(2)
          expect(take.args[2][1].current).to.equal(3)

      it "sends total number of screenshots for each time it needs to scroll", ->
        cy.screenshot({ capture: "fullPage" })
        .then ->
          take = Cypress.automation.withArgs("take:screenshot")
          expect(take.args[0][1].total).to.equal(3)
          expect(take.args[1][1].total).to.equal(3)
          expect(take.args[2][1].total).to.equal(3)

      it "scrolls the window to the right place for each screenshot", ->
        win = cy.state("window")
        win.scrollTo(0, 100)
        scrollTo = cy.spy(win, "scrollTo")
        cy.screenshot({ capture: "fullPage" })
        .then ->
          expect(scrollTo.getCall(0).args.join(",")).to.equal("0,0")
          expect(scrollTo.getCall(1).args.join(",")).to.equal("0,200")
          expect(scrollTo.getCall(2).args.join(",")).to.equal("0,400")

      it "scrolls the window back to the original place", ->
        win = cy.state("window")
        win.scrollTo(0, 100)
        scrollTo = cy.spy(win, "scrollTo")
        cy.screenshot({ capture: "fullPage" })
        .then ->
          expect(scrollTo.getCall(3).args.join(",")).to.equal("0,100")

      it "sends the right clip values", ->
        cy.screenshot({ capture: "fullPage" })
        .then ->
          take = Cypress.automation.withArgs("take:screenshot")
          expect(take.args[0][1].clip).to.eql({ x: 0, y: 0, width: 600, height: 200 })
          expect(take.args[1][1].clip).to.eql({ x: 0, y: 0, width: 600, height: 200 })
          expect(take.args[2][1].clip).to.eql({ x: 0, y: 120, width: 600, height: 80 })

    describe "element capture", ->
      beforeEach ->
        Cypress.automation.withArgs("take:screenshot").resolves(@serverResult)
        cy.spy(Cypress, "action").log(false)
        cy.viewport(600, 200)
        cy.visit("/fixtures/screenshots.html")

      it "yields an object with details", ->
        Cypress.automation.withArgs("take:screenshot").resolves(@serverResult)
        cy.stub(Screenshot, "onAfterScreenshot")
        cy.stub(Screenshot, "onBeforeScreenshot")

        cy
        .get(".tall-element")
        .screenshot("name", {
          onBeforeScreenshot: ($el) ->
            expect($el).to.match(".tall-element")

          onAfterScreenshot: ($el, results) ->
            expect($el).to.match(".tall-element")
            expect(results).to.deep.eq(@serverResult)
            expect(results.name).to.eq("name")
            expect(results.blackout).to.eql(@screenshotConfig.blackout)
            expect(results.dimensions).to.eql(@serverResult.dimensions)

            expect(Screenshot.onBeforeScreenshot).to.be.calledOnce
            expect(Screenshot.onBeforeScreenshot.firstCall.args[0]).to.match(".tall-element")

            expect(Screenshot.onAfterScreenshot).not.to.be.calleed
        })
        .then ->
          expect(Screenshot.onAfterScreenshot).to.be.calledOnce
          expect(Screenshot.onAfterScreenshot.firstCall.args[0]).to.match(".tall-element")

      it "takes a screenshot for each time it needs to scroll", ->
        cy.get(".tall-element").screenshot()
        .then ->
          expect(Cypress.automation.withArgs("take:screenshot")).to.be.calledTwice

      it "sends number of current screenshot for each time it needs to scroll", ->
        cy.get(".tall-element").screenshot()
        .then ->
          take = Cypress.automation.withArgs("take:screenshot")
          expect(take.args[0][1].current).to.equal(1)
          expect(take.args[1][1].current).to.equal(2)

      it "sends total number of screenshots for each time it needs to scroll", ->
        cy.get(".tall-element").screenshot()
        .then ->
          take = Cypress.automation.withArgs("take:screenshot")
          expect(take.args[0][1].total).to.equal(2)
          expect(take.args[1][1].total).to.equal(2)

      it "scrolls the window to the right place for each screenshot", ->
        win = cy.state("window")
        win.scrollTo(0, 100)
        scrollTo = cy.spy(win, "scrollTo")
        cy.get(".tall-element").screenshot()
        .then ->
          expect(scrollTo.getCall(0).args.join(",")).to.equal("0,140")
          expect(scrollTo.getCall(1).args.join(",")).to.equal("0,340")

      it "scrolls the window back to the original place", ->
        win = cy.state("window")
        win.scrollTo(0, 100)
        scrollTo = cy.spy(win, "scrollTo")
        cy.get(".tall-element").screenshot()
        .then ->
          expect(scrollTo.getCall(2).args.join(",")).to.equal("0,100")

      it "sends the right clip values for elements that need scrolling", ->
        scrollTo = cy.spy(cy.state("window"), "scrollTo")

        cy.get(".tall-element").screenshot()
        .then ->
          expect(scrollTo.getCall(0).args).to.eql([0, 140])

          take = Cypress.automation.withArgs("take:screenshot")
          expect(take.args[0][1].clip).to.eql({ x: 20, y: 0, width: 560, height: 200 })
          expect(take.args[1][1].clip).to.eql({ x: 20, y: 60, width: 560, height: 120 })

      it "sends the right clip values for elements that don't need scrolling", ->
        scrollTo = cy.spy(cy.state("window"), "scrollTo")

        cy.get(".short-element").screenshot()
        .then ->
          # even though we don't need to scroll, the implementation behaviour is to
          # try to scroll until the element is at the top of the viewport.
          expect(scrollTo.getCall(0).args).to.eql([0, 20])

          take = Cypress.automation.withArgs("take:screenshot")
          expect(take.args[0][1].clip).to.eql({ x: 40, y: 0, width: 200, height: 100 })

      it "applies padding to clip values for elements that need scrolling", ->
        padding = 10

        scrollTo = cy.spy(cy.state("window"), "scrollTo")

        cy.get(".tall-element").screenshot({ padding })
        .then ->
          viewportHeight = getViewportHeight()
          expect(scrollTo.getCall(0).args).to.eql([0, 140 - padding])
          expect(scrollTo.getCall(1).args).to.eql([0, 140 + viewportHeight - padding ])

          take = Cypress.automation.withArgs("take:screenshot")

          expect(take.args[0][1].clip).to.eql({
            x: 20 - padding,
            y: 0,
            width: 560 + padding * 2,
            height: viewportHeight
          })
          expect(take.args[1][1].clip).to.eql({
            x: 20 - padding,
            y: 60 - padding,
            width: 560 + padding * 2,
            height: 120 + padding * 2
          })

      it "applies padding to clip values for elements that don't need scrolling", ->
        padding = 10

        scrollTo = cy.spy(cy.state("window"), "scrollTo")

        cy.get(".short-element").screenshot({ padding })
        .then ->
          expect(scrollTo.getCall(0).args).to.eql([0, padding])

          take = Cypress.automation.withArgs("take:screenshot")
          expect(take.args[0][1].clip).to.eql({
            x: 30,
            y: 0,
            width: 220,
            height: 120
          })

      it "works with cy.within()", ->
        cy.get(".short-element").within ->
          cy.screenshot()
        .then ->
          take = Cypress.automation.withArgs("take:screenshot")
          expect(take.args[0][1].clip).to.eql({ x: 40, y: 0, width: 200, height: 100 })

      it "coerces capture option into 'app'", ->
        Cypress.automation.withArgs("take:screenshot").resolves(@serverResult)

        cy.get(".short-element").screenshot({ capture: "runner" })
        .then ->
          expect(Cypress.action.withArgs("cy:before:screenshot").args[0][1].appOnly).to.be.true
          expect(Cypress.automation.withArgs("take:screenshot").args[0][1].capture).to.equal("viewport")

      it "passes through the existing $l subject", ->
        cy
        .get(".short-element").then ($el) ->
          cy
          .get(".short-element")
          .screenshot()
          .then ($el2) =>
            expect($el2.get(0)).to.equal($el.get(0))

      it "passes through window", ->
        cy
        .window()
        .then (win) ->
          cy.wrap(win)
          .screenshot()
          .then (w) ->
            expect(win is w).to.be.true

      it "passes through document", ->
        cy
        .document()
        .then (doc) ->
          cy.wrap(doc)
          .screenshot()
          .then (d) ->
            expect(doc is d).to.be.true

    describe "timeout", ->
      beforeEach ->
        Cypress.automation.withArgs("take:screenshot").resolves(@serverResult)

      it "sets timeout to Cypress.config(responseTimeout)", ->
        Cypress.config("responseTimeout", 2500)

        timeout = cy.spy(Promise.prototype, "timeout")

        cy.screenshot().then ->
          expect(timeout).to.be.calledWith(2500)

      it "can override timeout", ->
        timeout = cy.spy(Promise.prototype, "timeout")

        cy.screenshot({timeout: 1000}).then ->
          expect(timeout).to.be.calledWith(1000)

      it "can override timeout and pass name", ->
        timeout = cy.spy(Promise.prototype, "timeout")

        cy.screenshot("foo", {timeout: 1000}).then ->
          expect(timeout).to.be.calledWith(1000)

      it "clears the current timeout and restores after success", ->
        cy.timeout(100)

        cy.spy(cy, "clearTimeout")

        cy.screenshot().then ->
          expect(cy.clearTimeout).to.be.calledWith("take:screenshot")

          ## restores the timeout afterwards
          expect(cy.timeout()).to.eq(100)

    describe "errors", ->
      beforeEach ->
        Cypress.config("defaultCommandTimeout", 50)

        @logs = []

        cy.on "log:added", (attrs, log) =>
          if attrs.name is "screenshot"
            @lastLog = log
            @logs.push(log)

        return null

      it "throws if capture is not a string", (done) ->
        cy.on "fail", (err) =>
          lastErr = @lastLog.get("error")
          expect(lastErr.message).to.eq("`cy.screenshot()` `capture` option must be one of the following: `fullPage`, `viewport`, or `runner`. You passed: `true`")
          expect(lastErr.docsUrl).to.eq("https://on.cypress.io/screenshot")
          
          done()

        cy.screenshot({ capture: true })

      it "throws if capture is not a valid option", (done) ->
        cy.on "fail", (err) =>
          lastErr = @lastLog.get("error")
          expect(lastErr.message).to.eq("`cy.screenshot()` `capture` option must be one of the following: `fullPage`, `viewport`, or `runner`. You passed: `foo`")
          expect(lastErr.docsUrl).to.eq("https://on.cypress.io/screenshot")
          
          done()

        cy.screenshot({ capture: "foo" })

      it "throws if scale is not a boolean", (done) ->
        cy.on "fail", (err) =>
          lastErr = @lastLog.get("error")
          expect(lastErr.message).to.eq("`cy.screenshot()` `scale` option must be a boolean. You passed: `foo`")
          expect(lastErr.docsUrl).to.eq("https://on.cypress.io/screenshot")
          
          done()

        cy.screenshot({ scale: "foo" })

      it "throws if disableTimersAndAnimations is not a boolean", (done) ->
        cy.on "fail", (err) =>
          lastErr = @lastLog.get("error")
          expect(lastErr.message).to.eq("`cy.screenshot()` `disableTimersAndAnimations` option must be a boolean. You passed: `foo`")
          expect(lastErr.docsUrl).to.eq("https://on.cypress.io/screenshot")
          
          done()

        cy.screenshot({ disableTimersAndAnimations: "foo" })

      it "throws if blackout is not an array", (done) ->
        cy.on "fail", (err) =>
          lastErr = @lastLog.get("error")
          expect(lastErr.message).to.eq("`cy.screenshot()` `blackout` option must be an array of strings. You passed: `foo`")
          expect(lastErr.docsUrl).to.eq("https://on.cypress.io/screenshot")
          done()

        cy.screenshot({ blackout: "foo" })

      it "throws if blackout is not an array of strings", (done) ->
        cy.on "fail", (err) =>
          lastErr = @lastLog.get("error")
          expect(lastErr.message).to.eq("`cy.screenshot()` `blackout` option must be an array of strings. You passed: `true`")
          expect(lastErr.docsUrl).to.eq("https://on.cypress.io/screenshot")
          done()

        cy.screenshot({ blackout: [true] })

      it "throws if there is a 0px tall element height", (done) ->
        @assertErrorMessage("cy.screenshot() only works with a screenshot area with a height greater than zero.", done)
        cy.visit("/fixtures/screenshots.html")
        cy.get('.empty-element').screenshot()

      it "throws if padding is not a number", (done) ->
        @assertErrorMessage("cy.screenshot() 'padding' option must be either a number or an array of numbers with a maximum length of 4. You passed: 50px", done)
        cy.screenshot({ padding: '50px' })

      it "throws if padding is not an array of numbers", (done) ->
        @assertErrorMessage("cy.screenshot() 'padding' option must be either a number or an array of numbers with a maximum length of 4. You passed: bad, bad, bad, bad", done)
        cy.screenshot({ padding: ['bad', 'bad', 'bad', 'bad'] })

      it "throws if padding is not an array with a length between 1 and 4", (done) ->
        @assertErrorMessage("cy.screenshot() 'padding' option must be either a number or an array of numbers with a maximum length of 4. You passed: 20, 10, 20, 10, 50", done)
        cy.screenshot({ padding: [20, 10, 20, 10, 50] })

      it "throws if padding is a large negative number that causes a 0px tall element height", (done) ->
        @assertErrorMessage("cy.screenshot() only works with a screenshot area with a height greater than zero.", done)
        cy.visit("/fixtures/screenshots.html")
        cy.get('.tall-element').screenshot({ padding: -161 })

      it "throws if clip is not an object", (done) ->
<<<<<<< HEAD
        cy.on "fail", (err) =>
          lastErr = @lastLog.get("error")
          expect(lastErr.message).to.eq("`cy.screenshot()` `clip` option must be an object of with the keys `{ width, height, x, y }` and number values. You passed: `true`")
          expect(lastErr.docsUrl).to.eq("https://on.cypress.io/screenshot")          
          done()

        cy.screenshot({ clip: true })

      it "throws if clip is lacking proper keys", (done) ->
        cy.on "fail", (err) =>
          lastErr = @lastLog.get("error")
          expect(lastErr.message).to.eq("`cy.screenshot()` `clip` option must be an object of with the keys `{ width, height, x, y }` and number values. You passed: `{x: 5}`")
          expect(lastErr.docsUrl).to.eq("https://on.cypress.io/screenshot")          
          done()

        cy.screenshot({ clip: { x: 5 } })

      it "throws if clip has extraneous keys", (done) ->
        cy.on "fail", (err) =>
          lastErr = @lastLog.get("error")
          expect(lastErr.message).to.eq("`cy.screenshot()` `clip` option must be an object of with the keys `{ width, height, x, y }` and number values. You passed: `Object{5}`")
          expect(lastErr.docsUrl).to.eq("https://on.cypress.io/screenshot")          
          done()

        cy.screenshot({ clip: { width: 100, height: 100, x: 5, y: 5, foo: 10 } })

      it "throws if clip has non-number values", (done) ->
        cy.on "fail", (err) =>
          lastErr = @lastLog.get("error")
          expect(lastErr.message).to.eq("`cy.screenshot()` `clip` option must be an object of with the keys `{ width, height, x, y }` and number values. You passed: `Object{4}`")
          expect(lastErr.docsUrl).to.eq("https://on.cypress.io/screenshot")          
          done()

=======
        @assertErrorMessage("cy.screenshot() 'clip' option must be an object with the keys { width, height, x, y } and number values. You passed: true", done)
        cy.screenshot({ clip: true })

      it "throws if clip is lacking proper keys", (done) ->
        @assertErrorMessage("cy.screenshot() 'clip' option must be an object with the keys { width, height, x, y } and number values. You passed: {x: 5}", done)
        cy.screenshot({ clip: { x: 5 } })

      it "throws if clip has extraneous keys", (done) ->
        @assertErrorMessage("cy.screenshot() 'clip' option must be an object with the keys { width, height, x, y } and number values. You passed: Object{5}", done)
        cy.screenshot({ clip: { width: 100, height: 100, x: 5, y: 5, foo: 10 } })

      it "throws if clip has non-number values", (done) ->
        @assertErrorMessage("cy.screenshot() 'clip' option must be an object with the keys { width, height, x, y } and number values. You passed: Object{4}", done)
>>>>>>> 033689f8
        cy.screenshot({ clip: { width: 100, height: 100, x: 5, y: "5" } })

      it "throws if element capture with multiple elements", (done) ->
        cy.on "fail", (err) =>
          lastErr = @lastLog.get("error")
          expect(lastErr.message).to.eq("`cy.screenshot()` only works for a single element. You attempted to screenshot 4 elements.")
          expect(lastErr.docsUrl).to.eq("https://on.cypress.io/screenshot")  
          done()

        cy.visit("/fixtures/screenshots.html")
        cy.get(".multiple").screenshot()

      it "logs once on error", (done) ->
        error = new Error("some error")
        error.name = "foo"
        error.stack = "stack"

        Cypress.automation.withArgs("take:screenshot").rejects(error)

        cy.on "fail", (err) =>
          lastLog = @lastLog

          expect(@logs.length).to.eq(1)
          expect(lastLog.get("error").message).to.eq error.message
          expect(lastLog.get("error").name).to.eq error.name
          expect(lastLog.get("error").stack).to.eq error.stack
          expect(lastLog.get("error")).to.eq(err)
          done()

        cy.screenshot()

      it "throws after timing out", (done) ->
        Cypress.automation.withArgs("take:screenshot").resolves(Promise.delay(1000))

        cy.on "fail", (err) =>
          lastLog = @lastLog

          expect(@logs.length).to.eq(1)
          expect(lastLog.get("error")).to.eq(err)
          expect(lastLog.get("state")).to.eq("failed")
          expect(lastLog.get("name")).to.eq("screenshot")
          expect(lastLog.get("message")).to.eq("foo")
          expect(err.message).to.eq("`cy.screenshot()` timed out waiting `50ms` to complete.")
          expect(err.docsUrl).to.eq("https://on.cypress.io/screenshot")
          done()

        cy.screenshot("foo", {timeout: 50})

    describe ".log", ->
      beforeEach ->
        Cypress.automation.withArgs("take:screenshot").resolves(@serverResult)

        cy.on "log:added", (attrs, log) =>
          if attrs.name is "screenshot"
            @lastLog = log

        return null

      it "can turn off logging", ->
        cy.screenshot("bar", {log: false}).then ->
          expect(@lastLog).to.be.undefined

      it "ends immediately", ->
        cy.screenshot().then ->
          lastLog = @lastLog

          expect(lastLog.get("ended")).to.be.true
          expect(lastLog.get("state")).to.eq("passed")

      it "snapshots immediately", ->
        cy.screenshot().then ->
          lastLog = @lastLog

          expect(lastLog.get("snapshots").length).to.eq(1)
          expect(lastLog.get("snapshots")[0]).to.be.an("object")

      it "#consoleProps", ->
        Cypress.automation.withArgs("take:screenshot").resolves(@serverResult)

        expected = _.extend({}, @serverResult, @screenshotConfig, {
          Command: "screenshot"
          scaled: true
          duration: "100ms"
        })

        expected = _.omit(expected, "blackout", "dimensions", "screenshotOnRunFailure", "scale", "size")

        cy.screenshot().then =>
          consoleProps = @lastLog.invoke("consoleProps")
          actual = _.omit(consoleProps, "blackout", "dimensions", "size")
          { width, height } = @serverResult.dimensions
          expect(actual).to.eql(expected)
          expect(consoleProps.size).to.eq("12 B")
          expect(consoleProps.blackout).to.eql(@screenshotConfig.blackout)
          expect(consoleProps.dimensions).to.equal("#{width}px x #{height}px")<|MERGE_RESOLUTION|>--- conflicted
+++ resolved
@@ -36,7 +36,7 @@
       ## backup this property so we set it back to whatever
       ## is correct based on what mode we're currently in
       isTextTerminal = Cypress.config("isTextTerminal")
-    
+
       Cypress.config("isTextTerminal", false)
 
       cy.spy(Cypress, "action").log(false)
@@ -683,7 +683,7 @@
           lastErr = @lastLog.get("error")
           expect(lastErr.message).to.eq("`cy.screenshot()` `capture` option must be one of the following: `fullPage`, `viewport`, or `runner`. You passed: `true`")
           expect(lastErr.docsUrl).to.eq("https://on.cypress.io/screenshot")
-          
+
           done()
 
         cy.screenshot({ capture: true })
@@ -693,7 +693,7 @@
           lastErr = @lastLog.get("error")
           expect(lastErr.message).to.eq("`cy.screenshot()` `capture` option must be one of the following: `fullPage`, `viewport`, or `runner`. You passed: `foo`")
           expect(lastErr.docsUrl).to.eq("https://on.cypress.io/screenshot")
-          
+
           done()
 
         cy.screenshot({ capture: "foo" })
@@ -703,7 +703,7 @@
           lastErr = @lastLog.get("error")
           expect(lastErr.message).to.eq("`cy.screenshot()` `scale` option must be a boolean. You passed: `foo`")
           expect(lastErr.docsUrl).to.eq("https://on.cypress.io/screenshot")
-          
+
           done()
 
         cy.screenshot({ scale: "foo" })
@@ -713,7 +713,7 @@
           lastErr = @lastLog.get("error")
           expect(lastErr.message).to.eq("`cy.screenshot()` `disableTimersAndAnimations` option must be a boolean. You passed: `foo`")
           expect(lastErr.docsUrl).to.eq("https://on.cypress.io/screenshot")
-          
+
           done()
 
         cy.screenshot({ disableTimersAndAnimations: "foo" })
@@ -737,84 +737,48 @@
         cy.screenshot({ blackout: [true] })
 
       it "throws if there is a 0px tall element height", (done) ->
-        @assertErrorMessage("cy.screenshot() only works with a screenshot area with a height greater than zero.", done)
+        @assertErrorMessage("`cy.screenshot()` only works with a screenshot area with a height greater than zero.", done)
         cy.visit("/fixtures/screenshots.html")
         cy.get('.empty-element').screenshot()
 
       it "throws if padding is not a number", (done) ->
-        @assertErrorMessage("cy.screenshot() 'padding' option must be either a number or an array of numbers with a maximum length of 4. You passed: 50px", done)
+        @assertErrorMessage("`cy.screenshot()` `padding` option must be either a number or an array of numbers with a maximum length of 4. You passed: `50px`", done)
         cy.screenshot({ padding: '50px' })
 
       it "throws if padding is not an array of numbers", (done) ->
-        @assertErrorMessage("cy.screenshot() 'padding' option must be either a number or an array of numbers with a maximum length of 4. You passed: bad, bad, bad, bad", done)
+        @assertErrorMessage("`cy.screenshot()` `padding` option must be either a number or an array of numbers with a maximum length of 4. You passed: `bad, bad, bad, bad`", done)
         cy.screenshot({ padding: ['bad', 'bad', 'bad', 'bad'] })
 
       it "throws if padding is not an array with a length between 1 and 4", (done) ->
-        @assertErrorMessage("cy.screenshot() 'padding' option must be either a number or an array of numbers with a maximum length of 4. You passed: 20, 10, 20, 10, 50", done)
+        @assertErrorMessage("`cy.screenshot()` `padding` option must be either a number or an array of numbers with a maximum length of 4. You passed: `20, 10, 20, 10, 50`", done)
         cy.screenshot({ padding: [20, 10, 20, 10, 50] })
 
       it "throws if padding is a large negative number that causes a 0px tall element height", (done) ->
-        @assertErrorMessage("cy.screenshot() only works with a screenshot area with a height greater than zero.", done)
+        @assertErrorMessage("`cy.screenshot()` only works with a screenshot area with a height greater than zero.", done)
         cy.visit("/fixtures/screenshots.html")
         cy.get('.tall-element').screenshot({ padding: -161 })
 
       it "throws if clip is not an object", (done) ->
-<<<<<<< HEAD
-        cy.on "fail", (err) =>
-          lastErr = @lastLog.get("error")
-          expect(lastErr.message).to.eq("`cy.screenshot()` `clip` option must be an object of with the keys `{ width, height, x, y }` and number values. You passed: `true`")
-          expect(lastErr.docsUrl).to.eq("https://on.cypress.io/screenshot")          
-          done()
-
+        @assertErrorMessage("`cy.screenshot()` `clip` option must be an object with the keys `{ width, height, x, y }` and number values. You passed: `true`", done)
         cy.screenshot({ clip: true })
 
       it "throws if clip is lacking proper keys", (done) ->
-        cy.on "fail", (err) =>
-          lastErr = @lastLog.get("error")
-          expect(lastErr.message).to.eq("`cy.screenshot()` `clip` option must be an object of with the keys `{ width, height, x, y }` and number values. You passed: `{x: 5}`")
-          expect(lastErr.docsUrl).to.eq("https://on.cypress.io/screenshot")          
-          done()
-
+        @assertErrorMessage("`cy.screenshot()` `clip` option must be an object with the keys `{ width, height, x, y }` and number values. You passed: `{x: 5}`", done)
         cy.screenshot({ clip: { x: 5 } })
 
       it "throws if clip has extraneous keys", (done) ->
-        cy.on "fail", (err) =>
-          lastErr = @lastLog.get("error")
-          expect(lastErr.message).to.eq("`cy.screenshot()` `clip` option must be an object of with the keys `{ width, height, x, y }` and number values. You passed: `Object{5}`")
-          expect(lastErr.docsUrl).to.eq("https://on.cypress.io/screenshot")          
-          done()
-
+        @assertErrorMessage("`cy.screenshot()` `clip` option must be an object with the keys `{ width, height, x, y }` and number values. You passed: `Object{5}`", done)
         cy.screenshot({ clip: { width: 100, height: 100, x: 5, y: 5, foo: 10 } })
 
       it "throws if clip has non-number values", (done) ->
-        cy.on "fail", (err) =>
-          lastErr = @lastLog.get("error")
-          expect(lastErr.message).to.eq("`cy.screenshot()` `clip` option must be an object of with the keys `{ width, height, x, y }` and number values. You passed: `Object{4}`")
-          expect(lastErr.docsUrl).to.eq("https://on.cypress.io/screenshot")          
-          done()
-
-=======
-        @assertErrorMessage("cy.screenshot() 'clip' option must be an object with the keys { width, height, x, y } and number values. You passed: true", done)
-        cy.screenshot({ clip: true })
-
-      it "throws if clip is lacking proper keys", (done) ->
-        @assertErrorMessage("cy.screenshot() 'clip' option must be an object with the keys { width, height, x, y } and number values. You passed: {x: 5}", done)
-        cy.screenshot({ clip: { x: 5 } })
-
-      it "throws if clip has extraneous keys", (done) ->
-        @assertErrorMessage("cy.screenshot() 'clip' option must be an object with the keys { width, height, x, y } and number values. You passed: Object{5}", done)
-        cy.screenshot({ clip: { width: 100, height: 100, x: 5, y: 5, foo: 10 } })
-
-      it "throws if clip has non-number values", (done) ->
-        @assertErrorMessage("cy.screenshot() 'clip' option must be an object with the keys { width, height, x, y } and number values. You passed: Object{4}", done)
->>>>>>> 033689f8
+        @assertErrorMessage("`cy.screenshot()` `clip` option must be an object with the keys `{ width, height, x, y }` and number values. You passed: `Object{4}`", done)
         cy.screenshot({ clip: { width: 100, height: 100, x: 5, y: "5" } })
 
       it "throws if element capture with multiple elements", (done) ->
         cy.on "fail", (err) =>
           lastErr = @lastLog.get("error")
           expect(lastErr.message).to.eq("`cy.screenshot()` only works for a single element. You attempted to screenshot 4 elements.")
-          expect(lastErr.docsUrl).to.eq("https://on.cypress.io/screenshot")  
+          expect(lastErr.docsUrl).to.eq("https://on.cypress.io/screenshot")
           done()
 
         cy.visit("/fixtures/screenshots.html")
