--- conflicted
+++ resolved
@@ -91,13 +91,9 @@
   })
 }
 
-<<<<<<< HEAD
 function openE2E (projectName?: ProjectFixture) {
-=======
-function setupE2E (projectName?: ProjectFixture) {
-  const _log = Cypress.log({ name: 'setupE2E', message: projectName ?? '' })
-
->>>>>>> d65a6df9
+  const _log = Cypress.log({ name: 'openE2E', message: projectName ?? '' })
+
   if (projectName && !e2eProjectDirs.includes(projectName)) {
     throw new Error(`Unknown project ${projectName}`)
   }
@@ -116,11 +112,8 @@
       ctx.appServerPort,
     ]
   }, { projectName, log: false }).then(([gqlPort, serverPort]) => {
-<<<<<<< HEAD
-=======
     _log.end()
     Cypress.env('e2e_gqlPort', gqlPort)
->>>>>>> d65a6df9
     Cypress.env('e2e_serverPort', serverPort)
   })
 }
