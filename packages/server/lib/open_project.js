const _ = require('lodash')
const la = require('lazy-ass')
const debug = require('debug')('cypress:server:open_project')
const Promise = require('bluebird')
const chokidar = require('chokidar')
const pluralize = require('pluralize')
const { ProjectCt } = require('@packages/server-ct/src/project-ct')
const { ProjectE2E } = require('./project-e2e')
const browsers = require('./browsers')
const specsUtil = require('./util/specs')
const preprocessor = require('./plugins/preprocessor')
const runEvents = require('./plugins/run_events')

const moduleFactory = () => {
  let openProject = null
  let relaunchBrowser = null

  const reset = () => {
    openProject = null
    relaunchBrowser = null
  }

  const tryToCall = (method) => {
    return (...args) => {
      if (openProject) {
        return openProject[method](...args)
      }

      return Promise.resolve(null)
    }
  }

  return {
    specsWatcher: null,

    componentSpecsWatcher: null,

    reset: tryToCall('reset'),

    getConfig: tryToCall('getConfig'),

    createCiProject: tryToCall('createCiProject'),

    writeProjectId: tryToCall('writeProjectId'),

    getRecordKeys: tryToCall('getRecordKeys'),

    getRuns: tryToCall('getRuns'),

    requestAccess: tryToCall('requestAccess'),

    emit: tryToCall('emit'),

    getProject () {
      return openProject
    },

    changeUrlToSpec (spec) {
      return openProject.getSpecUrl(spec.absolute, spec.specType)
      .then((newSpecUrl) => openProject.changeToUrl(newSpecUrl))
    },

    launch (browser, spec, options = {}) {
      debug('resetting project state, preparing to launch browser %s for spec %o options %o',
        browser.name, spec, options)

      la(_.isPlainObject(browser), 'expected browser object:', browser)

      // reset to reset server and socket state because
      // of potential domain changes, request buffers, etc
      return this.reset()
      .then(() => openProject.getSpecUrl(spec.absolute, spec.specType))
      .then((url) => {
        debug('open project url %s', url)

        return openProject.getConfig()
        .then((cfg) => {
          _.defaults(options, {
            browsers: cfg.browsers,
            userAgent: cfg.userAgent,
            proxyUrl: cfg.proxyUrl,
            proxyServer: cfg.proxyServer,
            socketIoRoute: cfg.socketIoRoute,
            chromeWebSecurity: cfg.chromeWebSecurity,
            isTextTerminal: cfg.isTextTerminal,
            downloadsFolder: cfg.downloadsFolder,
          })

          // if we don't have the isHeaded property
          // then we're in interactive mode and we
          // can assume its a headed browser
          // TODO: we should clean this up
          if (!_.has(browser, 'isHeaded')) {
            browser.isHeaded = true
            browser.isHeadless = false
          }

          // set the current browser object on options
          // so we can pass it down
          options.browser = browser
          options.url = url

          openProject.setCurrentSpecAndBrowser(spec, browser)

          const automation = openProject.getAutomation()

          // use automation middleware if its
          // been defined here
          let am = options.automationMiddleware

          if (am) {
            automation.use(am)
          }

          if (!am || !am.onBeforeRequest) {
            automation.use({
              onBeforeRequest (message, data) {
                if (message === 'take:screenshot') {
                  data.specName = spec.name

                  return data
                }
              },
            })
          }
<<<<<<< HEAD
=======

          const afterSpec = () => {
            if (!openProject || cfg.isTextTerminal || !cfg.experimentalInteractiveRunEvents) return Promise.resolve()

            return runEvents.execute('after:spec', cfg, spec)
          }
>>>>>>> fc68fc28

          const { onBrowserClose } = options

          options.onBrowserClose = () => {
            if (spec && spec.absolute) {
              preprocessor.removeFile(spec.absolute, cfg)
            }

            afterSpec(cfg, spec)
            .catch((err) => {
              openProject.options.onError(err)
            })

            if (onBrowserClose) {
              return onBrowserClose()
            }
          }

          options.onError = openProject.options.onError

          relaunchBrowser = () => {
            debug(
              'launching browser: %o, spec: %s',
              browser,
              spec.relative,
            )

            return Promise.try(() => {
              if (!cfg.isTextTerminal && cfg.experimentalInteractiveRunEvents) {
                return runEvents.execute('before:spec', cfg, spec)
              }
            })
            .then(() => {
              return browsers.open(browser, options, automation)
            })
          }

          return relaunchBrowser()
        })
      })
    },

    getSpecs (cfg) {
      return specsUtil.find(cfg)
      .then((specs = []) => {
        // TODO merge logic with "run.js"
        if (debug.enabled) {
          const names = _.map(specs, 'name')

          debug(
            'found %s using spec pattern \'%s\': %o',
            pluralize('spec', names.length, true),
            cfg.testFiles,
            names,
          )
        }

        const componentTestingEnabled = _.get(cfg, 'resolved.testingType.value', 'e2e') === 'component'

        if (componentTestingEnabled) {
          // separate specs into integration and component lists
          // note: _.remove modifies the array in place and returns removed elements
          const component = _.remove(specs, { specType: 'component' })

          return {
            integration: specs,
            component,
          }
        }

        // assumes all specs are integration specs
        return {
          integration: specs,
        }
      })
    },

    getSpecChanges (options = {}) {
      let currentSpecs = null

      _.defaults(options, {
        onChange: () => { },
        onError: () => { },
      })

      const sendIfChanged = (specs = []) => {
        // dont do anything if the specs haven't changed
        if (_.isEqual(specs, currentSpecs)) {
          return
        }

        currentSpecs = specs

        return options.onChange(specs)
      }

      const checkForSpecUpdates = _.debounce(() => {
        if (!openProject) {
          return this.stopSpecsWatcher()
        }

        debug('check for spec updates')

        return get()
        .then(sendIfChanged)
        .catch(options.onError)
      }, 250, { leading: true })

      const createSpecsWatcher = (cfg) => {
        // TODO I keep repeating this to get the resolved value
        // probably better to have a single function that does this
        const componentTestingEnabled = _.get(cfg, 'resolved.testingType.value', 'e2e') === 'component'

        debug('createSpecWatch component testing enabled', componentTestingEnabled)

        if (!this.specsWatcher) {
          debug('watching integration test files: %s in %s', cfg.testFiles, cfg.integrationFolder)

          this.specsWatcher = chokidar.watch(cfg.testFiles, {
            cwd: cfg.integrationFolder,
            ignored: cfg.ignoreTestFiles,
            ignoreInitial: true,
          })

          this.specsWatcher.on('add', checkForSpecUpdates)

          this.specsWatcher.on('unlink', checkForSpecUpdates)
        }

        if (componentTestingEnabled && !this.componentSpecsWatcher) {
          debug('watching component test files: %s in %s', cfg.testFiles, cfg.componentFolder)

          this.componentSpecsWatcher = chokidar.watch(cfg.testFiles, {
            cwd: cfg.componentFolder,
            ignored: cfg.ignoreTestFiles,
            ignoreInitial: true,
          })

          this.componentSpecsWatcher.on('add', checkForSpecUpdates)

          this.componentSpecsWatcher.on('unlink', checkForSpecUpdates)
        }
      }

      const get = () => {
        return openProject.getConfig()
        .then((cfg) => {
          createSpecsWatcher(cfg)

          return this.getSpecs(cfg)
        })
      }

      // immediately check the first time around
      return checkForSpecUpdates()
    },

    stopSpecsWatcher () {
      debug('stop spec watcher')

      if (this.specsWatcher) {
        this.specsWatcher.close()
        this.specsWatcher = null
      }

      if (this.componentSpecsWatcher) {
        this.componentSpecsWatcher.close()
        this.componentSpecsWatcher = null
      }
    },

    closeBrowser () {
      return browsers.close()
    },

    closeOpenProjectAndBrowsers () {
      return this.closeBrowser()
      .then(() => {
        return openProject && openProject.close()
      })
      .then(() => {
        reset()

        return null
      })
    },

    close () {
      debug('closing opened project')

      this.stopSpecsWatcher()

      return this.closeOpenProjectAndBrowsers()
    },

    create (path, args = {}, options = {}) {
      debug('open_project create %s', path)
      debug('and options %o', options)

      // store the currently open project
      openProject = args.testingType === 'component' ? new ProjectCt(path) : new ProjectE2E(path)

      _.defaults(options, {
        onReloadBrowser: () => {
          if (relaunchBrowser) {
            return relaunchBrowser()
          }
        },
      })

      if (!_.isUndefined(args.configFile)) {
        options.configFile = args.configFile
      }

      options = _.extend({}, args.config, options, { args })

      // open the project and return
      // the config for the project instance
      debug('opening project %s', path)
      debug('and options %o', options)

      return openProject.open({ ...options, testingType: args.testingType })
      .return(this)
    },

    // for testing purposes
    __reset: reset,
  }
}

module.exports = moduleFactory()

module.exports.Factory = moduleFactory<|MERGE_RESOLUTION|>--- conflicted
+++ resolved
@@ -123,15 +123,12 @@
               },
             })
           }
-<<<<<<< HEAD
-=======
 
           const afterSpec = () => {
             if (!openProject || cfg.isTextTerminal || !cfg.experimentalInteractiveRunEvents) return Promise.resolve()
 
             return runEvents.execute('after:spec', cfg, spec)
           }
->>>>>>> fc68fc28
 
           const { onBrowserClose } = options
 
