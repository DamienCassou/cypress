import _ from 'lodash'
import os from 'os'
import path from 'path'
import Bluebird from 'bluebird'
import la from 'lazy-ass'
import check from 'check-more-types'
import extension from '@packages/extension'
import { FoundBrowser } from '@packages/launcher'
import debugModule from 'debug'
import fs from '../util/fs'
import appData from '../util/app_data'
import utils from './utils'
import protocol from './protocol'
import { CdpAutomation } from './cdp_automation'
import * as CriClient from './cri-client'

// TODO: this is defined in `cypress-npm-api` but there is currently no way to get there
type CypressConfiguration = any

type Browser = FoundBrowser & {
  majorVersion: number
  isHeadless: boolean
  isHeaded: boolean
}

const debug = debugModule('cypress:server:browsers:chrome')

const LOAD_EXTENSION = '--load-extension='
const CHROME_VERSIONS_WITH_BUGGY_ROOT_LAYER_SCROLLING = '66 67'.split(' ')
const CHROME_VERSION_INTRODUCING_PROXY_BYPASS_ON_LOOPBACK = 72

const CHROME_PREFERENCE_PATHS = {
  default: path.join('Default', 'Preferences'),
  defaultSecure: path.join('Default', 'Secure Preferences'),
  localState: 'Local State',
}

type ChromePreferences = {
  default: object
  defaultSecure: object
  localState: object
}

const pathToExtension = extension.getPathToExtension()
const pathToTheme = extension.getPathToTheme()

const DEFAULT_ARGS = [
  '--test-type',
  '--ignore-certificate-errors',
  '--silent-debugger-extension-api',
  '--no-default-browser-check',
  '--no-first-run',
  '--noerrdialogs',
  '--enable-fixed-layout',
  '--disable-popup-blocking',
  '--disable-password-generation',
  '--disable-save-password-bubble',
  '--disable-single-click-autofill',
  '--disable-prompt-on-repos',
  '--disable-background-timer-throttling',
  '--disable-renderer-backgrounding',
  '--disable-renderer-throttling',
  '--disable-restore-session-state',
  '--disable-translate',
  '--disable-new-profile-management',
  '--disable-new-avatar-menu',
  '--allow-insecure-localhost',
  '--reduce-security-for-testing',
  '--enable-automation',

  '--disable-device-discovery-notifications',
  '--disable-infobars',

  // https://github.com/cypress-io/cypress/issues/2376
  '--autoplay-policy=no-user-gesture-required',

  // http://www.chromium.org/Home/chromium-security/site-isolation
  // https://github.com/cypress-io/cypress/issues/1951
  '--disable-site-isolation-trials',

  // the following come frome chromedriver
  // https://code.google.com/p/chromium/codesearch#chromium/src/chrome/test/chromedriver/chrome_launcher.cc&sq=package:chromium&l=70
  '--metrics-recording-only',
  '--disable-prompt-on-repost',
  '--disable-hang-monitor',
  '--disable-sync',
  // this flag is causing throttling of XHR callbacks for
  // as much as 30 seconds. If you VNC in and open dev tools or
  // click on a button, it'll "instantly" work. with this
  // option enabled, it will time out some of our tests in circle
  // "--disable-background-networking"
  '--disable-web-resources',
  '--safebrowsing-disable-auto-update',
  '--safebrowsing-disable-download-protection',
  '--disable-client-side-phishing-detection',
  '--disable-component-update',
  '--disable-default-apps',

  // These flags are for webcam/WebRTC testing
  // https://github.com/cypress-io/cypress/issues/2704
  '--use-fake-ui-for-media-stream',
  '--use-fake-device-for-media-stream',

  // so Cypress commands don't get throttled
  // https://github.com/cypress-io/cypress/issues/5132
  '--disable-ipc-flooding-protection',

  // misc. options puppeteer passes
  // https://github.com/cypress-io/cypress/issues/3633
  '--disable-backgrounding-occluded-window',
  '--disable-breakpad',
  '--password-store=basic',
  '--use-mock-keychain',
]

<<<<<<< HEAD
/**
 * Reads all known preference files (CHROME_PREFERENCE_PATHS) from disk and retur
 * @param userDir
 */
const _getChromePreferences = (userDir: string): Bluebird<ChromePreferences> => {
  debug('reading chrome preferences... %o', { userDir, CHROME_PREFERENCE_PATHS })

  return Bluebird.props(_.mapValues(CHROME_PREFERENCE_PATHS, (prefPath) => {
    return fs.readJson(path.join(userDir, prefPath))
    .catch((err) => {
      // return empty obj if it doesn't exist
      if (err.code === 'ENOENT') {
        return {}
      }

      throw err
    })
  }))
}

const _mergeChromePreferences = (originalPrefs: ChromePreferences, newPrefs: ChromePreferences): ChromePreferences => {
  return _.mapValues(CHROME_PREFERENCE_PATHS, (_v, prefPath) => {
    const original = _.cloneDeep(originalPrefs[prefPath])

    if (!newPrefs[prefPath]) {
      return original
    }

    let deletions: any[] = []

    _.mergeWith(original, newPrefs[prefPath], (_objValue, newValue, key, obj) => {
      if (newValue == null) {
        // setting a key to null should remove it
        deletions.push([obj, key])
      }
    })

    deletions.forEach(([obj, key]) => {
      delete obj[key]
    })

    return original
  })
}

const _writeChromePreferences = (userDir: string, originalPrefs: ChromePreferences, newPrefs: ChromePreferences) => {
  return Bluebird.map(_.keys(originalPrefs), (key) => {
    const originalJson = originalPrefs[key]
    const newJson = newPrefs[key]

    if (!newJson || _.isEqual(originalJson, newJson)) {
      return
    }

    return fs.outputJson(path.join(userDir, CHROME_PREFERENCE_PATHS[key]), newJson)
  })
  .thenReturn()
}

const getRemoteDebuggingPort = async () => {
  let port

  port = Number(process.env.CYPRESS_REMOTE_DEBUGGING_PORT)

  if (port) {
    return port
  }

  return utils.getPort()
=======
const getRemoteDebuggingPort = Bluebird.method(() => {
  const port = Number(process.env.CYPRESS_REMOTE_DEBUGGING_PORT)

  return port || utils.getPort()
})

const pluginsBeforeBrowserLaunch = function (browser, args) {
  // bail if we're not registered to this event
  if (!plugins.has('before:browser:launch')) {
    return args
  }

  return plugins.execute('before:browser:launch', browser, args)
  .then((newArgs) => {
    debug('got user args for \'before:browser:launch\'', newArgs)

    // reset args if we got 'em
    return newArgs != null ? newArgs : args
  })
>>>>>>> 6f39bba6
}

/**
 * Merge the different `--load-extension` arguments into one.
 *
 * @param extPath path to Cypress extension
 * @param args all browser args
 * @param browser the current browser being launched
 * @returns the modified list of arguments
 */
const _normalizeArgExtensions = function (extPath, args, pluginExtensions, browser: Browser): string[] {
  if (browser.isHeadless) {
    return args
  }

  let userExtensions = []
  const loadExtension = _.find(args, (arg) => {
    return arg.includes(LOAD_EXTENSION)
  })

  if (loadExtension) {
    args = _.without(args, loadExtension)

    // form into array, enabling users to pass multiple extensions
    userExtensions = userExtensions.concat(loadExtension.replace(LOAD_EXTENSION, '').split(','))
  }

  if (pluginExtensions) {
    userExtensions = userExtensions.concat(pluginExtensions)
  }

  const extensions = [].concat(userExtensions, extPath, pathToTheme)

  args.push(LOAD_EXTENSION + _.compact(extensions).join(','))

  return args
}

// we now store the extension in each browser profile
const _removeRootExtension = () => {
  return fs
  .removeAsync(appData.path('extensions'))
  .catchReturn(null)
} // noop if doesn't exist fails for any reason

// https://github.com/cypress-io/cypress/issues/2048
const _disableRestorePagesPrompt = function (userDir) {
  const prefsPath = path.join(userDir, 'Default', 'Preferences')

  return fs.readJson(prefsPath)
  .then((preferences) => {
    let profile

    profile = preferences.profile

    if (profile) {
      if ((profile['exit_type'] !== 'Normal') || (profile['exited_cleanly'] !== true)) {
        debug('cleaning up unclean exit status')

        profile['exit_type'] = 'Normal'
        profile['exited_cleanly'] = true

        return fs.writeJson(prefsPath, preferences)
      }
    }
  }).catch(() => {})
}

// After the browser has been opened, we can connect to
// its remote interface via a websocket.
const _connectToChromeRemoteInterface = function (port) {
  // @ts-ignore
  la(check.userPort(port), 'expected port number to connect CRI to', port)

  debug('connecting to Chrome remote interface at random port %d', port)

  return protocol.getWsTargetFor(port)
  .then((wsUrl) => {
    debug('received wsUrl %s for port %d', wsUrl, port)

    return CriClient.create(wsUrl)
  })
}

const _maybeRecordVideo = async function (client, options) {
<<<<<<< HEAD
  if (!options.onScreencastFrame) {
    debug('options.onScreencastFrame is false')
=======
  if (!options.screencastFrame) {
    debug('screencastFrame is false')
>>>>>>> 6f39bba6

    return client
  }

  debug('starting screencast')
<<<<<<< HEAD
  client.on('Page.screencastFrame', options.onScreencastFrame)
=======
  client.on('Page.screencastFrame', options.screencastFrame)
>>>>>>> 6f39bba6

  await client.send('Page.startScreencast', {
    format: 'jpeg',
  })

  return client
}

// a utility function that navigates to the given URL
// once Chrome remote interface client is passed to it.
const _navigateUsingCRI = async function (client, url) {
  // @ts-ignore
  la(check.url(url), 'missing url to navigate to', url)
  la(client, 'could not get CRI client')
  debug('received CRI client')
  debug('navigating to page %s', url)

  // when opening the blank page and trying to navigate
  // the focus gets lost. Restore it and then navigate.
  await client.send('Page.bringToFront')
  await client.send('Page.navigate', { url })
}

const _setAutomation = (client, automation) => {
  return automation.use(
    CdpAutomation(client.send)
  )
}

export = {
  //
  // tip:
  //   by adding utility functions that start with "_"
  //   as methods here we can easily stub them from our unit tests
  //

  _normalizeArgExtensions,

  _removeRootExtension,

  _connectToChromeRemoteInterface,

  _maybeRecordVideo,

  _navigateUsingCRI,

  _setAutomation,

<<<<<<< HEAD
  _getChromePreferences,

  _mergeChromePreferences,

  _writeChromePreferences,

=======
>>>>>>> 6f39bba6
  async _writeExtension (browser: Browser, options) {
    if (browser.isHeadless) {
      debug('chrome is running headlessly, not installing extension')

      return
    }

    // get the string bytes for the final extension file
    const str = await extension.setHostAndPath(options.proxyUrl, options.socketIoRoute)
<<<<<<< HEAD
    let extensionBg; let extensionDest

    extensionDest = utils.getExtensionDir(browser, options.isTextTerminal)
    extensionBg = path.join(extensionDest, 'background.js')

    // copy the extension src to the extension dist
    await utils.copyExtension(pathToExtension, extensionDest)
    await fs.writeFileAsync(extensionBg, str)

    return extensionDest
  },

  // expose for stubbing during tests
  _getArgs (options: CypressConfiguration = {}, port: string) {
    let ps; let ua
=======

    const extensionDest = utils.getExtensionDir(browser, options.isTextTerminal)
    const extensionBg = path.join(extensionDest, 'background.js')

    // copy the extension src to the extension dist
    await utils.copyExtension(pathToExtension, extensionDest)

    // and overwrite background.js with the final string bytes
    await fs.writeFileAsync(extensionBg, str)
>>>>>>> 6f39bba6

    return extensionDest
  },

  _getArgs (browser: Browser, options: CypressConfiguration, port: string) {
    const args = ([] as string[]).concat(DEFAULT_ARGS)

    if (os.platform() === 'linux') {
      args.push('--disable-gpu')
      args.push('--no-sandbox')
    }

    const ua = options.userAgent

    if (ua) {
      args.push(`--user-agent=${ua}`)
    }

    const ps = options.proxyServer

    if (ps) {
      args.push(`--proxy-server=${ps}`)
    }

    if (options.chromeWebSecurity === false) {
      args.push('--disable-web-security')
      args.push('--allow-running-insecure-content')
    }

    // prevent AUT shaking in 66 & 67, but flag breaks chrome in 68+
    // https://github.com/cypress-io/cypress/issues/2037
    // https://github.com/cypress-io/cypress/issues/2215
    // https://github.com/cypress-io/cypress/issues/2223
    const { majorVersion, isHeadless } = browser

    if (CHROME_VERSIONS_WITH_BUGGY_ROOT_LAYER_SCROLLING.includes(majorVersion)) {
      args.push('--disable-blink-features=RootLayerScrolling')
    }

    // https://chromium.googlesource.com/chromium/src/+/da790f920bbc169a6805a4fb83b4c2ab09532d91
    // https://github.com/cypress-io/cypress/issues/1872
    if (majorVersion >= CHROME_VERSION_INTRODUCING_PROXY_BYPASS_ON_LOOPBACK) {
      args.push('--proxy-bypass-list=<-loopback>')
    }

<<<<<<< HEAD
    if (options.browser.isHeadless) {
=======
    if (isHeadless) {
>>>>>>> 6f39bba6
      args.push('--headless')
    }

    // force ipv4
    // https://github.com/cypress-io/cypress/issues/5912
    args.push(`--remote-debugging-port=${port}`)
    args.push('--remote-debugging-address=127.0.0.1')

    return args
  },

  async open (browser: Browser, url, options: CypressConfiguration = {}, automation) {
    const { isTextTerminal } = options

    const userDir = utils.getProfileDir(browser, isTextTerminal)

<<<<<<< HEAD
    const [port, preferences] = await Bluebird.all([
      getRemoteDebuggingPort(),
      _getChromePreferences(userDir),
    ])

    let defaultArgs = this._getArgs(options, port)

    let _launchOptions = _.defaults({
      args: defaultArgs,
      extensions: [],
      preferences,
    }, utils.defaultLaunchOptions)

    let [cacheDir, launchOptions] = await Bluebird.all([
      // ensure that we have a clean cache dir
      // before launching the browser every time
      utils.ensureCleanCache(browser, isTextTerminal),
      utils.executeBeforeBrowserLaunch(options.browser, _launchOptions, options),
    ])

    if (launchOptions.windowSize) {
      switch (launchOptions.windowSize) {
        case 'fullscreen':
          launchOptions.args.push('--start-fullscreen')
          break

        case 'maximized':
          launchOptions.args.push('--start-maximized')
          break
        default: null
      }
    }

    if (launchOptions.preferences) {
      launchOptions.preferences = _mergeChromePreferences(preferences, launchOptions.preferences as ChromePreferences)
    }

    const [extDest] = await Bluebird.all([
      this._writeExtension(
        browser,
        options
      ),
      _removeRootExtension(),
      _disableRestorePagesPrompt(userDir),
      _writeChromePreferences(userDir, preferences, launchOptions.preferences as ChromePreferences),
    ])
    // normalize the --load-extensions argument by
    // massaging what the user passed into our own
    const args = _normalizeArgExtensions(extDest, launchOptions.args, launchOptions.extensions, browser)

    // this overrides any previous user-data-dir args
    // by being the last one
    args.push(`--user-data-dir=${userDir}`)
    args.push(`--disk-cache-dir=${cacheDir}`)

    debug('launching in chrome with debugging port', { url, args, port })

    // FIRST load the blank page
    // first allows us to connect the remote interface,
    // start video recording and then
    // we will load the actual page
    const launchedBrowser = await utils.launch(browser, 'about:blank', args)

    la(launchedBrowser, 'did not get launched browser instance')

    // SECOND connect to the Chrome remote interface
    // and when the connection is ready
    // navigate to the actual url
    const criClient = await this._connectToChromeRemoteInterface(port)

    la(criClient, 'expected Chrome remote interface reference', criClient)

    await criClient.ensureMinimumProtocolVersion('1.3')
    .catch((err) => {
      throw new Error(`Cypress requires at least Chrome 64.\n\nDetails:\n${err.message}`)
    })

    this._setAutomation(criClient, automation)

=======
    const port = await getRemoteDebuggingPort()

    const defaultArgs = this._getArgs(browser, options, port)

    const [cacheDir, launchArgs] = await Bluebird.all([
      // ensure that we have a clean cache dir
      // before launching the browser every time
      utils.ensureCleanCache(browser, isTextTerminal),
      pluginsBeforeBrowserLaunch(browser, defaultArgs),
    ])

    const [extDest] = await Bluebird.all([
      this._writeExtension(
        browser,
        options
      ),
      _removeRootExtension(),
      _disableRestorePagesPrompt(userDir),
    ])
    // normalize the --load-extensions argument by
    // massaging what the user passed into our own
    const args = _normalizeArgExtensions(extDest, launchArgs, browser)

    // this overrides any previous user-data-dir args
    // by being the last one
    args.push(`--user-data-dir=${userDir}`)
    args.push(`--disk-cache-dir=${cacheDir}`)

    debug('launching in chrome with debugging port', { url, args, port })

    // FIRST load the blank page
    // first allows us to connect the remote interface,
    // start video recording and then
    // we will load the actual page
    const launchedBrowser = await utils.launch(browser, 'about:blank', args)

    la(launchedBrowser, 'did not get launched browser instance')

    // SECOND connect to the Chrome remote interface
    // and when the connection is ready
    // navigate to the actual url
    const criClient = await this._connectToChromeRemoteInterface(port)

    la(criClient, 'expected Chrome remote interface reference', criClient)

    await criClient.ensureMinimumProtocolVersion('1.3')
    .catch((err) => {
      throw new Error(`Cypress requires at least Chrome 64.\n\nDetails:\n${err.message}`)
    })

    this._setAutomation(criClient, automation)

>>>>>>> 6f39bba6
    // monkey-patch the .kill method to that the CDP connection is closed
    const originalBrowserKill = launchedBrowser.kill

    launchedBrowser.kill = async (...args) => {
      debug('closing remote interface client')

      await criClient.close()
      debug('closing chrome')

      await originalBrowserKill.apply(launchedBrowser, args)
    }

    await this._maybeRecordVideo(criClient, options)
    await this._navigateUsingCRI(criClient, url)

    // return the launched browser process
    // with additional method to close the remote connection
    return launchedBrowser
  },
}<|MERGE_RESOLUTION|>--- conflicted
+++ resolved
@@ -113,7 +113,6 @@
   '--use-mock-keychain',
 ]
 
-<<<<<<< HEAD
 /**
  * Reads all known preference files (CHROME_PREFERENCE_PATHS) from disk and retur
  * @param userDir
@@ -174,36 +173,9 @@
 }
 
 const getRemoteDebuggingPort = async () => {
-  let port
-
-  port = Number(process.env.CYPRESS_REMOTE_DEBUGGING_PORT)
-
-  if (port) {
-    return port
-  }
-
-  return utils.getPort()
-=======
-const getRemoteDebuggingPort = Bluebird.method(() => {
   const port = Number(process.env.CYPRESS_REMOTE_DEBUGGING_PORT)
 
   return port || utils.getPort()
-})
-
-const pluginsBeforeBrowserLaunch = function (browser, args) {
-  // bail if we're not registered to this event
-  if (!plugins.has('before:browser:launch')) {
-    return args
-  }
-
-  return plugins.execute('before:browser:launch', browser, args)
-  .then((newArgs) => {
-    debug('got user args for \'before:browser:launch\'', newArgs)
-
-    // reset args if we got 'em
-    return newArgs != null ? newArgs : args
-  })
->>>>>>> 6f39bba6
 }
 
 /**
@@ -289,23 +261,14 @@
 }
 
 const _maybeRecordVideo = async function (client, options) {
-<<<<<<< HEAD
   if (!options.onScreencastFrame) {
     debug('options.onScreencastFrame is false')
-=======
-  if (!options.screencastFrame) {
-    debug('screencastFrame is false')
->>>>>>> 6f39bba6
 
     return client
   }
 
   debug('starting screencast')
-<<<<<<< HEAD
   client.on('Page.screencastFrame', options.onScreencastFrame)
-=======
-  client.on('Page.screencastFrame', options.screencastFrame)
->>>>>>> 6f39bba6
 
   await client.send('Page.startScreencast', {
     format: 'jpeg',
@@ -354,15 +317,12 @@
 
   _setAutomation,
 
-<<<<<<< HEAD
   _getChromePreferences,
 
   _mergeChromePreferences,
 
   _writeChromePreferences,
 
-=======
->>>>>>> 6f39bba6
   async _writeExtension (browser: Browser, options) {
     if (browser.isHeadless) {
       debug('chrome is running headlessly, not installing extension')
@@ -372,33 +332,15 @@
 
     // get the string bytes for the final extension file
     const str = await extension.setHostAndPath(options.proxyUrl, options.socketIoRoute)
-<<<<<<< HEAD
-    let extensionBg; let extensionDest
-
-    extensionDest = utils.getExtensionDir(browser, options.isTextTerminal)
-    extensionBg = path.join(extensionDest, 'background.js')
+
+    const extensionDest = utils.getExtensionDir(browser, options.isTextTerminal)
+    const extensionBg = path.join(extensionDest, 'background.js')
 
     // copy the extension src to the extension dist
     await utils.copyExtension(pathToExtension, extensionDest)
-    await fs.writeFileAsync(extensionBg, str)
-
-    return extensionDest
-  },
-
-  // expose for stubbing during tests
-  _getArgs (options: CypressConfiguration = {}, port: string) {
-    let ps; let ua
-=======
-
-    const extensionDest = utils.getExtensionDir(browser, options.isTextTerminal)
-    const extensionBg = path.join(extensionDest, 'background.js')
-
-    // copy the extension src to the extension dist
-    await utils.copyExtension(pathToExtension, extensionDest)
 
     // and overwrite background.js with the final string bytes
     await fs.writeFileAsync(extensionBg, str)
->>>>>>> 6f39bba6
 
     return extensionDest
   },
@@ -444,11 +386,7 @@
       args.push('--proxy-bypass-list=<-loopback>')
     }
 
-<<<<<<< HEAD
-    if (options.browser.isHeadless) {
-=======
     if (isHeadless) {
->>>>>>> 6f39bba6
       args.push('--headless')
     }
 
@@ -465,13 +403,12 @@
 
     const userDir = utils.getProfileDir(browser, isTextTerminal)
 
-<<<<<<< HEAD
     const [port, preferences] = await Bluebird.all([
       getRemoteDebuggingPort(),
       _getChromePreferences(userDir),
     ])
 
-    let defaultArgs = this._getArgs(options, port)
+    let defaultArgs = this._getArgs(browser, options, port)
 
     let _launchOptions = _.defaults({
       args: defaultArgs,
@@ -483,7 +420,7 @@
       // ensure that we have a clean cache dir
       // before launching the browser every time
       utils.ensureCleanCache(browser, isTextTerminal),
-      utils.executeBeforeBrowserLaunch(options.browser, _launchOptions, options),
+      utils.executeBeforeBrowserLaunch(browser, _launchOptions, options),
     ])
 
     if (launchOptions.windowSize) {
@@ -545,60 +482,6 @@
 
     this._setAutomation(criClient, automation)
 
-=======
-    const port = await getRemoteDebuggingPort()
-
-    const defaultArgs = this._getArgs(browser, options, port)
-
-    const [cacheDir, launchArgs] = await Bluebird.all([
-      // ensure that we have a clean cache dir
-      // before launching the browser every time
-      utils.ensureCleanCache(browser, isTextTerminal),
-      pluginsBeforeBrowserLaunch(browser, defaultArgs),
-    ])
-
-    const [extDest] = await Bluebird.all([
-      this._writeExtension(
-        browser,
-        options
-      ),
-      _removeRootExtension(),
-      _disableRestorePagesPrompt(userDir),
-    ])
-    // normalize the --load-extensions argument by
-    // massaging what the user passed into our own
-    const args = _normalizeArgExtensions(extDest, launchArgs, browser)
-
-    // this overrides any previous user-data-dir args
-    // by being the last one
-    args.push(`--user-data-dir=${userDir}`)
-    args.push(`--disk-cache-dir=${cacheDir}`)
-
-    debug('launching in chrome with debugging port', { url, args, port })
-
-    // FIRST load the blank page
-    // first allows us to connect the remote interface,
-    // start video recording and then
-    // we will load the actual page
-    const launchedBrowser = await utils.launch(browser, 'about:blank', args)
-
-    la(launchedBrowser, 'did not get launched browser instance')
-
-    // SECOND connect to the Chrome remote interface
-    // and when the connection is ready
-    // navigate to the actual url
-    const criClient = await this._connectToChromeRemoteInterface(port)
-
-    la(criClient, 'expected Chrome remote interface reference', criClient)
-
-    await criClient.ensureMinimumProtocolVersion('1.3')
-    .catch((err) => {
-      throw new Error(`Cypress requires at least Chrome 64.\n\nDetails:\n${err.message}`)
-    })
-
-    this._setAutomation(criClient, automation)
-
->>>>>>> 6f39bba6
     // monkey-patch the .kill method to that the CDP connection is closed
     const originalBrowserKill = launchedBrowser.kill
 
