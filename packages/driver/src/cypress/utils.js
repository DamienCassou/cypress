const _ = require('lodash')
const capitalize = require('underscore.string/capitalize')
const methods = require('methods')
const dayjs = require('dayjs')
<<<<<<< HEAD
=======
const $ = require('jquery')
>>>>>>> fd2e3638

const $jquery = require('../dom/jquery')
const $Location = require('./location')

const tagOpen = /\[([a-z\s='"-]+)\]/g
const tagClosed = /\[\/([a-z]+)\]/g
const quotesRe = /('|")/g

const defaultOptions = {
  delay: 10,
  force: false,
  timeout: null,
  interval: null,
  multiple: false,
  waitForAnimations: true,
  animationDistanceThreshold: 5,
  scrollBehavior: 'top',
}

const USER_FRIENDLY_TYPE_DETECTORS = _.map([
  [_.isUndefined, 'undefined'],
  [_.isNull, 'null'],
  [_.isBoolean, 'boolean'],
  [_.isNumber, 'number'],
  [_.isString, 'string'],
  [_.isRegExp, 'regexp'],
  [_.isSymbol, 'symbol'],
  [_.isElement, 'element'],
  [_.isError, 'error'],
  [_.isSet, 'set'],
  [_.isWeakSet, 'set'],
  [_.isMap, 'map'],
  [_.isWeakMap, 'map'],
  [_.isFunction, 'function'],
  [_.isArrayLikeObject, 'array'],
  [_.isBuffer, 'buffer'],
  [_.isDate, 'date'],
  [_.isObject, 'object'],
  [_.stubTrue, 'unknown'],
], ([fn, type]) => {
  return [fn, _.constant(type)]
})

module.exports = {
  warning (msg) {
    // eslint-disable-next-line no-console
    return console.warn(`Cypress Warning: ${msg}`)
  },

  log (...msgs) {
    // eslint-disable-next-line no-console
    return console.log(...msgs)
  },

  monkeypatchBefore (origFn, fn) {
    return function () {
      const newArgs = fn.apply(this, arguments)

      if (newArgs !== undefined) {
        return origFn.apply(this, newArgs)
      }

      return origFn.apply(this, arguments)
    }
  },

  unwrapFirst (val) {
    // this method returns the first item in an array
    // and if its still a jquery object, then we return
    // the first() jquery element
    const item = [].concat(val)[0]

    if ($jquery.isJquery(item)) {
      return item.first()
    }

    return item
  },

  switchCase (value, casesObj, defaultKey = 'default') {
    if (_.has(casesObj, value)) {
      return _.result(casesObj, value)
    }

    if (_.has(casesObj, defaultKey)) {
      return _.result(casesObj, defaultKey)
    }

    const keys = _.keys(casesObj)

    throw new Error(`The switch/case value: '${value}' did not match any cases: ${keys.join(', ')}.`)
  },

  reduceProps (obj, props = []) {
    if (!obj) {
      return null
    }

    return _.reduce(props, (memo, prop) => {
      if (_.has(obj, prop) || obj[prop] !== undefined) {
        memo[prop] = _.result(obj, prop)
      }

      return memo
    }, {})
  },

  normalizeObjWithLength (obj) {
    // lodash shits the bed if our object has a 'length'
    // property so we have to normalize that
    if (_.has(obj, 'length')) {
      obj.Length = obj.length
      delete obj.length
    }

    return obj
  },

  // return a new object if the obj
  // contains the properties of filter
  // and the values are different
  filterOutOptions (obj, filter = {}) {
    _.defaults(filter, defaultOptions)

    this.normalizeObjWithLength(filter)

    const whereFilterHasSameKeyButDifferentValue = (value, key) => {
      const upperKey = capitalize(key)

      return (_.has(filter, key) || _.has(filter, upperKey)) &&
        filter[key] !== value
    }

    obj = _.pickBy(obj, whereFilterHasSameKeyButDifferentValue)

    if (_.isEmpty(obj)) {
      return undefined
    }

    return obj
  },

  stringifyActualObj (obj) {
    obj = this.normalizeObjWithLength(obj)

    const str = _.reduce(obj, (memo, value, key) => {
      memo.push(`${`${key}`.toLowerCase()}: ${this.stringifyActual(value)}`)

      return memo
    }, [])

    return `{${str.join(', ')}}`
  },

  stringifyActual (value) {
    const $dom = require('../dom')

    if ($dom.isDom(value)) {
      return $dom.stringify(value, 'short')
    }

    if (_.isFunction(value)) {
      return 'function(){}'
    }

    if (_.isArray(value)) {
      const len = value.length

      if (len > 3) {
        return `Array[${len}]`
      }

      return `[${_.map(value, _.bind(this.stringifyActual, this)).join(', ')}]`
    }

    if (_.isRegExp(value)) {
      return value.toString()
    }

    if (_.isObject(value)) {
      // Cannot use $dom.isJquery here because it causes infinite recursion.
      if (value instanceof $) {
        return `jQuery{${value.length}}`
      }

      const len = _.keys(value).length

      if (len > 2) {
        return `Object{${len}}`
      }

      return this.stringifyActualObj(value)
    }

    if (_.isSymbol(value)) {
      return 'Symbol'
    }

    if (_.isUndefined(value)) {
      return undefined
    }

    return `${value}`
  },

  // give us some user-friendly "types"
  stringifyFriendlyTypeof: _.cond(USER_FRIENDLY_TYPE_DETECTORS),

  stringify (values) {
    // if we already have an array
    // then nest it again so that
    // its formatted properly
    values = [].concat(values)

    return _
    .chain(values)
    .map(_.bind(this.stringifyActual, this))
    .without(undefined)
    .join(', ')
    .value()
  },

  stringifyArg (arg) {
    if (_.isString(arg) || _.isNumber(arg) || _.isBoolean(arg)) {
      return JSON.stringify(arg)
    }

    if (_.isNull(arg)) {
      return 'null'
    }

    if (_.isUndefined(arg)) {
      return 'undefined'
    }

    return this.stringifyActual(arg)
  },

  plural (obj, plural, singular) {
    obj = _.isNumber(obj) ? obj : obj.length
    if (obj > 1) {
      return plural
    }

    return singular
  },

  convertHtmlTags (html) {
    return html
    .replace(tagOpen, '<$1>')
    .replace(tagClosed, '</$1>')
  },

  isInstanceOf (instance, constructor) {
    try {
      return instance instanceof constructor
    } catch (e) {
      return false
    }
  },

  escapeQuotes (text) {
    // convert to str and escape any single
    // or double quotes
    return (`${text}`).replace(quotesRe, '\\$1')
  },

  normalizeNumber (num) {
    const parsed = Number(num)

    // return num if this isNaN else return parsed
    if (_.isNaN(parsed)) {
      return num
    }

    return parsed
  },

  isValidHttpMethod (str) {
    return _.isString(str) && _.includes(methods, str.toLowerCase())
  },

  addTwentyYears () {
    return dayjs().add(20, 'year').unix()
  },

  locReload (forceReload, win) {
    return win.location.reload(forceReload)
  },

  locHref (url, win) {
    win.location.href = url
  },

  locToString (win) {
    return win.location.toString()
  },

  locExisting () {
    return $Location.create(window.location.href)
  },

  iframeSrc ($autIframe, url) {
    return $autIframe.prop('src', url)
  },

  getDistanceBetween (point1, point2) {
    const deltaX = point1.x - point2.x
    const deltaY = point1.y - point2.y

    return Math.sqrt((deltaX * deltaX) + (deltaY * deltaY))
  },

  getTestFromRunnable (r) {
    return r.ctx.currentTest || r
  },

  memoize (func, cacheInstance = new Map()) {
    const memoized = function (...args) {
      const key = args[0]
      const { cache } = memoized

      if (cache.has(key)) {
        return cache.get(key)
      }

      const result = func.apply(this, args)

      memoized.cache = cache.set(key, result) || cache

      return result
    }

    memoized.cache = cacheInstance

    return memoized
  },

  indent (str, indentAmount) {
    const indentStr = _.repeat(' ', indentAmount)

    str = str.replace(/\n/g, `\n${indentStr}`)

    return `${indentStr}${str}`
  },

  // normalize more than {maxNewLines} new lines into
  // exactly {replacementNumLines} new lines
  normalizeNewLines (str, maxNewLines, replacementNumLines) {
    const moreThanMaxNewLinesRe = new RegExp(`\\n{${maxNewLines},}`)
    const replacementWithNumLines = replacementNumLines ?? maxNewLines

    return _.chain(str)
    .split(moreThanMaxNewLinesRe)
    .compact()
    .join(_.repeat('\n', replacementWithNumLines))
    .value()
  },

  /**
   * Correctly decodes Unicode string in encoded in base64
   * @see https://github.com/cypress-io/cypress/issues/5435
   * @see https://github.com/cypress-io/cypress/issues/7507
   * @see https://stackoverflow.com/questions/30106476/using-javascripts-atob-to-decode-base64-doesnt-properly-decode-utf-8-strings
   *
   * @example
    ```
    Buffer.from(JSON.stringify({state: '🙂'})).toString('base64')
    // 'eyJzdGF0ZSI6IvCfmYIifQ=='
    // "window.atob" does NOT work
    // atob('eyJzdGF0ZSI6IvCfmYIifQ==')
    // "{"state":"ð"}"
    // but this function works
    b64DecodeUnicode('eyJzdGF0ZSI6IvCfmYIifQ==')
    '{"state":"🙂"}'
    ```
  */
  decodeBase64Unicode (str) {
    return decodeURIComponent(atob(str).split('').map((char) => {
      return `%${(`00${char.charCodeAt(0).toString(16)}`).slice(-2)}`
    }).join(''))
  },

  /**
   * Correctly encodes Unicode string to base64
   * @see https://stackoverflow.com/questions/30106476/using-javascripts-atob-to-decode-base64-doesnt-properly-decode-utf-8-strings
  */
  encodeBase64Unicode (str) {
    return btoa(encodeURIComponent(str).replace(/%([0-9A-F]{2})/g, (match, p1) => {
      return String.fromCharCode(`0x${p1}`)
    }))
  },
}<|MERGE_RESOLUTION|>--- conflicted
+++ resolved
@@ -2,10 +2,7 @@
 const capitalize = require('underscore.string/capitalize')
 const methods = require('methods')
 const dayjs = require('dayjs')
-<<<<<<< HEAD
-=======
 const $ = require('jquery')
->>>>>>> fd2e3638
 
 const $jquery = require('../dom/jquery')
 const $Location = require('./location')
