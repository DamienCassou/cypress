<<<<<<< HEAD
const { startDevServer } = require('@cypress/webpack-dev-server')
=======
>>>>>>> fc68fc28
const findNextWebpackConfig = require('./findNextWebpackConfig')

module.exports = (on, config) => {
  on('dev-server:start', async (options) => {
<<<<<<< HEAD
    return startDevServer({ options, webpackConfig: await findNextWebpackConfig(config) })
=======
    const webpackConfig = await findNextWebpackConfig(config)

    // require('webpack') now points to nextjs bundled version
    const { startDevServer } = require('@cypress/webpack-dev-server')

    return startDevServer({ options, webpackConfig })
>>>>>>> fc68fc28
  })

  config.env.reactDevtools = true

  return config
}<|MERGE_RESOLUTION|>--- conflicted
+++ resolved
@@ -1,21 +1,13 @@
-<<<<<<< HEAD
-const { startDevServer } = require('@cypress/webpack-dev-server')
-=======
->>>>>>> fc68fc28
 const findNextWebpackConfig = require('./findNextWebpackConfig')
 
 module.exports = (on, config) => {
   on('dev-server:start', async (options) => {
-<<<<<<< HEAD
-    return startDevServer({ options, webpackConfig: await findNextWebpackConfig(config) })
-=======
     const webpackConfig = await findNextWebpackConfig(config)
 
     // require('webpack') now points to nextjs bundled version
     const { startDevServer } = require('@cypress/webpack-dev-server')
 
     return startDevServer({ options, webpackConfig })
->>>>>>> fc68fc28
   })
 
   config.env.reactDevtools = true
