{
  "name": "@packages/socket",
  "version": "0.0.0",
  "private": true,
  "main": "index.js",
  "scripts": {
    "clean-deps": "rm -rf node_modules",
    "test": "yarn test-unit",
    "test-debug": "yarn test-unit --inspect-brk=5566",
    "test-unit": "cross-env NODE_ENV=test mocha --reporter mocha-multi-reporters --reporter-options configFile=../../mocha-reporter-config.json",
    "test-watch": "cross-env NODE_ENV=test mocha --watch"
  },
  "dependencies": {
<<<<<<< HEAD
    "resolve-pkg": "2.0.0",
    "socket.io": "2.2.0",
=======
    "socket.io": "2.3.0",
>>>>>>> a74bdff1
    "socket.io-circular-parser": "cypress-io/socket.io-circular-parser#8c61ca1475c741285f336d9ad5bc05cc561b1066",
    "socket.io-client": "2.3.0"
  },
  "devDependencies": {
    "chai": "3.5.0",
    "cross-env": "6.0.3",
    "mocha": "3.5.3"
  },
  "files": [
    "lib"
  ]
}<|MERGE_RESOLUTION|>--- conflicted
+++ resolved
@@ -11,12 +11,8 @@
     "test-watch": "cross-env NODE_ENV=test mocha --watch"
   },
   "dependencies": {
-<<<<<<< HEAD
     "resolve-pkg": "2.0.0",
-    "socket.io": "2.2.0",
-=======
     "socket.io": "2.3.0",
->>>>>>> a74bdff1
     "socket.io-circular-parser": "cypress-io/socket.io-circular-parser#8c61ca1475c741285f336d9ad5bc05cc561b1066",
     "socket.io-client": "2.3.0"
   },
