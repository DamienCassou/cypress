.reporter {
  .container {
    box-shadow: 0 1px 2px #aaa;
    flex-grow: 2;
    overflow: auto;
    padding-bottom: 40px;
  }

  .wrap {
    box-shadow: 0 1px 2px #aaa;
    overflow: auto;
    padding-left: 0;
    width: 100%;
  }

  .runnables {
    padding-left: 0;
  }

  .runnable {
    width: 100%;
    color: #6c6c6c;
    background-color: #fff;
    overflow: auto;
    line-height: 18px;
    padding-left: 0;
<<<<<<< HEAD
=======
  
    pre {
      background-color: darken($yellow-lightest, 5%);
      border-left: 5px solid $fail;
      clear: both;
      color: $fail;
      margin-bottom: 0;
      margin-top: 2px;
      padding-bottom: 2px;
      padding-left: 10px;
      padding-top: 2px;
      white-space: pre-wrap;
      word-break: break-word;
      user-select: initial;

      a {
        text-decoration: underline;
      }

      &:empty {
        display: none;
      }

      &:hover {
        cursor: pointer;
        background-color: darken($yellow-lightest, 15%);
      }
    }
>>>>>>> 64b68ed4

    &.hover {
      background-color: #f7f8f9;
      cursor: pointer;

      > .runnable-wrapper .runnable-controls i.fa-repeat {
        visibility: visible !important;
      }
    }

    &:focus {
      outline: 1px dotted #6c6c6c;
      outline-offset: -1px;
    }
    
    &.runnable-active {
      .runnable-state {
        @extend .#{$fa-css-prefix}-refresh;
        @extend .#{$fa-css-prefix}-spin;
      }
    }

    .runnable-state {
      display: inline-block;
      line-height: 18px;
      margin-right: 5px;
      width: 12px;
      text-align: center;
    }

    &.suite .collapsible-indicator  {
      padding-left: 2px;
      font-size: 14px;
      color: #bbbcbd;
    }

    &.runnable-processing > .runnable-wrapper {
      .runnable-state {
        @extend .#{$fa-css-prefix}-square-o;
        color: #888;
      }
    }

    &.test.runnable-failed > .runnable-wrapper {
      border-left: 10px solid $fail;

      .fa-warning.has-command-failures {
        visibility: visible;
      }
    }

    &.suite.runnable-pending > div > .runnable-wrapper,
    &.test.runnable-pending > .runnable-wrapper {
      border-left: 10px solid lighten($pending, 25%);
    }

    &.suite.runnable-passed > div > .runnable-wrapper,
    &.test.runnable-passed > .runnable-wrapper {
      border-left: 10px solid $pass;
    }

    &.runnable-skipped > .runnable-wrapper {
      .runnable-state {
        @extend .#{$fa-css-prefix}-ban;
        color: #888;
      }

      .runnable-title {
        color: #aaa;
      }
    }

    &.suite.runnable-skipped > div > .runnable-wrapper,
    &.test.runnable-skipped > .runnable-wrapper {
      border-left: 10px solid #9a9aaa;
    }

    &.suite.runnable-failed > div > .runnable-wrapper {
      border-left: 10px solid $fail;

      .collapsible-more {
        border-radius: 3px;
        background-color: $fail;
        color: #FFF;
        padding: 0 4px 0 3px;
        font-size: 10px;
        margin-left: 2px;
      }
    }

    &.test.runnable-failed {
      .runnable-state {
        @extend .#{$fa-css-prefix}-times;
        color: $fail;
      }
    }

    &.suite > div > .runnable-wrapper {
      .runnable-title {
        color: #111;
        font-weight: 800;
        font-size: 13px;
      }
    }

    &.suite > div > .runnable-wrapper:focus {
      outline: 0;

      .runnable-title {
        outline: 1px dotted;
      }
    }

    &.runnable-passed > .runnable-wrapper {
      .runnable-state {
        @extend .#{$fa-css-prefix}-check;
        color: $pass;
      }
    }

    &.runnable-pending > .runnable-wrapper {
      .runnable-title {
        color: lighten($pending, 25%);
      }

      .runnable-state {
        @extend .#{$fa-css-prefix}-circle-o-notch;
        color: lighten($pending, 20%);
      }

      .runnable-commands-region {
        display: none;
      }
    }
  }

  .runnable-wrapper {
    padding: 5px 15px 5px 5px;
    overflow: hidden;
    border-left: 10px solid transparent;
  }

  .runnable-title {
    font-size: 12.5px;

    &:focus {
      outline: 1px dotted #6c6c6c;
    }
  }

  .runnable-content-region {
    overflow: auto;
    position: relative;

    &:focus {
      outline: 1px dotted #6c6c6c;
      outline-offset: 3px;
    }
  }

  .suite > div > .runnable-wrapper,
  .test .runnable-content-region {
    text-overflow: ellipsis;
    white-space: nowrap;
    overflow: hidden;
  }

  .test .runnable-content-region {
    padding-right: 30px;
  }

  .runnable-controls {
    overflow: hidden;
    position: absolute;
    right: 0;
    text-align: right;
    top: 0;

    label {
      padding: 2px 4px;
    }

    i {
      margin: 0 2px;
      color: #999;
      visibility: hidden;
      font-size: 15px;
    }
  }

  .test.runnable-failed .runnable-controls i {
    visibility: visible;
  }

  .test > .runnable-wrapper > .collapsible > .collapsible-header {
    .collapsible-indicator,
    .collapsible-more {
      display: none;
    }
  }
}<|MERGE_RESOLUTION|>--- conflicted
+++ resolved
@@ -24,37 +24,6 @@
     overflow: auto;
     line-height: 18px;
     padding-left: 0;
-<<<<<<< HEAD
-=======
-  
-    pre {
-      background-color: darken($yellow-lightest, 5%);
-      border-left: 5px solid $fail;
-      clear: both;
-      color: $fail;
-      margin-bottom: 0;
-      margin-top: 2px;
-      padding-bottom: 2px;
-      padding-left: 10px;
-      padding-top: 2px;
-      white-space: pre-wrap;
-      word-break: break-word;
-      user-select: initial;
-
-      a {
-        text-decoration: underline;
-      }
-
-      &:empty {
-        display: none;
-      }
-
-      &:hover {
-        cursor: pointer;
-        background-color: darken($yellow-lightest, 15%);
-      }
-    }
->>>>>>> 64b68ed4
 
     &.hover {
       background-color: #f7f8f9;
