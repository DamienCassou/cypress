{
  "name": "@packages/reporter",
  "version": "0.0.0",
  "private": true,
  "main": "src/main.tsx",
  "scripts": {
    "build": "webpack",
    "build-prod": "yarn build",
    "clean-deps": "rm -rf node_modules",
    "cypress:open": "node ../../scripts/cypress open --project .",
    "cypress:run": "node ../../scripts/cypress run --project .",
    "postinstall": "echo '@packages/reporter needs: yarn build'",
    "lint": "eslint --fix lib/*.js src/*.ts* src/**/*.ts*",
    "test": "yarn test-unit",
    "test-debug": "yarn test-unit --inspect-brk=5566",
    "test-unit": "mocha 'src/**/*.spec.*'",
    "test-watch": "yarn test-unit --watch",
    "watch": "yarn build --watch --progress"
  },
  "devDependencies": {
    "@cypress/react-tooltip": "0.5.3",
    "@fortawesome/fontawesome-free": "5.11.2",
<<<<<<< HEAD
    "@reach/dialog": "0.6.1",
    "@reach/visually-hidden": "0.6.1",
=======
    "@packages/driver": "*",
    "@packages/socket": "*",
    "@packages/web-config": "*",
>>>>>>> 49fb6215
    "@types/chai-enzyme": "0.6.7",
    "@types/enzyme": "3.10.4",
    "chai": "3.5.0",
    "chai-enzyme": "1.0.0-beta.1",
    "classnames": "2.2.6",
    "css-element-queries": "1.2.0",
    "enzyme": "3.9.0",
    "enzyme-adapter-react-16": "1.12.1",
    "eslint": "6.1.0",
    "jsdom": "14.1.0",
    "lodash": "4.17.15",
    "markdown-it": "8.4.2",
    "mobx": "5.15.2",
    "mobx-react": "6.1.5",
    "mocha": "6.2.2",
    "prismjs": "1.16.0",
    "prop-types": "15.7.2",
    "react": "16.12.0",
    "react-dom": "16.12.0",
    "sinon": "7.5.0",
    "webpack": "4.35.3",
    "webpack-cli": "3.3.2"
  },
  "files": [
    "lib"
  ]
}<|MERGE_RESOLUTION|>--- conflicted
+++ resolved
@@ -20,14 +20,11 @@
   "devDependencies": {
     "@cypress/react-tooltip": "0.5.3",
     "@fortawesome/fontawesome-free": "5.11.2",
-<<<<<<< HEAD
-    "@reach/dialog": "0.6.1",
-    "@reach/visually-hidden": "0.6.1",
-=======
     "@packages/driver": "*",
     "@packages/socket": "*",
     "@packages/web-config": "*",
->>>>>>> 49fb6215
+    "@reach/dialog": "0.6.1",
+    "@reach/visually-hidden": "0.6.1",
     "@types/chai-enzyme": "0.6.7",
     "@types/enzyme": "3.10.4",
     "chai": "3.5.0",
