--- conflicted
+++ resolved
@@ -34,7 +34,6 @@
     "binary": "google-chrome-canary"
   },
   {
-<<<<<<< HEAD
     "name": "firefox",
     "family": "firefox",
     "displayName": "Firefox",
@@ -60,7 +59,6 @@
     "versionRegex": {},
     "profile": true,
     "binary": "firefox-nightly"
-=======
     "name": "edge",
     "family": "chromium",
     "channel": "canary",
@@ -77,6 +75,5 @@
     "versionRegex": {},
     "profile": true,
     "binary": "edge"
->>>>>>> 4a01cda6
   }
 ]