--- conflicted
+++ resolved
@@ -1,7 +1,4 @@
-<<<<<<< HEAD
-=======
 import '@testing-library/cypress/add-commands'
->>>>>>> dcfcb2e4
 import { mount, CyMountOptions } from '@cypress/vue'
 import urql, { TypedDocumentNode, useQuery } from '@urql/vue'
 import { print, FragmentDefinitionNode } from 'graphql'
