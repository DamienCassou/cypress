--- conflicted
+++ resolved
@@ -7,12 +7,7 @@
   "scripts": {
     "start": "../coffee/node_modules/.bin/coffee test/support/server.coffee",
     "cypress:open": "node ../../cli/bin/cypress open --dev --project ./test",
-<<<<<<< HEAD
-    "cypress:run": "node ../../scripts/run-cypress-tests.js --browser chrome --dir test",
-    "cypress:run:firefox": "node ../../scripts/run-cypress-tests.js --browser firefox --dir test",
-=======
     "cypress:run": "node ../../scripts/run-cypress-tests.js --dir test",
->>>>>>> 68be5817
     "clean-deps": "rm -rf node_modules"
   },
   "files": [
