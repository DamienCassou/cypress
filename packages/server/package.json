--- conflicted
+++ resolved
@@ -184,12 +184,7 @@
     "strip-ansi": "3.0.1",
     "supports-color": "5.5.0",
     "syntax-error": "1.4.0",
-<<<<<<< HEAD
-    "term-size": "1.2.0",
-=======
-    "tar-fs": "1.16.3",
     "term-size": "2.0.0",
->>>>>>> 2565e6e9
     "through": "2.3.8",
     "tough-cookie": "3.0.1",
     "trash": "5.2.0",
