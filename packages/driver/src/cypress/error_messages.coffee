--- conflicted
+++ resolved
@@ -276,7 +276,6 @@
     invalid_number: "#{cmd('go')} cannot accept `0`. The number must be greater or less than `0`."
 
   hover:
-<<<<<<< HEAD
     not_implemented: 
       message: """
         #{cmd('hover')} is not currently implemented.\n
@@ -284,121 +283,92 @@
         Read the following document for a detailed explanation.\n
       """
       docsUrl: "https://on.cypress.io/hover"
-
-  invoke:
-    invalid_type: "Cannot call #{cmd('invoke')} because `{{prop}}` is not a function. You probably want to use #{cmd('its', '\'{{prop}}\'')}."
-
-  invoke_its:
-    current_prop_nonexistent: "#{cmd('{{cmd}}')} errored because your subject is currently: `{{value}}`. You cannot call any properties such as `{{prop}}` on a `{{value}}` value."
-    invalid_1st_arg: "#{cmd('{{cmd}}')} only accepts a string as the first argument."
-    invalid_num_of_args:  """
-      #{cmd('{{cmd}}')} only accepts a single argument.\n
-      If you want to invoke a function with arguments, use `cy.invoke()`.
-    """
-    invalid_property: "#{cmd('{{cmd}}')} errored because the property: `{{prop}}` does not exist on your subject."
-    previous_prop_nonexistent: "#{cmd('{{cmd}}')} errored because the property: `{{previousProp}}` returned a `{{value}}` value. You cannot access any properties such as `{{currentProp}}` on a `{{value}}` value."
-    timed_out: """
-      #{cmd('{{cmd}}')} timed out after waiting `{{timeout}}ms`.\n
-      Your callback function returned a promise which never resolved.\n
-      The callback function was:\n
-=======
-    not_implemented: """
-      #{cmd('hover')} is not currently implemented.
-
-      However it is usually easy to workaround.
-
-      Read the following document for a detailed explanation.
-
-      https://on.cypress.io/hover
-    """
-
   invoke:
     prop_not_a_function:
       """
-      #{cmd('invoke')} errored because the property: '{{prop}}' returned a '{{type}}' value instead of a function. #{cmd('invoke')} can only be used on properties that return callable functions.
-
-      #{cmd('invoke')} waited for the specified property '{{prop}}' to return a function, but it never did.
+      #{cmd('invoke')} errored because the property: `{{prop}}` returned a `{{type}}` value instead of a function. #{cmd('invoke')} can only be used on properties that return callable functions.
+
+      #{cmd('invoke')} waited for the specified property `{{prop}}` to return a function, but it never did.
 
       If you want to assert on the property's value, then switch to use #{cmd('its')} and add an assertion such as:
 
-      cy.wrap({ foo: 'bar' }).its('foo').should('eq', 'bar')
+      `cy.wrap({ foo: 'bar' }).its('foo').should('eq', 'bar')`
       """
     subject_null_or_undefined:
       """
-      #{cmd('invoke')} errored because your subject is: '{{value}}'. You cannot invoke any functions such as '{{prop}}' on a '{{value}}' value.
-
-      If you expect your subject to be '{{value}}', then add an assertion such as:
-
-      cy.wrap({{value}}).should('be.{{value}}')
+      #{cmd('invoke')} errored because your subject is: `{{value}}`. You cannot invoke any functions such as `{{prop}}` on a `{{value}}` value.
+
+      If you expect your subject to be `{{value}}`, then add an assertion such as:
+
+      `cy.wrap({{value}}).should('be.{{value}}')`
       """
     null_or_undefined_prop_value:
       """
-      #{cmd('invoke')} errored because the property: '{{prop}}' is not a function, and instead returned a '{{value}}' value.
-
-      #{cmd('invoke')} waited for the specified property '{{prop}}' to become a callable function, but it never did.
-
-      If you expect the property '{{prop}}' to be '{{value}}', then switch to use #{cmd('its')} and add an assertion such as:
-
-      cy.wrap({ foo: {{value}} }).its('foo').should('be.{{value}}')
+      #{cmd('invoke')} errored because the property: `{{prop}}` is not a function, and instead returned a `{{value}}` value.
+
+      #{cmd('invoke')} waited for the specified property `{{prop}}` to become a callable function, but it never did.
+
+      If you expect the property `{{prop}}` to be `{{value}}`, then switch to use #{cmd('its')} and add an assertion such as:
+
+      `cy.wrap({ foo: {{value}} }).its('foo').should('be.{{value}}')`
       """
 
   its:
     subject_null_or_undefined:
       """
-      #{cmd('its')} errored because your subject is: '{{value}}'. You cannot access any properties such as '{{prop}}' on a '{{value}}' value.
-
-      If you expect your subject to be '{{value}}', then add an assertion such as:
-
-      cy.wrap({{value}}).should('be.{{value}}')
+      #{cmd('its')} errored because your subject is: `{{value}}`. You cannot access any properties such as `{{prop}}` on a `{{value}}` value.
+
+      If you expect your subject to be `{{value}}`, then add an assertion such as:
+
+      `cy.wrap({{value}}).should('be.{{value}}')`
       """
     null_or_undefined_prop_value:
       """
-      #{cmd('its')} errored because the property: '{{prop}}' returned a '{{value}}' value.
-
-      #{cmd('its')} waited for the specified property '{{prop}}' to become accessible, but it never did.
-
-      If you expect the property '{{prop}}' to be '{{value}}', then add an assertion such as:
-
-      cy.wrap({ foo: {{value}} }).its('foo').should('be.{{value}}')
+      #{cmd('its')} errored because the property: `{{prop}}` returned a `{{value}}` value.
+
+      #{cmd('its')} waited for the specified property `{{prop}}` to become accessible, but it never did.
+
+      If you expect the property `{{prop}}` to be `{{value}}`, then add an assertion such as:
+
+      `cy.wrap({ foo: {{value}} }).its('foo').should('be.{{value}}')`
       """
 
   invoke_its:
     nonexistent_prop:
       """
-      #{cmd('{{cmd}}')} errored because the property: '{{prop}}' does not exist on your subject.
-
-      #{cmd('{{cmd}}')} waited for the specified property '{{prop}}' to exist, but it never did.
-
-      If you do not expect the property '{{prop}}' to exist, then add an assertion such as:
-
-      cy.wrap({ foo: 'bar' }).its('quux').should('not.exist')
+      #{cmd('{{cmd}}')} errored because the property: `{{prop}}` does not exist on your subject.
+
+      #{cmd('{{cmd}}')} waited for the specified property `{{prop}}` to exist, but it never did.
+
+      If you do not expect the property `{{prop}}` to exist, then add an assertion such as:
+
+      `cy.wrap({ foo: 'bar' }).its('quux').should('not.exist')`
       """
     previous_prop_null_or_undefined:
       """
-      #{cmd('{{cmd}}')} errored because the property: '{{previousProp}}' returned a '{{value}}' value. The property: '{{prop}}' does not exist on a '{{value}}' value.
-
-      #{cmd('{{cmd}}')} waited for the specified property '{{prop}}' to become accessible, but it never did.
-
-      If you do not expect the property '{{prop}}' to exist, then add an assertion such as:
-
-      cy.wrap({ foo: {{value}} }).its('foo.baz').should('not.exist')
+      #{cmd('{{cmd}}')} errored because the property: `{{previousProp}}` returned a `{{value}}` value. The property: `{{prop}}` does not exist on a `{{value}}` value.
+
+      #{cmd('{{cmd}}')} waited for the specified property `{{prop}}` to become accessible, but it never did.
+
+      If you do not expect the property `{{prop}}` to exist, then add an assertion such as:
+
+      `cy.wrap({ foo: {{value}} }).its('foo.baz').should('not.exist')`
       """
     invalid_1st_arg: "#{cmd('{{cmd}}')} only accepts a string as the first argument."
     invalid_num_of_args:
       """
       #{cmd('{{cmd}}')} only accepts a single argument.
 
-      If you want to invoke a function with arguments, use cy.invoke().
+      If you want to invoke a function with arguments, use `.invoke()`.
       """
     timed_out:
       """
-      #{cmd('{{cmd}}')} timed out after waiting '{{timeout}}ms'.
+      #{cmd('{{cmd}}')} timed out after waiting `{{timeout}}ms`.
 
       Your callback function returned a promise which never resolved.
 
       The callback function was:
 
->>>>>>> 64b68ed4
       {{func}}
     """
 
