{
  "compilerOptions": {
    /* Basic Options */
    "target": "esnext",
    "module": "esnext",
    /*
     * Allow javascript files to be compiled.
     * Override this in modules that need JS
     */
    "allowJs": true,
    "jsx": "preserve",
    "noImplicitAny": false,
    "noImplicitThis": false,
    "preserveWatchOutput": true,
    // "checkJs": true,                       /* Report errors in .js files. */
    // "jsx": "preserve",                     /* Specify JSX code generation: 'preserve', 'react-native', or 'react'. */
    /* Generates corresponding '.d.ts' file. */
    // "declaration": true,
    // "declarationMap": true,                /* Generates a sourcemap for each corresponding '.d.ts' file. */
    /* Generates corresponding '.map' file. */
    "sourceMap": true,
    /* Import emit helpers from 'tslib'. */
    "importHelpers": true,
    "strictNullChecks": true,
    // "downlevelIteration": true,            /* Provide full support for iterables in 'for-of', spread, and destructuring when targeting 'ES5' or 'ES3'. */
    // "isolatedModules": true,               /* Transpile each file as a separate module (similar to 'ts.transpileModule'). */
    /* Strict Type-Checking Options */
    // "traceResolution": true,
    "strict": true,
    "forceConsistentCasingInFileNames": true,
    /**
     * Skip type checking of all declaration files (*.d.ts).
     * TODO: Look into changing this in the future
     */
    /* Additional Checks */
    "skipLibCheck": true,
    /* Report errors on unused locals. */
    // "noEmit": true,
    "noUnusedLocals": false,
    // "noUnusedParameters": true,            /* Report errors on unused parameters. */
    /* Report error when not all code paths in function return a value. */
    "noImplicitReturns": true,
    // "noFallthroughCasesInSwitch": true,    /* Report errors for fallthrough cases in switch statement. */
    /* Module Resolution Options */
    "moduleResolution": "node",            /* Specify module resolution strategy: 'node' (Node.js) or 'classic' (TypeScript pre-1.6). */
    // "baseUrl": "./",                       /* Base directory to resolve non-absolute module names. */
    // "paths": {},                           /* A series of entries which re-map imports to lookup locations relative to the 'baseUrl'. */
    // "rootDirs": ["../driver/src"],                        /* List of root folders whose combined content represents the structure of the project at runtime. */
    // "typeRoots": [] /* List of folders to include type definitions from. */
<<<<<<< HEAD
    "types": ["node", "chrome", "./index", "./vue-shims", "./vite-env"],                           /* Type declaration files to be included in compilation. */
=======
    "types": ["node", "chrome", "./index", "./vue-shims", "./vite-env", "@testing-library/cypress"], /* Type declaration files to be included in compilation. */
>>>>>>> dcfcb2e4
    "allowSyntheticDefaultImports": true,
    "esModuleInterop": true,
    "noErrorTruncation": true,
    "experimentalDecorators": true,
    "importsNotUsedAsValues": "error"
<<<<<<< HEAD
  },
=======
  }
>>>>>>> dcfcb2e4
}<|MERGE_RESOLUTION|>--- conflicted
+++ resolved
@@ -47,19 +47,11 @@
     // "paths": {},                           /* A series of entries which re-map imports to lookup locations relative to the 'baseUrl'. */
     // "rootDirs": ["../driver/src"],                        /* List of root folders whose combined content represents the structure of the project at runtime. */
     // "typeRoots": [] /* List of folders to include type definitions from. */
-<<<<<<< HEAD
-    "types": ["node", "chrome", "./index", "./vue-shims", "./vite-env"],                           /* Type declaration files to be included in compilation. */
-=======
     "types": ["node", "chrome", "./index", "./vue-shims", "./vite-env", "@testing-library/cypress"], /* Type declaration files to be included in compilation. */
->>>>>>> dcfcb2e4
     "allowSyntheticDefaultImports": true,
     "esModuleInterop": true,
     "noErrorTruncation": true,
     "experimentalDecorators": true,
     "importsNotUsedAsValues": "error"
-<<<<<<< HEAD
-  },
-=======
   }
->>>>>>> dcfcb2e4
 }