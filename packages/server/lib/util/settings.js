const _ = require('lodash')
const Promise = require('bluebird')
const path = require('path')
const errors = require('../errors')
const { fs } = require('../util/fs')
const { requireAsync } = require('./require_async')
const debug = require('debug')('cypress:server:settings')

function jsCode (obj) {
  const objJSON = obj && !_.isEmpty(obj)
    ? JSON.stringify(_.omit(obj, 'configFile'), null, 2)
    : `{

}`

  return `module.exports = ${objJSON}
`
}

// TODO:
// think about adding another PSemaphore
// here since we can read + write the
// settings at the same time something else
// is potentially reading it

const flattenCypress = (obj) => {
  return obj.cypress ? obj.cypress : undefined
}

const renameVisitToPageLoad = (obj) => {
  const v = obj.visitTimeout

  if (v) {
    obj = _.omit(obj, 'visitTimeout')
    obj.pageLoadTimeout = v

    return obj
  }
}

const renameCommandTimeout = (obj) => {
  const c = obj.commandTimeout

  if (c) {
    obj = _.omit(obj, 'commandTimeout')
    obj.defaultCommandTimeout = c

    return obj
  }
}

const renameSupportFolder = (obj) => {
  const sf = obj.supportFolder

  if (sf) {
    obj = _.omit(obj, 'supportFolder')
    obj.supportFile = sf

    return obj
  }
}

module.exports = {
  _pathToFile (projectRoot, file) {
    return path.isAbsolute(file) ? file : path.join(projectRoot, file)
  },

  _err (type, file, err) {
    const e = errors.get(type, file, err)

    e.code = err.code
    e.errno = err.errno
    throw e
  },

  _logReadErr (file, err) {
    errors.throw('ERROR_READING_FILE', file, err)
  },

  _logWriteErr (file, err) {
    return this._err('ERROR_WRITING_FILE', file, err)
  },

  _write (file, obj = {}) {
    if (/\.json$/.test(file)) {
      debug('writing json file')

      return fs.outputJsonAsync(file, obj, { spaces: 2 })
      .return(obj)
      .catch((err) => {
        return this._logWriteErr(file, err)
      })
    }

    debug('writing javascript file')

    return fs.writeFileAsync(file, jsCode(obj))
    .return(obj)
    .catch((err) => {
      return this._logWriteErr(file, err)
    })
  },

  _applyRewriteRules (obj = {}) {
    return _.reduce([flattenCypress, renameVisitToPageLoad, renameCommandTimeout, renameSupportFolder], (memo, fn) => {
      const ret = fn(memo)

      return ret ? ret : memo
    }, _.cloneDeep(obj))
  },

  isComponentTesting (options = {}) {
    return options.testingType === 'component'
  },

  configFile (options = {}) {
    return options.configFile
  },

  id (projectRoot, options = {}) {
    const file = this.pathToConfigFile(projectRoot, options)

    return fs.readJsonAsync(file)
    .get('projectId')
    .catch(() => {
      return null
    })
  },
<<<<<<< HEAD
=======
  /**
   * Ensures the project at this root has a config file
   * that is readable and writable by the node process
   * @param {string} projectRoot root of the project
   * @param {object} options
   * @returns
   */
  exists (projectRoot, options = {}) {
    const file = this.pathToConfigFile(projectRoot, options)

    // first check if cypress.json exists
    return maybeVerifyConfigFile(file)
    .then(() => {
      // if it does also check that the projectRoot
      // directory is writable
      return fs.accessAsync(projectRoot, fs.W_OK)
    }).catch({ code: 'ENOENT' }, () => {
      // cypress.json does not exist, completely new project
      log('cannot find file %s', file)

      return this._err('CONFIG_FILE_NOT_FOUND', this.configFile(options), projectRoot)
    }).catch({ code: 'EACCES' }, { code: 'EPERM' }, () => {
      // we cannot write due to folder permissions
      return errors.warning('FOLDER_NOT_WRITABLE', projectRoot)
    }).catch((err) => {
      if (errors.isCypressErr(err)) {
        throw err
      }

      return this._logReadErr(file, err)
    })
  },
>>>>>>> dedb05a0

  read (projectRoot, options = {}) {
    if (options.configFile === false) {
      return Promise.resolve({})
    }

    const file = this.pathToConfigFile(projectRoot, options)

<<<<<<< HEAD
    return fs.readJsonAsync(file)
    .catch((err) => {
      if (err.code === 'ENOENT') {
        if (options.isTextTerminal) {
          throw errors.get('CONFIG_FILE_NOT_FOUND', options.configFile, projectRoot)
        }
=======
    return requireAsync(file,
      {
        projectRoot,
        loadErrorCode: 'CONFIG_FILE_ERROR',
      })
    .catch((err) => {
      if (err.type === 'MODULE_NOT_FOUND' || err.code === 'ENOENT') {
        debug('file not found', file)
>>>>>>> dedb05a0

        return this._write(file, {})
      }

<<<<<<< HEAD
      throw err
    }).then((json = {}) => {
      if (this.isComponentTesting(options) && 'component' in json) {
        json = { ...json, ...json.component }
=======
      return Promise.reject(err)
    })
    .then((configObject = {}) => {
      if (this.isComponentTesting(options) && 'component' in configObject) {
        configObject = { ...configObject, ...configObject.component }
>>>>>>> dedb05a0
      }

      if (!this.isComponentTesting(options) && 'e2e' in configObject) {
        configObject = { ...configObject, ...configObject.e2e }
      }

      debug('resolved configObject', configObject)
      const changed = this._applyRewriteRules(configObject)

      // if our object is unchanged
      // then just return it
      if (_.isEqual(configObject, changed)) {
        return configObject
      }

      // else write the new reduced obj
      return this._write(file, changed)
      .then((config) => {
        return config
      })
    }).catch((err) => {
      debug('an error occured when reading config', err)
      if (errors.isCypressErr(err)) {
        throw err
      }

      return this._logReadErr(file, err)
    })
  },

  readEnv (projectRoot) {
    const file = this.pathToCypressEnvJson(projectRoot)

    return fs.readJsonAsync(file)
    .catch({ code: 'ENOENT' }, () => {
      return {}
    })
    .catch((err) => {
      if (errors.isCypressErr(err)) {
        throw err
      }

      return this._logReadErr(file, err)
    })
  },

  write (projectRoot, obj = {}, options = {}) {
    if (options.configFile === false) {
      return Promise.resolve({})
    }

    return this.read(projectRoot, options)
    .then((settings) => {
      _.extend(settings, obj)

      const file = this.pathToConfigFile(projectRoot, options)

      return this._write(file, settings)
    })
  },

  pathToConfigFile (projectRoot, options = {}) {
    const configFile = this.configFile(options)

    return configFile && this._pathToFile(projectRoot, configFile)
  },

  pathToCypressEnvJson (projectRoot) {
    return this._pathToFile(projectRoot, 'cypress.env.json')
  },
}<|MERGE_RESOLUTION|>--- conflicted
+++ resolved
@@ -126,41 +126,6 @@
       return null
     })
   },
-<<<<<<< HEAD
-=======
-  /**
-   * Ensures the project at this root has a config file
-   * that is readable and writable by the node process
-   * @param {string} projectRoot root of the project
-   * @param {object} options
-   * @returns
-   */
-  exists (projectRoot, options = {}) {
-    const file = this.pathToConfigFile(projectRoot, options)
-
-    // first check if cypress.json exists
-    return maybeVerifyConfigFile(file)
-    .then(() => {
-      // if it does also check that the projectRoot
-      // directory is writable
-      return fs.accessAsync(projectRoot, fs.W_OK)
-    }).catch({ code: 'ENOENT' }, () => {
-      // cypress.json does not exist, completely new project
-      log('cannot find file %s', file)
-
-      return this._err('CONFIG_FILE_NOT_FOUND', this.configFile(options), projectRoot)
-    }).catch({ code: 'EACCES' }, { code: 'EPERM' }, () => {
-      // we cannot write due to folder permissions
-      return errors.warning('FOLDER_NOT_WRITABLE', projectRoot)
-    }).catch((err) => {
-      if (errors.isCypressErr(err)) {
-        throw err
-      }
-
-      return this._logReadErr(file, err)
-    })
-  },
->>>>>>> dedb05a0
 
   read (projectRoot, options = {}) {
     if (options.configFile === false) {
@@ -169,14 +134,6 @@
 
     const file = this.pathToConfigFile(projectRoot, options)
 
-<<<<<<< HEAD
-    return fs.readJsonAsync(file)
-    .catch((err) => {
-      if (err.code === 'ENOENT') {
-        if (options.isTextTerminal) {
-          throw errors.get('CONFIG_FILE_NOT_FOUND', options.configFile, projectRoot)
-        }
-=======
     return requireAsync(file,
       {
         projectRoot,
@@ -184,24 +141,18 @@
       })
     .catch((err) => {
       if (err.type === 'MODULE_NOT_FOUND' || err.code === 'ENOENT') {
-        debug('file not found', file)
->>>>>>> dedb05a0
+        if (options.isTextTerminal) {
+          throw errors.get('CONFIG_FILE_NOT_FOUND', options.configFile, projectRoot)
+        }
 
         return this._write(file, {})
       }
 
-<<<<<<< HEAD
-      throw err
-    }).then((json = {}) => {
-      if (this.isComponentTesting(options) && 'component' in json) {
-        json = { ...json, ...json.component }
-=======
       return Promise.reject(err)
     })
     .then((configObject = {}) => {
       if (this.isComponentTesting(options) && 'component' in configObject) {
         configObject = { ...configObject, ...configObject.component }
->>>>>>> dedb05a0
       }
 
       if (!this.isComponentTesting(options) && 'e2e' in configObject) {
