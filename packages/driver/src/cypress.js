--- conflicted
+++ resolved
@@ -89,11 +89,8 @@
 
     this.events = $Events.extend(this)
     this.$ = jqueryProxyFn.bind(this)
-<<<<<<< HEAD
-=======
 
     _.extend(this.$, $)
->>>>>>> 20ba034d
 
     this.setConfig(config)
   }
