version: 2.1

# usually we don't build Mac app - it takes a long time
# but sometimes we want to really confirm we are doing the right thing
# so just add your branch to the list here to build and test on Mac
macBuildFilters: &macBuildFilters
  filters:
    branches:
      only:
        - develop
        - fix-next-version
        - include-electron-node-version

defaults: &defaults
  parallelism: 1
  working_directory: ~/cypress
  parameters:
    executor:
      type: executor
      default: cy-doc
  executor: <<parameters.executor>>
  environment:
    ## set specific timezone
    TZ: "/usr/share/zoneinfo/America/New_York"

    ## store artifacts here
    CIRCLE_ARTIFACTS: /tmp/artifacts

    ## set so that e2e tests are consistent
    COLUMNS: 100
    LINES: 24

# filters and requires for testing binary with Firefox
testBinaryFirefox: &testBinaryFirefox
  filters:
    branches:
      only:
        - develop
        - fix-next-version
  requires:
    - create-build-artifacts

executors:
  # the Docker image with Cypress dependencies and Chrome browser
  cy-doc:
    docker:
      - image: cypress/browsers:node12.18.3-chrome83-ff77
    environment:
      PLATFORM: linux

  cy-doc-plus:
    docker:
      - image: cypress/browsers:node12.18.3-chrome83-ff77
    resource_class: medium+
    environment:
      PLATFORM: linux

  # Docker image with non-root "node" user
  non-root-docker-user:
    docker:
      - image: cypress/browsers:node12.18.3-chrome83-ff77
        user: node
    environment:
      PLATFORM: linux

  # executor to run on Mac OS
  # https://circleci.com/docs/2.0/executor-types/#using-macos
  # https://circleci.com/docs/2.0/testing-ios/#supported-xcode-versions
  mac:
    macos:
      # Executor should have Node >= required version
      xcode: "11.3.1"
    environment:
      PLATFORM: mac

commands:
  install-required-node:
    # https://discuss.circleci.com/t/switch-nodejs-version-on-machine-executor-solved/26675/2
    description: Install Node version matching .node-version
    steps:
      - run:
          name: Install NVM
          # TODO: determine why we get the missing .nvmrc file error
          command: |
            export NODE_VERSION=$(cat .node-version)
            echo "Installing Node $NODE_VERSION"
            cp .node-version .nvmrc
            curl -o- https://raw.githubusercontent.com/creationix/nvm/v0.35.3/install.sh | bash
      - run:
          # https://github.com/nvm-sh/nvm#nvmrc
          name: Install Node
          command: |
            . ./scripts/load-nvm.sh
            echo "before nvm install"
            nvm install
            echo "before nvm use"
            nvm use
            echo "before nvm alias default"
            nvm alias default
            node --version

  install-latest-chrome:
    description: Install latest Google Chrome (stable)
    parameters:
      browser:
        default: "electron"
        description: browser shortname to target
        type: string
    steps:
      - run:
          name: Install latest Google Chrome (stable)
          command: |
            if [ <<parameters.browser>> == "chrome" ]; then
              echo "**** Running Chrome tests.  Installing latest stable version of Google Chrome. ****"
              apt-get update
              apt-get install google-chrome-stable -y
              echo "**** Location of Google Chrome Installation: "`which google-chrome`" ****"
              echo "**** Google Chrome Version: "`google-chrome --version`" ****"
            else
              echo "**** Not updating Chrome. Running tests in '<<parameters.browser>>' ****"
            fi

  run-driver-integration-tests:
    parameters:
      browser:
        description: browser shortname to target
        type: string
    steps:
      - attach_workspace:
          at: ~/
      - run:
          environment:
            CYPRESS_KONFIG_ENV: production
          command: |
            echo Current working directory is $PWD
            echo Total containers $CIRCLE_NODE_TOTAL

            if [[ -v PACKAGES_RECORD_KEY ]]; then
              # internal PR
              CYPRESS_RECORD_KEY=$PACKAGES_RECORD_KEY \
              yarn cypress:run --record --parallel --group 5x-driver-<<parameters.browser>> --browser <<parameters.browser>>
            else
              # external PR
              TESTFILES=$(circleci tests glob "cypress/integration/**/*_spec.*" | circleci tests split --total=$CIRCLE_NODE_TOTAL)
              echo "Test files for this machine are $TESTFILES"

              if [[ -z "$TESTFILES" ]]; then
                echo "Empty list of test files"
              fi
              yarn cypress:run --browser <<parameters.browser>> --spec $TESTFILES
            fi
          working_directory: packages/driver
      - verify-mocha-results
      - store_test_results:
          path: /tmp/cypress
      - store_artifacts:
          path: /tmp/artifacts
      - store-npm-logs

  run-runner-integration-tests:
    parameters:
      browser:
        description: browser shortname to target
        type: string
      percy:
        description: enable percy
        type: boolean
        default: false
    steps:
      - attach_workspace:
          at: ~/
      - run:
          command: |
            cmd=$([[ <<parameters.percy>> == 'true' ]] && echo 'yarn percy exec --') || true

            CYPRESS_KONFIG_ENV=production \
            CYPRESS_RECORD_KEY=$PACKAGES_RECORD_KEY \
            PERCY_PARALLEL_NONCE=$CIRCLE_WORKFLOW_ID \
            PERCY_PARALLEL_TOTAL=-1 \
            $cmd yarn workspace @packages/runner cypress:run --record --parallel --group runner-integration-<<parameters.browser>> --browser <<parameters.browser>>
      - store_test_results:
          path: /tmp/cypress
      - store_artifacts:
          path: /tmp/artifacts
      - store-npm-logs

  run-runner-ct-integration-tests:
    parameters:
      browser:
        description: browser shortname to target
        type: string
      percy:
        description: enable percy
        type: boolean
        default: false
    steps:
      - attach_workspace:
          at: ~/
      - run:
          command: |
            cmd=$([[ <<parameters.percy>> == 'true' ]] && echo 'yarn percy exec --') || true
            PERCY_PARALLEL_NONCE=$CIRCLE_WORKFLOW_ID \
            PERCY_PARALLEL_TOTAL=-1 \
            $cmd yarn workspace @packages/runner-ct run cypress:run --browser <<parameters.browser>>
      - run:
          command: |
            if [[ <<parameters.percy>> == 'true' ]]; then
              PERCY_PARALLEL_NONCE=$CIRCLE_WORKFLOW_ID \
              PERCY_PARALLEL_TOTAL=-1 \
              yarn percy upload packages/runner-ct/cypress/screenshots/screenshot.spec.tsx/percy
            else
              echo "skipping percy screenshots uploading"
            fi
      - store_test_results:
          path: /tmp/cypress
      - store_artifacts:
          path: ./packages/runner-ct/cypress/videos
      - store-npm-logs

  run-e2e-tests:
    parameters:
      browser:
        description: browser shortname to target
        type: string
    steps:
      - attach_workspace:
          at: ~/
      - run:
          command: yarn workspace @packages/server test ./test/e2e/$(( $CIRCLE_NODE_INDEX ))_*spec* --browser <<parameters.browser>>
      - verify-mocha-results
      - store_test_results:
          path: /tmp/cypress
      - store_artifacts:
          path: /tmp/artifacts
      - store-npm-logs

  store-npm-logs:
    description: Saves any NPM debug logs as artifacts in case there is a problem
    steps:
      - store_artifacts:
          path: ~/.npm/_logs

  post-install-comment:
    description: Post GitHub comment with a blurb on how to install pre-release version
    steps:
      - run: ls -la
      - run: ls -la binary-url.json npm-package-url.json
      - run: cat binary-url.json
      - run: cat npm-package-url.json
      - run:
          name: Post pre-release install comment
          command: |
            node scripts/add-install-comment.js \
              --npm npm-package-url.json \
              --binary binary-url.json

  verify-mocha-results:
    description: Double-check that Mocha tests ran as expected.
    parameters:
      expectedResultCount:
        description: The number of result files to expect, ie, the number of Mocha test suites that ran.
        type: integer
        ## by default, assert that at least 1 test ran
        default: 0
    steps:
      - run: yarn verify:mocha:results <<parameters.expectedResultCount>>

  clone-repo-and-checkout-release-branch:
    description: |
      Clones an external repo and then checks out the branch that matches the next version otherwise uses 'master' branch.
    parameters:
      repo:
        description: "Name of the github repo to clone like: cypress-example-kitchensink"
        type: string
    steps:
      - attach_workspace:
          at: ~/
      - run:
          name: "Cloning test project: <<parameters.repo>>"
          command: |
            git clone --depth 1 --no-single-branch https://github.com/cypress-io/<<parameters.repo>>.git /tmp/<<parameters.repo>>
            cd /tmp/<<parameters.repo>> && (git checkout $(node ./scripts/get-next-version) || true)

  test-binary-against-rwa:
    description: |
      Takes the built binary and NPM package, clones the RWA repo
      and runs the new version of Cypress against it.
    parameters:
      repo:
        description: "Name of the github repo to clone like"
        type: string
        default: "cypress-realworld-app"
      browser:
        description: Name of the browser to use, like "electron", "chrome", "firefox"
        type: enum
        enum: ["", "electron", "chrome", "firefox"]
        default: ""
      command:
        description: Test command to run to start Cypress tests
        type: string
        default: "yarn cypress:run"
      # if the repo to clone and test is a monorepo, you can
      # run tests inside a specific subfolder
      folder:
        description: Subfolder to test in
        type: string
        default: ""
      # you can test new features in the test runner against recipes or other repos
      # by opening a pull request in those repos and running this test job
      # against a pull request number in the example repo
      pull_request_id:
        description: Pull request number to check out before installing and testing
        type: integer
        default: 0
      wait-on:
        description: Whether to use wait-on to wait on a server to be booted
        type: string
        default: ""
      server-start-command:
        description: Server start command for repo
        type: string
        default: "CI=true yarn start"
    steps:
      - attach_workspace:
          at: ~/
      # make sure the binary and NPM package files are present
      - run: ls -l
      - run: ls -l cypress.zip cypress.tgz
      - clone-repo-and-checkout-release-branch:
          repo: <<parameters.repo>>
      - when:
          condition: <<parameters.pull_request_id>>
          steps:
            - run:
                name: Check out PR <<parameters.pull_request_id>>
                working_directory: /tmp/<<parameters.repo>>
                command: |
                  git fetch origin pull/<<parameters.pull_request_id>>/head:pr-<<parameters.pull_request_id>>
                  git checkout pr-<<parameters.pull_request_id>>
                  git log -n 2
      - run:
          command: yarn
          working_directory: /tmp/<<parameters.repo>>
      - run:
          name: Install Cypress
          working_directory: /tmp/<<parameters.repo>>
          # force installing the freshly built binary
          command: |
            CYPRESS_INSTALL_BINARY=~/cypress/cypress.zip npm i ~/cypress/cypress.tgz && [[ -f yarn.lock ]] && yarn
      - run:
          name: Print Cypress version
          working_directory: /tmp/<<parameters.repo>>
          command: npx cypress version
      - run:
          name: Types check 🧩 (maybe)
          working_directory: /tmp/<<parameters.repo>>
          command: yarn types
      - run:
          working_directory: /tmp/<<parameters.repo>>
          command: <<parameters.server-start-command>>
          background: true
      - run:
          condition: <<parameters.wait-on>>
          name: "Waiting on server to boot: <<parameters.wait-on>>"
          command: "npx wait-on <<parameters.wait-on>>"
      - when:
          condition: <<parameters.folder>>
          steps:
            - when:
                condition: <<parameters.browser>>
                steps:
                  - run:
                      name: Run tests using browser "<<parameters.browser>>"
                      working_directory: /tmp/<<parameters.repo>>/<<parameters.folder>>
                      command: |
                        <<parameters.command>> -- --browser <<parameters.browser>>
            - unless:
                condition: <<parameters.browser>>
                steps:
                  - run:
                      name: Run tests using command
                      working_directory: /tmp/<<parameters.repo>>/<<parameters.folder>>
                      command: <<parameters.command>>

            - store_artifacts:
                name: screenshots
                path: /tmp/<<parameters.repo>>/<<parameters.folder>>/cypress/screenshots
            - store_artifacts:
                name: videos
                path: /tmp/<<parameters.repo>>/<<parameters.folder>>/cypress/videos
      - unless:
          condition: <<parameters.folder>>
          steps:
            - when:
                condition: <<parameters.browser>>
                steps:
                  - run:
                      name: Run tests using browser "<<parameters.browser>>"
                      working_directory: /tmp/<<parameters.repo>>
                      command: <<parameters.command>> -- --browser <<parameters.browser>>
            - unless:
                condition: <<parameters.browser>>
                steps:
                  - run:
                      name: Run tests using command
                      working_directory: /tmp/<<parameters.repo>>
                      command: <<parameters.command>>
            - store_artifacts:
                name: screenshots
                path: /tmp/<<parameters.repo>>/cypress/screenshots
            - store_artifacts:
                name: videos
                path: /tmp/<<parameters.repo>>/cypress/videos
      - store-npm-logs

  test-binary-against-repo:
    description: |
      Takes the built binary and NPM package, clones given example repo
      and runs the new version of Cypress against it.
    parameters:
      repo:
        description: "Name of the github repo to clone like: cypress-example-kitchensink"
        type: string
      browser:
        description: Name of the browser to use, like "electron", "chrome", "firefox"
        type: enum
        enum: ["", "electron", "chrome", "firefox"]
        default: ""
      command:
        description: Test command to run to start Cypress tests
        type: string
        default: "npm run e2e"
      build-project:
        description: Should the project build script be executed
        type: boolean
        default: true
      # if the repo to clone and test is a monorepo, you can
      # run tests inside a specific subfolder
      folder:
        description: Subfolder to test in
        type: string
        default: ""
      # you can test new features in the test runner against recipes or other repos
      # by opening a pull request in those repos and running this test job
      # against a pull request number in the example repo
      pull_request_id:
        description: Pull request number to check out before installing and testing
        type: integer
        default: 0
      wait-on:
        description: Whether to use wait-on to wait on a server to be booted
        type: string
        default: ""
      server-start-command:
        description: Server start command for repo
        type: string
        default: "npm start --if-present"
    steps:
      - attach_workspace:
          at: ~/
      # make sure the binary and NPM package files are present
      - run: ls -l
      - run: ls -l cypress.zip cypress.tgz
      - clone-repo-and-checkout-release-branch:
          repo: <<parameters.repo>>
      - when:
          condition: <<parameters.pull_request_id>>
          steps:
            - run:
                name: Check out PR <<parameters.pull_request_id>>
                working_directory: /tmp/<<parameters.repo>>
                command: |
                  git fetch origin pull/<<parameters.pull_request_id>>/head:pr-<<parameters.pull_request_id>>
                  git checkout pr-<<parameters.pull_request_id>>
                  git log -n 2
      - run:
          # Install with yarn if yarn.lock present
          command: |
            [[ -f yarn.lock ]] && yarn || npm install
          working_directory: /tmp/<<parameters.repo>>
      - run:
          name: Install Cypress
          working_directory: /tmp/<<parameters.repo>>
          # force installing the freshly built binary
          command: |
            CYPRESS_INSTALL_BINARY=~/cypress/cypress.zip npm i ~/cypress/cypress.tgz
      - run:
          name: Print Cypress version
          working_directory: /tmp/<<parameters.repo>>
          command: npx cypress version
      - run:
          name: Types check 🧩 (maybe)
          working_directory: /tmp/<<parameters.repo>>
          command: |
            [[ -f yarn.lock ]] && yarn types || npm run types --if-present
      - when:
          condition: <<parameters.build-project>>
          steps:
          - run:
              name: Build 🏗 (maybe)
              working_directory: /tmp/<<parameters.repo>>
              command: |
                [[ -f yarn.lock ]] && yarn build || npm run build --if-present
      - run:
          working_directory: /tmp/<<parameters.repo>>
          command: <<parameters.server-start-command>>
          background: true
      - run:
          condition: <<parameters.wait-on>>
          name: "Waiting on server to boot: <<parameters.wait-on>>"
          command: "npx wait-on <<parameters.wait-on>> --timeout 120000"
      - when:
          condition: <<parameters.folder>>
          steps:
            - when:
                condition: <<parameters.browser>>
                steps:
                  - run:
                      name: Run tests using browser "<<parameters.browser>>"
                      working_directory: /tmp/<<parameters.repo>>/<<parameters.folder>>
                      command: |
                        <<parameters.command>> -- --browser <<parameters.browser>>
            - unless:
                condition: <<parameters.browser>>
                steps:
                  - run:
                      name: Run tests using command
                      working_directory: /tmp/<<parameters.repo>>/<<parameters.folder>>
                      command: <<parameters.command>>

            - store_artifacts:
                name: screenshots
                path: /tmp/<<parameters.repo>>/<<parameters.folder>>/cypress/screenshots
            - store_artifacts:
                name: videos
                path: /tmp/<<parameters.repo>>/<<parameters.folder>>/cypress/videos
      - unless:
          condition: <<parameters.folder>>
          steps:
            - when:
                condition: <<parameters.browser>>
                steps:
                  - run:
                      name: Run tests using browser "<<parameters.browser>>"
                      working_directory: /tmp/<<parameters.repo>>
                      command: <<parameters.command>> -- --browser <<parameters.browser>>
            - unless:
                condition: <<parameters.browser>>
                steps:
                  - run:
                      name: Run tests using command
                      working_directory: /tmp/<<parameters.repo>>
                      command: <<parameters.command>>
            - store_artifacts:
                name: screenshots
                path: /tmp/<<parameters.repo>>/cypress/screenshots
            - store_artifacts:
                name: videos
                path: /tmp/<<parameters.repo>>/cypress/videos
      - store-npm-logs

  wait-on-circle-jobs:
    description: Polls certain Circle CI jobs until they finish
    parameters:
      job-names:
        description: comma separated list of circle ci job names to wait for
        type: string
    steps:
      - run:
          name: "Waiting on Circle CI jobs: <<parameters.job-names>>"
          command: node ./scripts/wait-on-circle-jobs.js --job-names="<<parameters.job-names>>"
  build-binary:
    steps:
      - run:
          name: Check environment variables before code sign (if on Mac)
          # NOTE
          # our Mac code sign works via electron-builder
          # by default, electron-builder will NOT sign app built in a pull request
          # even our internal one (!)
          # Usually this is not a problem, since we only build and test binary
          # built on "develop" and "master" branches
          # but if you need to really build and sign a Mac binary in a PR
          # set variable CSC_FOR_PULL_REQUEST=true
          command: |
            set -e
            if [[ "$OSTYPE" == "darwin"* ]]; then
              if [ -z "$CSC_LINK" ]; then
                echo "Need to provide environment variable CSC_LINK"
                  echo "with base64 encoded certificate .p12 file"
                exit 1
              fi
              if [ -z "$CSC_KEY_PASSWORD" ]; then
                echo "Need to provide environment variable CSC_KEY_PASSWORD"
                  echo "with password for unlocking certificate .p12 file"
                exit 1
              fi
            else
              echo "Not Mac platform, skipping code sign setup"
            fi
      - install-required-node
      - run:
          environment:
            DEBUG: electron-builder,electron-osx-sign*
          # notarization on Mac can take a while
          no_output_timeout: "45m"
          command: |
            . ./scripts/load-nvm.sh
            node --version
            yarn binary-build --platform $PLATFORM --version $(node ./scripts/get-next-version.js)
      - run:
          name: Zip the binary
          command: |
            . ./scripts/load-nvm.sh
            yarn binary-zip --platform $PLATFORM
      - store-npm-logs
      - persist_to_workspace:
          root: ~/
          paths:
            - cypress/cypress.zip

  upload-binary:
    steps:
      - run:
          name: upload unique binary
          command: |
            node scripts/binary.js upload-unique-binary \
              --file cypress.zip \
              --version $(node -p "require('./package.json').version")
      - run: cat binary-url.json
      - store-npm-logs
      - persist_to_workspace:
          root: ~/
          paths:
            - cypress/binary-url.json

  build-npm-package:
    steps:
      - run:
          name: bump NPM version
          command: yarn get-next-version --npm
      - run:
          name: build NPM package
          command: |
            . ./scripts/load-nvm.sh
            yarn build --scope cypress
      - run:
          command: ls -la types
          working_directory: cli/build
      - run:
          name: list NPM package contents
          command: yarn workspace cypress size
      - run:
          name: pack NPM package
          working_directory: cli/build
          command: yarn pack
      - run:
          name: list created NPM package
          working_directory: cli/build
          command: ls -l
      # created file should have filename cypress-<version>.tgz
      - run: cp cli/build/cypress-v*.tgz cypress.tgz
      - store-npm-logs
      - run: pwd
      - run: ls -l
      - persist_to_workspace:
          root: ~/
          paths:
            - cypress/cypress.tgz

  upload-npm-package:
    steps:
      - run: ls -l
      - run:
          name: upload NPM package
          command: |
            node scripts/binary.js upload-npm-package \
              --file cypress.tgz \
              --version $(node -p "require('./package.json').version")
      - store-npm-logs
      - run: ls -l
      - run: cat npm-package-url.json
      - persist_to_workspace:
          root: ~/
          paths:
            - cypress/npm-package-url.json

jobs:
  ## code checkout and yarn installs
  build:
    <<: *defaults
    steps:
      - checkout
      - install-required-node
      - run:
          name: Print working folder
          command: echo $PWD
      - run:
          name: print global yarn cache path
          command: echo $(yarn global bin)
      - run:
          name: print Node version
          command: |
            . ./scripts/load-nvm.sh
            echo "nvm use default"
            nvm use default
            node -v
      - run:
          name: print yarn version
          command: yarn -v
      - run:
          name: check Node version
          command: |
            . ./scripts/load-nvm.sh
            yarn check-node-version

      ## make sure the TERM is set to 'xterm' in node (Linux only)
      ## else colors (and tests) will fail
      ## See the following information
      ##   * http://andykdocs.de/development/Docker/Fixing+the+Docker+TERM+variable+issue
      ##   * https://unix.stackexchange.com/questions/43945/whats-the-difference-between-various-term-variables
      - run:
          name: Check terminal
          command: |
            . ./scripts/load-nvm.sh
            yarn check-terminal

      - run:
          name: Stop .only
          command: |
            . ./scripts/load-nvm.sh
            yarn stop-only-all

      - restore_cache:
          name: Restore yarn cache
          key: v{{ .Environment.CACHE_VERSION }}-{{ arch }}-deps-root-{{ checksum "yarn.lock" }}

      # show what is already cached globally
      - run: ls $(yarn global bin)
      - run: ls $(yarn global bin)/../lib/node_modules

      # try several times, because flaky NPM installs ...
      - run:
          name: install and build
          command: |
            . ./scripts/load-nvm.sh
            yarn --frozen-lockfile || yarn --frozen-lockfile
            yarn build-prod
      - run:
          name: Top level packages
          command: yarn list --depth=0 || true

      - store-npm-logs

      - save_cache:
          name: Save yarn cache
          key: v{{ .Environment.CACHE_VERSION }}-{{ arch }}-deps-root-{{ checksum "yarn.lock" }}
          paths:
            - ~/.cache

      ## save entire folder as artifact for other jobs to run without reinstalling
      - persist_to_workspace:
          root: ~/
          paths:
            - cypress
            - .ssh

  lint:
    <<: *defaults
    steps:
      - attach_workspace:
          at: ~/
      - install-required-node
      ## this will catch ".only"s in js/coffee as well
      - run:
          name: Linting 🧹
          command: |
            . ./scripts/load-nvm.sh
            git clean -df
            yarn lint
      - run:
          name: cypress info (dev)
          command: node cli/bin/cypress info --dev
      - store-npm-logs

  # a special job that keeps polling Circle and when all
  # individual jobs are finished, it closes the Percy build
  percy-finalize:
    <<: *defaults
    executor: cy-doc
    parameters:
      required_env_var:
        type: env_var_name
    steps:
      - attach_workspace:
          at: ~/
      - run:
          # if this is an external pull request, the environment variables
          # are NOT set for security reasons, thus no need to poll -
          # and no need to finalize Percy, since there will be no visual tests
          name: Check if <<parameters.required_env_var>> is set
          command: |
            if [[ -v <<parameters.required_env_var>> ]]; then
              echo "Internal PR, good to go"
            else
              echo "This is an external PR, cannot access other services"
              circleci-agent step halt
            fi
      - wait-on-circle-jobs:
          job-names: >
            desktop-gui-integration-tests-2x,
            desktop-gui-component-tests,
            cli-visual-tests,
            runner-integration-tests-chrome,
            runner-ct-integration-tests-chrome
            reporter-integration-tests,
      - run: npx percy finalize --all

  cli-visual-tests:
    <<: *defaults
    parallelism: 8
    steps:
      - attach_workspace:
          at: ~/
      - run: mkdir -p cli/visual-snapshots
      - run:
          command: node cli/bin/cypress info --dev | yarn --silent term-to-html | node scripts/sanitize --type cli-info > cli/visual-snapshots/cypress-info.html
          environment:
            FORCE_COLOR: 2
      - run:
          command: node cli/bin/cypress help | yarn --silent term-to-html > cli/visual-snapshots/cypress-help.html
          environment:
            FORCE_COLOR: 2
      - store_artifacts:
          path: cli/visual-snapshots
      - run:
          name: Upload CLI snapshots for diffing
          command: |
            PERCY_PARALLEL_NONCE=$CIRCLE_WORKFLOW_ID \
            PERCY_PARALLEL_TOTAL=-1 \
            yarn percy snapshot ./cli/visual-snapshots

  unit-tests:
    <<: *defaults
    parallelism: 1
    steps:
      - attach_workspace:
          at: ~/
      # make sure mocha runs
      - run: yarn test-mocha
      # test binary build code
      - run: yarn test-scripts
      # check for compile errors with the releaserc scripts
      - run: yarn test-npm-package-release-script
      # make sure our snapshots are compared correctly
      - run: yarn test-mocha-snapshot
      # make sure packages with TypeScript can be transpiled to JS
      - run: yarn lerna run build-prod --stream
      # run unit tests from each individual package
      - run: yarn test
      - verify-mocha-results:
          expectedResultCount: 9
      - store_test_results:
          path: /tmp/cypress
      # CLI tests generate HTML files with sample CLI command output
      - store_artifacts:
          path: cli/test/html
      - store-npm-logs

  lint-types:
    <<: *defaults
    parallelism: 1
    steps:
      - attach_workspace:
          at: ~/
      - run:
          command: ls -la types
          working_directory: cli
      - run:
          command: ls -la chai
          working_directory: cli/types
      - run:
          name: "Lint types 🧹"
          command: yarn workspace cypress dtslint
      - run:
          name: "TypeScript check 🧩"
          command: yarn type-check --ignore-progress
      - store-npm-logs

  server-unit-tests:
    <<: *defaults
    parallelism: 1
    steps:
      - attach_workspace:
          at: ~/
      - run: yarn test-unit --scope @packages/server
      - verify-mocha-results:
          expectedResultCount: 1
      - store_test_results:
          path: /tmp/cypress
      - store-npm-logs

  server-ct-unit-tests:
    <<: *defaults
    parallelism: 1
    steps:
      - attach_workspace:
          at: ~/
      - run: yarn test-unit --scope @packages/server-ct
      - verify-mocha-results:
          expectedResultCount: 1
      - store_test_results:
          path: /tmp/cypress
      - store-npm-logs

  server-integration-tests:
    <<: *defaults
    parallelism: 1
    steps:
      - attach_workspace:
          at: ~/
      - run: yarn test-integration --scope @packages/server
      - verify-mocha-results:
          expectedResultCount: 1
      - store_test_results:
          path: /tmp/cypress
      - store-npm-logs

  server-performance-tests:
    <<: *defaults
    steps:
      - attach_workspace:
          at: ~/
      - run:
          command: yarn workspace @packages/server test-performance
      - verify-mocha-results:
          expectedResultCount: 1
      - store_test_results:
          path: /tmp/cypress
      - store_artifacts:
          path: /tmp/artifacts
      - store-npm-logs

  server-e2e-tests-chrome:
    <<: *defaults
    parallelism: 8
    steps:
      - run-e2e-tests:
          browser: chrome

  server-e2e-tests-electron:
    <<: *defaults
    parallelism: 8
    steps:
      - run-e2e-tests:
          browser: electron

  server-e2e-tests-firefox:
    <<: *defaults
    parallelism: 8
    steps:
      - run-e2e-tests:
          browser: firefox

  server-e2e-tests-non-root:
    <<: *defaults
    steps:
      - attach_workspace:
          at: ~/
      - run:
          command: yarn workspace @packages/server test ./test/e2e/non_root*spec* --browser electron
      - verify-mocha-results
      - store_test_results:
          path: /tmp/cypress
      - store_artifacts:
          path: /tmp/artifacts
      - store-npm-logs

  runner-integration-tests-chrome:
    <<: *defaults
    parallelism: 2
    steps:
      - run-runner-integration-tests:
          browser: chrome
          percy: true

  runner-integration-tests-firefox:
    <<: *defaults
    parallelism: 2
    steps:
      - run-runner-integration-tests:
          browser: firefox

  runner-ct-integration-tests-chrome:
    <<: *defaults
    parallelism: 1
    steps:
      - run-runner-ct-integration-tests:
          browser: chrome
          percy: true

  driver-integration-tests-chrome:
    <<: *defaults
    parallelism: 5
    steps:
      - run-driver-integration-tests:
          browser: chrome

  driver-integration-tests-firefox:
    <<: *defaults
    parallelism: 5
    steps:
      - run-driver-integration-tests:
          browser: firefox

  desktop-gui-integration-tests-2x:
    <<: *defaults
    parallelism: 2
    steps:
      - attach_workspace:
          at: ~/
      - run:
          command: yarn build-prod
          working_directory: packages/desktop-gui
      - run:
          command: |
            CYPRESS_KONFIG_ENV=production \
            CYPRESS_RECORD_KEY=$PACKAGES_RECORD_KEY \
            PERCY_PARALLEL_NONCE=$CIRCLE_WORKFLOW_ID \
            PERCY_PARALLEL_TOTAL=-1 \
            yarn percy exec -- \
            yarn cypress:run --record --parallel --group 2x-desktop-gui
          working_directory: packages/desktop-gui
      - verify-mocha-results
      - store_test_results:
          path: /tmp/cypress
      - store_artifacts:
          path: /tmp/artifacts
      - store-npm-logs

  desktop-gui-component-tests:
    <<: *defaults
    parallelism: 1
    steps:
      - attach_workspace:
          at: ~/
      - run:
          # builds JS and CSS, and we need the app CSS
          # to correctly apply component styles
          command: |
            yarn build-prod
            ls -la dist
          working_directory: packages/desktop-gui
      # for now, because we have baseUrl in cypress.json
      # we must start it, even if we don't use it for component tests
      # https://github.com/cypress-io/cypress/issues/7800
      - run:
          name: Unnecessary Desktop GUI server
          command: yarn start
          working_directory: packages/desktop-gui
          background: true
      - run:
          # will use PERCY_TOKEN environment variable if available
          command: |
            CYPRESS_KONFIG_ENV=production \
            PERCY_PARALLEL_NONCE=$CIRCLE_WORKFLOW_ID \
            PERCY_PARALLEL_TOTAL=-1 \
            yarn percy exec -- \
            yarn cypress:run --spec 'src/**/*_spec.jsx'
          working_directory: packages/desktop-gui
      - verify-mocha-results
      # we don't really need any artifacts - we are only interested in visual screenshots
      - store-npm-logs

  reporter-integration-tests:
    <<: *defaults
    steps:
      - attach_workspace:
          at: ~/
      - run:
          command: yarn build-for-tests
          working_directory: packages/reporter
      - run:
          command: |
            CYPRESS_KONFIG_ENV=production \
            CYPRESS_RECORD_KEY=$PACKAGES_RECORD_KEY \
            PERCY_PARALLEL_NONCE=$CIRCLE_WORKFLOW_ID \
            PERCY_PARALLEL_TOTAL=-1 \
            yarn percy exec -- \
            yarn cypress:run --record --parallel --group reporter
          working_directory: packages/reporter
      - verify-mocha-results
      - store_test_results:
          path: /tmp/cypress
      - store_artifacts:
          path: /tmp/artifacts
      - store-npm-logs

  ui-components-integration-tests:
    <<: *defaults
    steps:
      - attach_workspace:
          at: ~/
      - run:
          command: yarn build-for-tests
          working_directory: packages/ui-components
      - run:
          command: |
            CYPRESS_KONFIG_ENV=production \
            CYPRESS_RECORD_KEY=$PACKAGES_RECORD_KEY \
            yarn cypress:run --record --parallel --group ui-components
          working_directory: packages/ui-components
      - verify-mocha-results
      - store_test_results:
          path: /tmp/cypress
      - store_artifacts:
          path: /tmp/artifacts
      - store-npm-logs

  run-launcher:
    <<: *defaults
    steps:
      - attach_workspace:
          at: ~/
      - run:
          command: node index.js
          working_directory: packages/launcher

  npm-webpack-preprocessor:
    <<: *defaults
    steps:
      - attach_workspace:
          at: ~/
      - run:
          name: Build
          command: yarn workspace @cypress/webpack-preprocessor build
      - run:
          name: Run tests
          command: yarn workspace @cypress/webpack-preprocessor test
      - run:
          name: Test babelrc
          command: yarn test
          working_directory: npm/webpack-preprocessor/examples/use-babelrc
      - run:
          name: Build ts-loader
          command: yarn install
          working_directory: npm/webpack-preprocessor/examples/use-ts-loader
      - run:
          name: Types ts-loader
          command: yarn types
          working_directory: npm/webpack-preprocessor/examples/use-ts-loader
      - run:
          name: Test ts-loader
          command: yarn test
          working_directory: npm/webpack-preprocessor/examples/use-ts-loader
      - run:
          name: Start React app
          command: yarn start
          background: true
          working_directory: npm/webpack-preprocessor/examples/react-app
      - run:
          name: Test React app
          command: yarn test
          working_directory: npm/webpack-preprocessor/examples/react-app
      - store-npm-logs

  npm-webpack-dev-server:
    <<: *defaults
    steps:
      - attach_workspace:
          at: ~/
      - run:
          name: Run tests
          command: yarn workspace @cypress/webpack-dev-server test
  npm-vite-dev-server:
    <<: *defaults
    steps:
      - attach_workspace:
          at: ~/
      - run:
          name: Run tests
          command: yarn workspace @cypress/vite-dev-server test

  npm-rollup-dev-server:
    <<: *defaults
    steps:
      - attach_workspace:
          at: ~/
      - run:
          name: Run tests
          command: yarn workspace @cypress/rollup-dev-server test

  npm-webpack-batteries-included-preprocessor:
    <<: *defaults
    steps:
      - attach_workspace:
          at: ~/
      - run:
          name: Run tests
          command: yarn workspace @cypress/webpack-batteries-included-preprocessor test

  npm-vue:
    <<: *defaults
    steps:
      - attach_workspace:
          at: ~/
      - run:
          name: Build
          command: yarn workspace @cypress/vue build
      - run:
          name: Run tests
          command: yarn test --reporter cypress-circleci-reporter --reporter-options resultsDir=./test_results
          working_directory: npm/vue
      - store_test_results:
          path: npm/vue/test_results
      - store_artifacts:
          path: npm/vue/test_results
      - store-npm-logs

  npm-design-system:
    <<: *defaults
    steps:
      - attach_workspace:
          at: ~/
      - run:
          name: Build
          command: yarn workspace @cypress/design-system build
      - run:
          name: Run tests
          command: yarn test
          working_directory: npm/design-system
      - store-npm-logs


  npm-react:
    <<: *defaults
    parallelism: 8
    steps:
      - attach_workspace:
          at: ~/
      - restore_cache:
          name: Restore yarn cache
          key: v{{ .Environment.CACHE_VERSION }}-{{ arch }}-npm-react-babel-cache
      - run:
          name: Build
          command: yarn workspace @cypress/react build
      - run:
          name: Run tests
          command: yarn test-ci
          working_directory: npm/react
      - store_test_results:
          path: npm/react/test_results
      - store_artifacts:
          path: npm/react/test_results
      - store-npm-logs


  npm-create-cypress-tests:
    <<: *defaults
    steps:
      - attach_workspace:
          at: ~/
      - run: yarn workspace create-cypress-tests build
      - run:
          name: Run unit test
          command: yarn workspace create-cypress-tests test

  npm-eslint-plugin-dev:
    <<: *defaults
    steps:
      - attach_workspace:
          at: ~/
      - run:
          name: Run tests
          command: yarn workspace @cypress/eslint-plugin-dev test

  npm-release:
    <<: *defaults
    steps:
      - attach_workspace:
          at: ~/
      - run:
          name: Release packages after all jobs pass
          command: yarn npm-release

  create-build-artifacts:
    <<: *defaults
    shell: /bin/bash --login
    steps:
      - attach_workspace:
          at: ~/
      - build-binary
      - build-npm-package
      - run:
          name: Check current branch to persist artifacts
          command: |
            if [[ "$CIRCLE_BRANCH" != "develop" && "$CIRCLE_BRANCH" != "fix-next-version" ]]; then
              echo "Not uploading artifacts or posting install comment for this branch."
              circleci-agent step halt
            fi
      - upload-binary
      - upload-npm-package
      - post-install-comment

  test-kitchensink:
    <<: *defaults
    steps:
      - clone-repo-and-checkout-release-branch:
          repo: cypress-example-kitchensink
      - install-required-node
      - run:
          name: Install prod dependencies
          command: yarn --production
          working_directory: /tmp/cypress-example-kitchensink
      - run:
          name: Example server
          command: yarn start
          working_directory: /tmp/cypress-example-kitchensink
          background: true
      - run:
          name: Run Kitchensink example project
          command: |
            . ./scripts/load-nvm.sh
            yarn cypress:run --project /tmp/cypress-example-kitchensink
      - store_artifacts:
          path: /tmp/cypress-example-kitchensink/cypress/screenshots
      - store_artifacts:
          path: /tmp/cypress-example-kitchensink/cypress/videos
      - store-npm-logs

  "test-kitchensink-against-staging":
    <<: *defaults
    steps:
      - clone-repo-and-checkout-release-branch:
          repo: cypress-example-kitchensink
      - run:
          name: Install prod dependencies
          command: yarn --production
          working_directory: /tmp/cypress-example-kitchensink
      - run:
          name: Example server
          command: yarn start
          working_directory: /tmp/cypress-example-kitchensink
          background: true
      - run:
          name: Run Kitchensink example project
          command: |
            CYPRESS_PROJECT_ID=$TEST_KITCHENSINK_PROJECT_ID \
            CYPRESS_RECORD_KEY=$TEST_KITCHENSINK_RECORD_KEY \
            CYPRESS_INTERNAL_ENV=staging \
            CYPRESS_video=false \
            yarn cypress:run --project /tmp/cypress-example-kitchensink --record
      - store-npm-logs

  "test-against-staging":
    <<: *defaults
    steps:
      - clone-repo-and-checkout-release-branch:
          repo: cypress-test-tiny
      - run:
          name: Run test project
          command: |
            CYPRESS_PROJECT_ID=$TEST_TINY_PROJECT_ID \
            CYPRESS_RECORD_KEY=$TEST_TINY_RECORD_KEY \
            CYPRESS_INTERNAL_ENV=staging \
            yarn cypress:run --project /tmp/cypress-test-tiny --record
      - store-npm-logs

  "test-binary-and-npm-against-other-projects":
    <<: *defaults
    steps:
      # needs uploaded NPM and test binary
      - attach_workspace:
          at: ~/
      - run: ls -la
      # make sure JSON files with uploaded urls are present
      - run: ls -la binary-url.json npm-package-url.json
      - run: cat binary-url.json
      - run: cat npm-package-url.json
      - run: mkdir /tmp/testing
      - run:
          name: create dummy package
          working_directory: /tmp/testing
          command: npm init -y
      - run:
          # install NPM from unique urls
          name: Install Cypress
          command: |
            node scripts/test-unique-npm-and-binary.js \
              --npm npm-package-url.json \
              --binary binary-url.json \
              --cwd /tmp/testing
      - run:
          name: Verify Cypress binary
          working_directory: /tmp/testing
          command: $(yarn bin)/cypress verify
      - run:
          name: Running other test projects with new NPM package and binary
          command: |
            node scripts/test-other-projects.js \
              --npm npm-package-url.json \
              --binary binary-url.json \
              --provider circle
      - store-npm-logs

  "test-npm-module-and-verify-binary":
    <<: *defaults
    steps:
      - attach_workspace:
          at: ~/
      # make sure we have cypress.zip received
      - run: ls -l
      - run: ls -l cypress.zip cypress.tgz
      - run: mkdir test-binary
      - run:
          name: Create new NPM package
          working_directory: test-binary
          command: npm init -y
      - run:
          # install NPM from built NPM package folder
          name: Install Cypress
          working_directory: test-binary
          # force installing the freshly built binary
          command: CYPRESS_INSTALL_BINARY=/root/cypress/cypress.zip npm i /root/cypress/cypress.tgz
      - run:
          name: Cypress version
          working_directory: test-binary
          command: $(yarn bin)/cypress version
      - run:
          name: Verify Cypress binary
          working_directory: test-binary
          command: $(yarn bin)/cypress verify
      - run:
          name: Cypress help
          working_directory: test-binary
          command: $(yarn bin)/cypress help
      - run:
          name: Cypress info
          working_directory: test-binary
          command: $(yarn bin)/cypress info
      - store-npm-logs

  test-npm-module-on-minimum-node-version:
    <<: *defaults
    docker:
      - image: cypress/base:10.0.0
    steps:
      - attach_workspace:
          at: ~/
      # make sure we have cypress.zip received
      - run: ls -l
      - run: ls -l cypress.zip cypress.tgz
      - run: mkdir test-binary
      - run: node --version
      - run: npm --version
      - run:
          name: Create new NPM package
          working_directory: test-binary
          command: npm init -y
      - run:
          name: Install Cypress
          working_directory: test-binary
          command: CYPRESS_INSTALL_BINARY=/root/cypress/cypress.zip npm install /root/cypress/cypress.tgz
      - run:
          name: Verify Cypress binary
          working_directory: test-binary
          command: $(npm bin)/cypress verify
      - run:
          name: Print Cypress version
          working_directory: test-binary
          command: $(npm bin)/cypress version
      - run:
          name: Cypress info
          working_directory: test-binary
          command: $(npm bin)/cypress info

  test-types-cypress-and-jest:
    parameters:
      executor:
        description: Executor name to use
        type: executor
        default: cy-doc
      wd:
        description: Working directory, should be OUTSIDE cypress monorepo folder
        type: string
        default: /root/test-cypress-and-jest
    <<: *defaults
    steps:
      - attach_workspace:
          at: ~/
      # make sure we have cypress.zip received
      - run: ls -l
      - run: ls -l cypress.zip cypress.tgz
      - run: mkdir <<parameters.wd>>
      - run: node --version
      - run: npm --version
      - run:
          name: Create new NPM package ⚗️
          working_directory: <<parameters.wd>>
          command: npm init -y
      - run:
          name: Install dependencies 📦
          working_directory: <<parameters.wd>>
          environment:
            CYPRESS_INSTALL_BINARY: /root/cypress/cypress.zip
          # let's install Cypress, Jest and any other package that might conflict
          # https://github.com/cypress-io/cypress/issues/6690
          command: |
            npm install /root/cypress/cypress.tgz \
              typescript jest @types/jest enzyme @types/enzyme
      - run:
          name: Test types clash ⚔️
          working_directory: <<parameters.wd>>
          command: |
            echo "console.log('hello world')" > hello.ts
            npx tsc hello.ts --noEmit

  # testing scaffolding examples and running them
  # against example.cypress.io
  test-cypress-scaffold:
    parameters:
      executor:
        description: Executor name to use
        type: executor
        default: cy-doc
      wd:
        description: Working directory, should be OUTSIDE cypress monorepo folder
        type: string
        default: /root/test-scaffold
    <<: *defaults
    steps:
      - attach_workspace:
          at: ~/
      # make sure we have cypress.zip received
      - run: ls -l
      - run: ls -l cypress.zip cypress.tgz
      - run: mkdir <<parameters.wd>>
      - run: node --version
      - run: npm --version
      - run:
          name: Create new NPM package ⚗️
          working_directory: <<parameters.wd>>
          command: npm init -y
      - run:
          name: Install dependencies 📦
          working_directory: <<parameters.wd>>
          environment:
            CYPRESS_INSTALL_BINARY: /root/cypress/cypress.zip
          # let's install Cypress, Jest and any other package that might conflict
          # https://github.com/cypress-io/cypress/issues/6690
          command: |
            npm install /root/cypress/cypress.tgz \
              typescript jest @types/jest enzyme @types/enzyme
      - run:
          name: Scaffold and test examples 🏗
          working_directory: <<parameters.wd>>
          environment:
            CYPRESS_INTERNAL_FORCE_SCAFFOLD: "1"
          command: |
            echo '{}' > cypress.json
            npx cypress run

  test-full-typescript-project:
    parameters:
      executor:
        description: Executor name to use
        type: executor
        default: cy-doc
      wd:
        description: Working directory, should be OUTSIDE cypress monorepo folder
        type: string
        default: /root/test-full-typescript
    <<: *defaults
    steps:
      - attach_workspace:
          at: ~/
      # make sure we have cypress.zip received
      - run: ls -l
      - run: ls -l cypress.zip cypress.tgz
      - run: mkdir <<parameters.wd>>
      - run: node --version
      - run: npm --version
      - run:
          name: Create new NPM package ⚗️
          working_directory: <<parameters.wd>>
          command: npm init -y
      - run:
          name: Install dependencies 📦
          working_directory: <<parameters.wd>>
          environment:
            CYPRESS_INSTALL_BINARY: /root/cypress/cypress.zip
          command: |
            npm install /root/cypress/cypress.tgz typescript
      - run:
          name: Scaffold full TypeScript project 🏗
          working_directory: <<parameters.wd>>
          command: npx @bahmutov/cly@1 init --typescript
      - run:
          name: Run project tests 🗳
          working_directory: <<parameters.wd>>
          command: npx cypress run

  # install NPM + binary zip and run against staging API
  "test-binary-against-staging":
    <<: *defaults
    steps:
      - attach_workspace:
          at: ~/
      - run: ls -l
      # make sure we have the binary and NPM package
      - run: ls -l cypress.zip cypress.tgz
      - clone-repo-and-checkout-release-branch:
          repo: cypress-test-tiny
      - run:
          name: Install Cypress
          working_directory: /tmp/cypress-test-tiny
          # force installing the freshly built binary
          command: CYPRESS_INSTALL_BINARY=~/cypress/cypress.zip npm i ~/cypress/cypress.tgz
      - run:
          name: Run test project
          working_directory: /tmp/cypress-test-tiny
          command: |
            CYPRESS_PROJECT_ID=$TEST_TINY_PROJECT_ID \
            CYPRESS_RECORD_KEY=$TEST_TINY_RECORD_KEY \
            CYPRESS_INTERNAL_ENV=staging \
            $(yarn bin)/cypress run --record
      - store-npm-logs

  "test-binary-against-recipes-firefox":
    <<: *defaults
    steps:
      - test-binary-against-repo:
          repo: cypress-example-recipes
          command: npm run test:ci:firefox

  # This is a special job. It allows you to test the current
  # built test runner against a pull request in the repo
  # cypress-example-recipes.
  # Imagine you are working on a feature and want to show / test a recipe
  # You would need to run the built test runner before release
  # against a PR that cannot be merged until the new version
  # of the test runner is released.
  # Use:
  #   specify pull request number
  #   and the recipe folder

  # test-binary-against-recipe-pull-request:
  #   <<: *defaults
  #   steps:
  #     # test a specific pull request by number from cypress-example-recipes
  #     - test-binary-against-repo:
  #         repo: cypress-example-recipes
  #         command: npm run test:ci
  #         pull_request_id: 515
  #         folder: examples/fundamentals__typescript

  "test-binary-against-kitchensink":
    <<: *defaults
    steps:
      - test-binary-against-repo:
          repo: cypress-example-kitchensink
          browser: "electron"

  test-binary-against-awesome-typescript-loader:
    <<: *defaults
    steps:
      - test-binary-against-repo:
          repo: cypress-test-awesome-typescript-loader
          browser: "electron"

  "test-binary-against-kitchensink-firefox":
    <<: *defaults
    steps:
      - test-binary-against-repo:
          repo: cypress-example-kitchensink
          browser: firefox

  "test-binary-against-kitchensink-chrome":
    <<: *defaults
    steps:
      - test-binary-against-repo:
          repo: cypress-example-kitchensink
          browser: chrome

  "test-binary-against-todomvc-firefox":
    <<: *defaults
    steps:
      - test-binary-against-repo:
          repo: cypress-example-todomvc
          browser: firefox

  "test-binary-against-documentation-firefox":
    <<: *defaults
    steps:
      - test-binary-against-repo:
          repo: cypress-documentation
          browser: firefox
          command: "npm run cypress:run"
          wait-on: http://localhost:2222

  "test-binary-against-realworld-firefox":
    <<: *defaults
    steps:
      - test-binary-against-repo:
          repo: cypress-example-realworld
          browser: firefox
          command: "npm run cypress:run"

  "test-binary-against-api-testing-firefox":
    <<: *defaults
    steps:
      - test-binary-against-repo:
          repo: cypress-example-api-testing
          browser: firefox
          command: "npm run cy:run"

  "test-binary-against-piechopper-firefox":
    <<: *defaults
    steps:
      - test-binary-against-repo:
          repo: cypress-example-piechopper
          browser: firefox
          command: "npm run cypress:run"

  "test-binary-against-cypress-realworld-app":
    <<: *defaults
    executor: cy-doc-plus
    steps:
      - test-binary-against-rwa:
          repo: cypress-realworld-app
          browser: chrome
          wait-on: http://localhost:3000

  test-binary-as-specific-user:
    <<: *defaults
    steps:
      - attach_workspace:
          at: ~/
      # the user should be "node"
      - run: whoami
      - run: pwd
      # prints the current user's effective user id
      # for root it is 0
      # for other users it is a positive integer
      - run: node -e 'console.log(process.geteuid())'
      # make sure the binary and NPM package files are present
      - run: ls -l
      - run: ls -l cypress.zip cypress.tgz
      - run: mkdir test-binary
      - run:
          name: Create new NPM package
          working_directory: test-binary
          command: npm init -y
      - run:
          # install NPM from built NPM package folder
          name: Install Cypress
          working_directory: test-binary
          # force installing the freshly built binary
          command: CYPRESS_INSTALL_BINARY=~/cypress/cypress.zip npm i ~/cypress/cypress.tgz
      - run:
          name: Cypress help
          working_directory: test-binary
          command: $(yarn bin)/cypress help
      - run:
          name: Cypress info
          working_directory: test-binary
          command: $(yarn bin)/cypress info
      - run:
          name: Add Cypress demo
          working_directory: test-binary
          command: npx @bahmutov/cly init
      - run:
          name: Verify Cypress binary
          working_directory: test-binary
          command: DEBUG=cypress:cli $(yarn bin)/cypress verify
      - run:
          name: Run Cypress binary
          working_directory: test-binary
          command: DEBUG=cypress:cli $(yarn bin)/cypress run
      - store-npm-logs

linux-workflow: &linux-workflow
  jobs:
    - build
    - lint:
<<<<<<< HEAD
=======
        name: Linux lint
>>>>>>> 8286fcd0
        requires:
          - build
    - percy-finalize:
        context: test-runner:poll-circle-workflow
        required_env_var: PERCY_TOKEN # skips job if not defined (external PR)
        requires:
          - build
    - lint-types:
        requires:
          - build
    # unit, integration and e2e tests
    - cli-visual-tests:
        requires:
          - build
    - unit-tests:
        requires:
          - build
    - server-unit-tests:
        requires:
          - build
    - server-integration-tests:
        requires:
          - build
    - server-performance-tests:
        requires:
          - build
    - server-e2e-tests-chrome:
        requires:
          - build
    - server-e2e-tests-electron:
        requires:
          - build
    - server-e2e-tests-firefox:
        requires:
          - build
    - server-e2e-tests-non-root:
        executor: non-root-docker-user
        requires:
          - build
    - driver-integration-tests-chrome:
        requires:
          - build
    - driver-integration-tests-firefox:
        requires:
          - build
    - runner-integration-tests-chrome:
        requires:
          - build
    - runner-integration-tests-firefox:
        requires:
          - build
    - runner-ct-integration-tests-chrome:
        requires:
          - build

    ## TODO: add these back in when flaky tests are fixed
    # - driver-integration-tests-electron:
    #     requires:
    #       - build
    - desktop-gui-integration-tests-2x:
        requires:
          - build
    - desktop-gui-component-tests:
        requires:
          - build
    - reporter-integration-tests:
        requires:
          - build
    - ui-components-integration-tests:
        requires:
          - build
    - run-launcher:
        requires:
          - build

    - npm-webpack-dev-server:
        requires:
          - build
    - npm-vite-dev-server:
        requires:
          - build
    - npm-rollup-dev-server:
        requires:
          - build
    - npm-webpack-preprocessor:
        requires:
          - build
    - npm-webpack-batteries-included-preprocessor:
        requires:
          - build
    - npm-design-system:
        requires:
          - build
    - npm-vue:
        requires:
          - build
    - npm-react:
        requires:
          - build
    - npm-create-cypress-tests:
        requires:
          - build
    - npm-eslint-plugin-dev:
        requires:
          - build
    # This release definition must be updated with any new jobs
    # Any attempts to automate this are welcome
    # If CircleCI provided an "after all" hook, then this wouldn't be necessary
    - npm-release:
        requires:
          - build
          - npm-eslint-plugin-dev
          - npm-create-cypress-tests
          - npm-react
          - npm-vue
          - npm-design-system
          - npm-webpack-batteries-included-preprocessor
          - npm-webpack-preprocessor
          - npm-rollup-dev-server
          - npm-vite-dev-server
          - npm-webpack-dev-server
          - run-launcher
          - ui-components-integration-tests
          - reporter-integration-tests
<<<<<<< HEAD
          - lint
=======
          - Linux lint
>>>>>>> 8286fcd0
          - percy-finalize
          - desktop-gui-component-tests
          - desktop-gui-integration-tests-2x
          - runner-ct-integration-tests-chrome
          - runner-integration-tests-firefox
          - runner-integration-tests-chrome
          - driver-integration-tests-firefox
          - driver-integration-tests-chrome
          - server-e2e-tests-non-root
          - server-e2e-tests-firefox
          - server-e2e-tests-electron
          - server-e2e-tests-chrome
          - server-performance-tests
          - server-integration-tests
          - server-unit-tests
          - unit-tests
          - cli-visual-tests

    # various testing scenarios, like building full binary
    # and testing it on a real project
    - test-against-staging:
        context: test-runner:record-tests
        filters:
          branches:
            only:
              - develop
              - fix-next-version
        requires:
          - build
    - test-kitchensink:
        requires:
          - build
    - test-kitchensink-against-staging:
        context: test-runner:record-tests
        filters:
          branches:
            only:
              - develop
              - fix-next-version
        requires:
          - build
    - create-build-artifacts:
        context:
          - test-runner:upload
          - test-runner:commit-status-checks
        requires:
          - build
    - test-npm-module-on-minimum-node-version:
        requires:
          - create-build-artifacts
    - test-types-cypress-and-jest:
        requires:
          - create-build-artifacts
    - test-cypress-scaffold:
        requires:
          - create-build-artifacts
    - test-full-typescript-project:
        requires:
          - create-build-artifacts
    - test-binary-against-kitchensink:
        requires:
          - create-build-artifacts
    # when working on a feature or a fix,
    # you are probably working in a branch
    # and you want to run a specific PR in the cypress-example-recipes
    # against this branch. This workflow job includes
    # the job but only when it runs on specific branch
    # DO NOT DELETE THIS JOB BEFORE MERGING TO DEVELOP
    # on "develop" this branch will be ignored anyway
    # and someone else might use this job definition for another
    # feature branch and would just update the branch filter
    # - test-binary-against-recipe-pull-request:
    #     name: Test cypress run parsing
    #     filters:
    #       branches:
    #         only:
    #           - cli-to-module-api-7760
        # requires:
        #   - create-build-artifacts
    - test-binary-against-awesome-typescript-loader:
        requires:
          - create-build-artifacts
    - test-binary-and-npm-against-other-projects:
        context: test-runner:trigger-test-jobs
        filters:
          branches:
            only:
              - develop
              - fix-next-version
        requires:
          - create-build-artifacts
    - test-npm-module-and-verify-binary:
        filters:
          branches:
            only:
              - develop
              - fix-next-version
        requires:
          - create-build-artifacts
    - test-binary-against-staging:
        context: test-runner:record-tests
        filters:
          branches:
            only:
              - develop
              - fix-next-version
        requires:
          - create-build-artifacts

    - test-binary-against-recipes-firefox:
        <<: *testBinaryFirefox
    - test-binary-against-kitchensink-firefox:
        <<: *testBinaryFirefox
    - test-binary-against-kitchensink-chrome:
        <<: *testBinaryFirefox
    - test-binary-against-todomvc-firefox:
        <<: *testBinaryFirefox
    - test-binary-against-documentation-firefox:
        <<: *testBinaryFirefox
    - test-binary-against-api-testing-firefox:
        <<: *testBinaryFirefox
    - test-binary-against-realworld-firefox:
        <<: *testBinaryFirefox
    - test-binary-against-piechopper-firefox:
        <<: *testBinaryFirefox
    - test-binary-against-cypress-realworld-app:
        executor: cy-doc-plus
        filters:
          branches:
            only:
              - develop
              - fix-next-version
        requires:
          - create-build-artifacts

    - test-binary-as-specific-user:
        name: "test binary as a non-root user"
        executor: non-root-docker-user
        requires:
          - create-build-artifacts
    - test-binary-as-specific-user:
        name: "test binary as a root user"
        requires:
          - create-build-artifacts

mac-workflow: &mac-workflow
  jobs:
    - build:
        name: darwin-build
        executor: mac
        <<: *macBuildFilters

    - lint:
        name: darwin-lint
        executor: mac
        <<: *macBuildFilters
        requires:
          - darwin-build

    # maybe run all unit tests?

    - create-build-artifacts:
        name: darwin-create-build-artifacts
        context:
          - test-runner:sign-mac-binary
          - test-runner:upload
          - test-runner:commit-status-checks
        executor: mac
        <<: *macBuildFilters
        requires:
          - darwin-build

    - test-kitchensink:
        name: darwin-test-kitchensink
        executor: mac
        <<: *macBuildFilters
        requires:
          - darwin-build

    - test-binary-against-kitchensink:
        name: darwin-test-binary-against-kitchensink
        executor: mac
        <<: *macBuildFilters
        requires:
          - darwin-create-build-artifacts

    - test-binary-against-staging:
        context: test-runner:record-tests
        name: darwin-test-binary-against-staging
        executor: mac
        filters:
          branches:
            only:
              - develop
              - fix-next-version
        requires:
          - darwin-create-build-artifacts

    - test-binary-and-npm-against-other-projects:
        context: test-runner:trigger-test-jobs
        name: darwin-test-binary-and-npm-against-other-projects
        executor: mac
        filters:
          branches:
            only:
              - develop
              - fix-next-version
        requires:
          - darwin-create-build-artifacts

workflows:
  linux:
    <<: *linux-workflow
  mac:
    <<: *mac-workflow<|MERGE_RESOLUTION|>--- conflicted
+++ resolved
@@ -1782,10 +1782,7 @@
   jobs:
     - build
     - lint:
-<<<<<<< HEAD
-=======
         name: Linux lint
->>>>>>> 8286fcd0
         requires:
           - build
     - percy-finalize:
@@ -1910,11 +1907,7 @@
           - run-launcher
           - ui-components-integration-tests
           - reporter-integration-tests
-<<<<<<< HEAD
-          - lint
-=======
           - Linux lint
->>>>>>> 8286fcd0
           - percy-finalize
           - desktop-gui-component-tests
           - desktop-gui-integration-tests-2x
