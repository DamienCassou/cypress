--- conflicted
+++ resolved
@@ -77,53 +77,6 @@
 }
 
 class $Cypress {
-<<<<<<< HEAD
-  static initClass () {
-    this.prototype.$ = jqueryProxyFn
-
-    // attach to $Cypress to access
-    // all of the constructors
-    // to enable users to monkeypatch
-    this.prototype.$Cypress = $Cypress
-    this.prototype.Cy = $Cy
-    this.prototype.Chainer = $Chainer
-    this.prototype.Cookies = $Cookies
-    this.prototype.Command = $Command
-    this.prototype.Commands = $Commands
-    this.prototype.dom = $dom
-    this.prototype.errorMessages = $errorMessages
-    this.prototype.Keyboard = $Keyboard
-    this.prototype.Location = $Location
-    this.prototype.Log = $Log
-    this.prototype.LocalStorage = $LocalStorage
-    this.prototype.Mocha = $Mocha
-    this.prototype.Mouse = $Mouse
-    this.prototype.Runner = $Runner
-    this.prototype.Screenshot = $Screenshot
-    this.prototype.SelectorPlayground = $SelectorPlayground
-    this.prototype.utils = $utils
-    this.prototype._ = _
-    this.prototype.moment = moment
-    this.prototype.Blob = blobUtil
-    this.prototype.Promise = Promise
-    this.prototype.minimatch = minimatch
-    this.prototype.sinon = sinon
-    this.prototype.lolex = lolex
-
-    // proxy all of the methods in proxies
-    // to their corresponding objects
-    _.each(proxies, (methods, key) => {
-      return _.each(methods, (method) => {
-        return $Cypress.prototype[method] = function () {
-          const prop = this[key]
-
-          return prop && prop[method].apply(prop, arguments)
-        }
-      })
-    })
-  }
-=======
->>>>>>> 48319ee8
   constructor (config = {}) {
     this.cy = null
     this.chai = null
@@ -616,7 +569,7 @@
 $Cypress.prototype.Mocha = $Mocha
 $Cypress.prototype.Mouse = $Mouse
 $Cypress.prototype.Runner = $Runner
-$Cypress.prototype.Server = $Server
+// $Cypress.prototype.Server = $Server
 $Cypress.prototype.Screenshot = $Screenshot
 $Cypress.prototype.SelectorPlayground = $SelectorPlayground
 $Cypress.prototype.utils = $utils
