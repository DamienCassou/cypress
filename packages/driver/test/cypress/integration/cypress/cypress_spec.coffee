$ = Cypress.$
Promise = Cypress.Promise

describe "driver/src/cypress/index", ->
  beforeEach ->
    cy.stub(Promise, "config")

    @Cypress = Cypress.$Cypress.create({})

  context "$Cypress", ->
    it "is attached but not global", ->
      expect(window.$Cypress).to.be.undefined
      expect(window.top.$Cypress).to.be.undefined

  context "$", ->
    afterEach ->
      delete Cypress.$.expr[":"].foo

    ## https://github.com/cypress-io/cypress/issues/2830
    it "exposes expr", ->
      expect(Cypress.$).to.have.property("expr")

      Cypress.$.expr[":"].foo = (elem) ->
        Boolean(elem.getAttribute("foo"))

      $foo = $("<div foo='bar'>foo element</div>").appendTo(cy.$$("body"))

      cy.get(":foo").then ($el) ->
        expect($el.get(0)).to.eq($foo.get(0))

  context "#backend", ->
    it "sets __stackCleaned__ on errors", (done) ->
      cy.stub(@Cypress, "emit")
      .withArgs("backend:request")
      .yieldsAsync({
        error: {
          name: "Error"
          message: "msg"
          stack: "stack"
        }
      })

      @Cypress.backend("foo")
      .catch (err) ->
        expect(err.backend).to.be.true
        expect(err.stack).not.to.include("From previous event")

        done()

  context ".isCy", ->
    it "returns true on cy, cy chainable", ->
      expect(Cypress.isCy(cy)).to.be.true
      chainer = cy.wrap().then ->
        expect(Cypress.isCy(chainer)).to.be.true

    it "returns false on non-cy objects", ->
      expect(Cypress.isCy(undefined)).to.be.false
      expect(Cypress.isCy(() => {})).to.be.false

  context ".Log", ->
    it "throws when using Cypress.Log.command()", ->
      fn = ->
        Cypress.Log.command({})

      expect(fn).to.throw(/has been renamed to Cypress.log/)

<<<<<<< HEAD
  context "DeprecatedCommanInterface", ->
    it "throws when using Cypress.add...Command", ->
      fn = ->
        Cypress.addParentCommand()

      expect(fn).to.throw().with.property("message")
        .and.include("Cypress.addParentCommand(...) has been removed and replaced")
      expect(fn).to.throw().with.property("docsUrl")
        .and.eq("https://on.cypress.io/custom-command-interface-changed")
      
      fn = ->
        Cypress.addChildCommand()

      expect(fn).to.throw().with.property("message")
        .and.include("Cypress.addChildCommand(...) has been removed and replaced")
      expect(fn).to.throw().with.property("docsUrl")
        .and.eq("https://on.cypress.io/custom-command-interface-changed")
      
      fn = ->
        Cypress.addDualCommand()

      expect(fn).to.throw().with.property("message")
        .and.include("Cypress.addDualCommand(...) has been removed and replaced")
      expect(fn).to.throw().with.property("docsUrl")
        .and.eq("https://on.cypress.io/custom-command-interface-changed")

  context "PrivateCommandInterface", ->
    it "throws when using addAssertionCommand or addUtilityCommand", ->
      fn = ->
        Cypress.addAssertionCommand()

      expect(fn).to.throw().with.property("message")
        .and.include("You cannot use the undocumented private command interface: `addAssertionCommand`")
      
      fn = ->
        Cypress.addUtilityCommand()

      expect(fn).to.throw().with.property("message")
        .and.include("You cannot use the undocumented private command interface: `addUtilityCommand`")
=======
    it "throws when passing non-object to Cypress.log()", ->
      fn = ->
        Cypress.log('My Log')

      expect(fn).to.throw(/Cypress.log() can only be called with an options object. Your argument was/)
      expect(fn).to.throw(/My Log/)

    it "does not throw when Cypress.log() called outside of command", ->
      fn = ->
        Cypress.log({ message: 'My Log' })

      expect(fn).to.not.throw()
>>>>>>> 546c92e1
<|MERGE_RESOLUTION|>--- conflicted
+++ resolved
@@ -64,7 +64,19 @@
 
       expect(fn).to.throw(/has been renamed to Cypress.log/)
 
-<<<<<<< HEAD
+    it "throws when passing non-object to Cypress.log()", ->
+      fn = ->
+        Cypress.log('My Log')
+
+      expect(fn).to.throw(/Cypress.log() can only be called with an options object. Your argument was/)
+      expect(fn).to.throw(/My Log/)
+
+    it "does not throw when Cypress.log() called outside of command", ->
+      fn = ->
+        Cypress.log({ message: 'My Log' })
+
+      expect(fn).to.not.throw()
+
   context "DeprecatedCommanInterface", ->
     it "throws when using Cypress.add...Command", ->
       fn = ->
@@ -104,17 +116,3 @@
 
       expect(fn).to.throw().with.property("message")
         .and.include("You cannot use the undocumented private command interface: `addUtilityCommand`")
-=======
-    it "throws when passing non-object to Cypress.log()", ->
-      fn = ->
-        Cypress.log('My Log')
-
-      expect(fn).to.throw(/Cypress.log() can only be called with an options object. Your argument was/)
-      expect(fn).to.throw(/My Log/)
-
-    it "does not throw when Cypress.log() called outside of command", ->
-      fn = ->
-        Cypress.log({ message: 'My Log' })
-
-      expect(fn).to.not.throw()
->>>>>>> 546c92e1
