.fa { &:not(.fa-spin) { animation: none; } }

.reporter {
  min-height: 0; // needed for firefox or else scrolling gets funky

  .container {
    box-shadow: 0 1px 2px #aaa;
    flex-grow: 2;
    overflow-y: auto;
  }

  .wrap {
    box-shadow: 0 1px 2px #aaa;
    margin-bottom: 40px;
    padding-left: 0;
    width: 100%;
  }

  .runnables {
    padding-left: 0;
  }

  .runnable {
    width: 100%;
    color: #6c6c6c;
    background-color: #fff;
    overflow: auto;
    line-height: 18px;
    padding-left: 0;

    pre {
      background-color: darken($yellow-lightest, 5%);
      border-left: 5px solid $fail;
      clear: both;
      color: $fail;
      margin-bottom: 0;
      margin-top: 2px;
      padding-bottom: 2px;
      padding-left: 10px;
      padding-top: 2px;
      white-space: pre-wrap;
      word-break: break-word;
      user-select: initial;

      a {
        text-decoration: underline;
      }

      &:empty {
        display: none;
      }

      &:hover {
        cursor: pointer;
        background-color: darken($yellow-lightest, 15%);
      }
    }

    &.hover {
      background-color: #f7f8f9;
      cursor: pointer;

      > .runnable-wrapper .runnable-controls i.fa-redo {
        visibility: visible !important;
      }
    }

    &:focus {
      outline: 1px dotted #6c6c6c;
      outline-offset: -1px;
    }

<<<<<<< HEAD
    > .runnable-wrapper > .runnable-content-region > .runnable-state {
=======
    &.runnable-active {
      .runnable-state {
        @extend .#{$fa-css-prefix}-sync-alt;
        @extend .#{$fa-css-prefix}-spin;
      }
    }

    .runnable-state {
>>>>>>> 9caf21a6
      display: inline-block;
      line-height: 18px;
      margin-right: 5px;
      min-width: 12px;
      height: 18px;
      text-align: center;
      font-size: 11px;
    }

    &.suite .collapsible-indicator  {
      padding-left: 2px;
      font-size: 14px;
      color: #bbbcbd;
    }

<<<<<<< HEAD
    &.runnable-active .runnable-content-region {
      @include runnable-state-active;
    }

    &.runnable-processing > .runnable-wrapper .runnable-content-region {
      @include runnable-state-processing;
=======
    &.runnable-processing > .runnable-wrapper {
      .runnable-state {
        @extend .far;
        line-height: 18px; // @extend .far overrides line-height, so we need to set it again
        @extend .#{$fa-css-prefix}-square;
        color: #888;
      }
>>>>>>> 9caf21a6
    }

    &.test.runnable-failed > .runnable-wrapper {
      border-left: 10px solid $fail;

      .fa-exclamation-triangle.has-command-failures {
        visibility: visible;
      }
    }

    &.suite.runnable-pending > div > .runnable-wrapper,
    &.test.runnable-pending > .runnable-wrapper {
      border-left: 10px solid lighten($pending, 25%);
    }

    &.suite.runnable-passed > div > .runnable-wrapper,
    &.test.runnable-passed > .runnable-wrapper {
      border-left: 10px solid $pass;
    }

    &.test.runnable-retried > .runnable-wrapper {
      border-left: 10px solid $retried;
    }

    &.runnable-skipped > .runnable-wrapper .runnable-content-region {
      @include runnable-state-skipped;

      .runnable-title {
        color: #aaa;
      }
    }

    &.suite.runnable-skipped > div > .runnable-wrapper,
    &.test.runnable-skipped > .runnable-wrapper {
      border-left: 10px solid #9a9aaa;
    }

    &.suite.runnable-failed > div > .runnable-wrapper {
      border-left: 10px solid $fail;

      .collapsible-more {
        border-radius: 3px;
        background-color: $fail;
        color: #FFF;
        padding: 0 4px 0 3px;
        font-size: 10px;
        margin-left: 2px;
      }
    }

    &.test.runnable-failed .runnable-content-region {
      @include runnable-state-failed;
    }

    &.suite > div > .runnable-wrapper {
      .runnable-title {
        color: #111;
        font-weight: 800;
        font-size: 13px;
      }
    }

    &.suite > div > .runnable-wrapper:focus {
      outline: 0;

      .runnable-title {
        outline: 1px dotted;
      }
    }

    &.runnable-passed > .runnable-wrapper .runnable-content-region {
      @include runnable-state-passed;
    }

    &.runnable-pending > .runnable-wrapper {
      .runnable-title {
        color: lighten($pending, 25%);
      }

<<<<<<< HEAD
      .runnable-content-region {
        @include runnable-state-pending;
=======
      .runnable-state {
        @extend .#{$fa-css-prefix}-circle-notch;
        color: lighten($pending, 20%);
>>>>>>> 9caf21a6
      }

      .runnable-commands-region {
        display: none;
      }
    }
  }

  .runnable-wrapper {
    padding: 5px 15px 5px 5px;
    overflow: hidden;
    border-left: 10px solid transparent;
  }

  .runnable-title {
    font-size: 12.5px;
    min-width: $reporter-contents-min-width;
    white-space: pre-line;

    &:focus {
      outline: 1px dotted #6c6c6c;
    }
  }

  .runnable-content-region {
    overflow: auto;
    position: relative;
    display: inline-flex;

    &:focus {
      outline: 1px dotted #6c6c6c;
      outline-offset: 3px;
    }
  }

  .suite > div > .runnable-wrapper,
  .test .runnable-content-region {
    text-overflow: ellipsis;
    white-space: nowrap;
    overflow: hidden;
  }

  .test .runnable-content-region {
    padding-right: 30px;
  }

  .runnable-controls {
    overflow: hidden;
    position: absolute;
    right: 0;
    text-align: right;
    top: 0;

    label {
      padding: 2px 4px;
    }

    i {
      margin: 0 2px;
      color: #999;
      visibility: hidden;
      font-size: 15px;
    }
  }

  .test.runnable-failed .runnable-controls i {
    visibility: visible;
  }

  .collapsible-header {
    display: flex;
  }

  .test > .runnable-wrapper > .collapsible > .collapsible-header {
    .collapsible-indicator,
    .collapsible-more {
      display: none;
    }
  }
}<|MERGE_RESOLUTION|>--- conflicted
+++ resolved
@@ -70,18 +70,7 @@
       outline-offset: -1px;
     }
 
-<<<<<<< HEAD
     > .runnable-wrapper > .runnable-content-region > .runnable-state {
-=======
-    &.runnable-active {
-      .runnable-state {
-        @extend .#{$fa-css-prefix}-sync-alt;
-        @extend .#{$fa-css-prefix}-spin;
-      }
-    }
-
-    .runnable-state {
->>>>>>> 9caf21a6
       display: inline-block;
       line-height: 18px;
       margin-right: 5px;
@@ -97,23 +86,22 @@
       color: #bbbcbd;
     }
 
-<<<<<<< HEAD
     &.runnable-active .runnable-content-region {
       @include runnable-state-active;
     }
 
     &.runnable-processing > .runnable-wrapper .runnable-content-region {
       @include runnable-state-processing;
-=======
-    &.runnable-processing > .runnable-wrapper {
-      .runnable-state {
-        @extend .far;
-        line-height: 18px; // @extend .far overrides line-height, so we need to set it again
-        @extend .#{$fa-css-prefix}-square;
-        color: #888;
-      }
->>>>>>> 9caf21a6
-    }
+    }
+  
+    // &.runnable-processing > .runnable-wrapper {
+    //   .runnable-state {
+    //     @extend .far;
+    //     line-height: 18px; // @extend .far overrides line-height, so we need to set it again
+    //     @extend .#{$fa-css-prefix}-square;
+    //     color: #888;
+    //   }
+    // }
 
     &.test.runnable-failed > .runnable-wrapper {
       border-left: 10px solid $fail;
@@ -192,14 +180,8 @@
         color: lighten($pending, 25%);
       }
 
-<<<<<<< HEAD
       .runnable-content-region {
         @include runnable-state-pending;
-=======
-      .runnable-state {
-        @extend .#{$fa-css-prefix}-circle-notch;
-        color: lighten($pending, 20%);
->>>>>>> 9caf21a6
       }
 
       .runnable-commands-region {
