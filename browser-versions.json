--- conflicted
+++ resolved
@@ -1,8 +1,4 @@
 {
   "chrome:beta": "92.0.4515.40",
-<<<<<<< HEAD
-  "chrome:stable": "91.0.4472.77"
-=======
   "chrome:stable": "91.0.4472.101"
->>>>>>> afb8cb10
 }