_ = require("lodash")

$Cypress = require("../cypress")

specialKeywords = /(debug)/

$LocalStorage = {
  localStorage: null
  remoteStorage: null

<<<<<<< HEAD
  clear: (keys, local, remote) ->
    # TODO: update this to $errUtils.throwErrByPath() if uncommented
=======
  clear: (keys) ->
    # TODO: update this to utils.throwErrByPath() if uncommented
>>>>>>> 546c92e1
    # throw new Error("Cypress.LocalStorage is missing local and remote storage references!") if not @localStorage or not @remoteStorage

    ## make sure we always have an array here with all falsy values removed
    keys = _.compact([].concat(keys))

    local = @localStorage
    remote = @remoteStorage

    storages = _.compact([local, remote])

    ## we have to iterate over both our remoteIframes localStorage
    ## and our window localStorage to remove items from it
    ## due to a bug in IE that does not properly propogate
    ## changes to an iframes localStorage
    _.each storages, (storage) =>
      _
      .chain(storage)
      .keys()
      .reject(@_isSpecialKeyword)
      .each (item) =>
        if keys.length
          @_ifItemMatchesAnyKey item, keys, (key) =>
            @_removeItem(storage, key)
        else
          @_removeItem(storage, item)
      .value()

  setStorages: (local, remote) ->
    @localStorage = local
    @remoteStorage = remote
    @

  unsetStorages: ->
    @localStorage = @remoteStorage = null
    @

  _removeItem: (storage, item) ->
    storage.removeItem(item)

  _isSpecialKeyword: (item) ->
    specialKeywords.test item

  _normalizeRegExpOrString: (key) ->
    switch
      when _.isRegExp(key) then key
      when _.isString(key) then new RegExp("^" + key + "$")

  ## if item matches by string or regex
  ## any key in our keys then callback
  _ifItemMatchesAnyKey: (item, keys, fn) ->
    for key in keys
      re = @_normalizeRegExpOrString(key)

      return fn(item) if re.test(item)
}

module.exports = $LocalStorage<|MERGE_RESOLUTION|>--- conflicted
+++ resolved
@@ -8,13 +8,8 @@
   localStorage: null
   remoteStorage: null
 
-<<<<<<< HEAD
-  clear: (keys, local, remote) ->
+  clear: (keys) ->
     # TODO: update this to $errUtils.throwErrByPath() if uncommented
-=======
-  clear: (keys) ->
-    # TODO: update this to utils.throwErrByPath() if uncommented
->>>>>>> 546c92e1
     # throw new Error("Cypress.LocalStorage is missing local and remote storage references!") if not @localStorage or not @remoteStorage
 
     ## make sure we always have an array here with all falsy values removed
