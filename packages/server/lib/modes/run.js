--- conflicted
+++ resolved
@@ -27,6 +27,7 @@
 const specsUtil = require('../util/specs')
 const humanTime = require('../util/human_time')
 const electronApp = require('../util/electron_app')
+const settings = require('../util/settings')
 const chromePolicyCheck = require('../util/chrome_policy_check')
 
 const DELAY_TO_LET_VIDEO_FINISH_MS = 1000
@@ -137,17 +138,12 @@
   return `${color(name, colour)}`
 }
 
-<<<<<<< HEAD
-const formatSpecSummary = (name, failures) => {
-  return [getSymbol(failures), color(name, 'reset')].join(' ')
-=======
 const formatNodeVersion = ({ resolvedNodeVersion, resolvedNodePath }, width) => {
   debug('formatting Node version. %o', { version: resolvedNodeVersion, path: resolvedNodePath })
 
   if (resolvedNodePath) {
     return formatPath(`v${resolvedNodeVersion} (${resolvedNodePath})`, width)
   }
->>>>>>> 51d6d7c1
 }
 
 const formatRecordParams = function (runUrl, parallel, group, tag) {
@@ -164,21 +160,6 @@
   }
 }
 
-<<<<<<< HEAD
-const formatSpecs = function (specs) {
-  const names = _.map(specs, 'name')
-
-  // 25 found: (foo.spec.js, bar.spec.js, baz.spec.js)
-  return [
-    `${names.length} found `,
-    gray('('),
-    gray(names.join(', ')),
-    gray(')'),
-  ].join('')
-}
-
-=======
->>>>>>> 51d6d7c1
 const displayRunStarting = function (options = {}) {
   const { browser, config, group, parallel, runUrl, specPattern, specs, tag } = options
 
@@ -203,9 +184,6 @@
     type: 'outsideBorder',
   })
 
-<<<<<<< HEAD
-  const data = _.chain([
-=======
   const formatSpecPattern = () => {
     // foo.spec.js, bar.spec.js, baz.spec.js
     // also inserts newlines at col width
@@ -232,7 +210,6 @@
 
   const data = _
   .chain([
->>>>>>> 51d6d7c1
     [gray('Cypress:'), pkg.version],
     [gray('Browser:'), formatBrowser(browser)],
     [gray('Node Version:'), formatNodeVersion(config, getWidth(table, 1))],
@@ -267,15 +244,11 @@
   })
 
   table.push(['', ''])
-<<<<<<< HEAD
-  table.push([`Running: ${gray(`${name}...`)}`, gray(`(${curr} of ${total})`)])
-=======
   table.push([
     'Running:',
     `${formatPath(name, getWidth(table, 1), 'gray')}`,
     gray(`(${curr} of ${total})`),
   ])
->>>>>>> 51d6d7c1
 
   console.log(table.toString())
 
@@ -316,30 +289,8 @@
     })
 
     if (runs && runs.length) {
-<<<<<<< HEAD
-      const head = [
-        '  Spec',
-        '',
-        'Tests',
-        'Passing',
-        'Failing',
-        'Pending',
-        'Skipped',
-      ]
-      const colAligns = [
-        'left',
-        'right',
-        'right',
-        'right',
-        'right',
-        'right',
-        'right',
-      ]
-      const colWidths = [39, 11, 10, 10, 10, 10, 10]
-=======
       const colAligns = ['left', 'left', 'right', 'right', 'right', 'right', 'right', 'right']
       const colWidths = [3, 41, 11, 9, 9, 9, 9, 9]
->>>>>>> 51d6d7c1
 
       const table1 = terminal.table({
         colAligns,
@@ -415,21 +366,15 @@
 }
 
 const iterateThroughSpecs = function (options = {}) {
-  const {
-    specs,
-    runEachSpec,
-    parallel,
-    beforeSpecRun,
-    afterSpecRun,
-    config,
-  } = options
+  const { specs, runEachSpec, parallel, beforeSpecRun, afterSpecRun, config } = options
 
   const serial = () => {
     return Promise.mapSeries(specs, runEachSpec)
   }
 
   const serialWithRecord = () => {
-    return Promise.mapSeries(specs, (spec, index, length) => {
+    return Promise
+    .mapSeries(specs, (spec, index, length) => {
       return beforeSpecRun(spec)
       .then(({ estimated }) => {
         return runEachSpec(spec, index, length, estimated)
@@ -441,38 +386,19 @@
   }
 
   const parallelWithRecord = (runs) => {
-    return beforeSpecRun().then(
-      ({ spec, claimedInstances, totalInstances, estimated }) => {
-        // no more specs to run?
-        if (!spec) {
-          // then we're done!
-          return runs
-        }
-
-        // find the actual spec object amongst
-        // our specs array since the API sends us
-        // the relative name
-        spec = _.find(specs, { relative: spec })
-
-<<<<<<< HEAD
-        return runEachSpec(
-          spec,
-          claimedInstances - 1,
-          totalInstances,
-          estimated
-        )
-        .tap((results) => {
-          runs.push(results)
-
-          return afterSpecRun(spec, results, config)
-        })
-        .then(() => {
-          // recurse
-          return parallelWithRecord(runs)
-        })
-      }
-    )
-=======
+    return beforeSpecRun()
+    .then(({ spec, claimedInstances, totalInstances, estimated }) => {
+      // no more specs to run?
+      if (!spec) {
+        // then we're done!
+        return runs
+      }
+
+      // find the actual spec object amongst
+      // our specs array since the API sends us
+      // the relative name
+      spec = _.find(specs, { relative: spec })
+
       return runEachSpec(
         spec,
         claimedInstances - 1,
@@ -489,7 +415,6 @@
         return parallelWithRecord(runs)
       })
     })
->>>>>>> 51d6d7c1
   }
 
   if (parallel) {
@@ -518,27 +443,13 @@
     return id
   }
 
-<<<<<<< HEAD
-  return project.getProjectId().catch(() => {
-=======
   return project.getProjectId()
   .catch(() => {
->>>>>>> 51d6d7c1
     // no id no problem
     return null
   })
 })
 
-<<<<<<< HEAD
-const reduceRuns = (runs, prop) => {
-  return _.reduce(
-    runs,
-    (memo, run) => {
-      return (memo += _.get(run, prop))
-    },
-    0
-  )
-=======
 const getDefaultBrowserOptsByFamily = (browser, project, writeVideoFrame) => {
   la(browserUtils.isBrowserFamily(browser.family), 'invalid browser family in', browser)
 
@@ -605,7 +516,6 @@
 
 const sumByProp = (runs, prop) => {
   return _.sumBy(runs, prop) || 0
->>>>>>> 51d6d7c1
 }
 
 const getRun = (run, prop) => {
@@ -633,12 +543,7 @@
   // putting our web client app in headless mode
   // - NO  display server logs (via morgan)
   // - YES display reporter results (via mocha reporter)
-<<<<<<< HEAD
-  return openProject
-  .create(projectRoot, options, {
-=======
   const options = {
->>>>>>> 51d6d7c1
     socketId,
     morgan: false,
     report: true,
@@ -678,16 +583,9 @@
   .then(() => {
     // open this project without
     // adding it to the global cache
-<<<<<<< HEAD
-    return openProjectCreate(projectRoot, socketId, options).call(
-      'getProject'
-    )
-  })
-=======
     return openProjectCreate(projectRoot, socketId, options)
   })
   .call('getProject')
->>>>>>> 51d6d7c1
   .then((project) => {
     return Promise.props({
       project,
@@ -698,12 +596,8 @@
 }
 
 const removeOldProfiles = () => {
-<<<<<<< HEAD
-  return browsers.removeOldProfiles().catch((err) => {
-=======
   return browserUtils.removeOldProfiles()
   .catch((err) => {
->>>>>>> 51d6d7c1
     // dont make removing old browsers profiles break the build
     return errors.warning('CANNOT_REMOVE_OLD_BROWSER_PROFILES', err.stack)
   })
@@ -717,7 +611,8 @@
   return Promise.join(
     trash.folder(config.videosFolder),
     trash.folder(config.screenshotsFolder)
-  ).catch((err) => {
+  )
+  .catch((err) => {
     // dont make trashing assets fail the build
     return errors.warning('CANNOT_TRASH_ASSETS', err.stack)
   })
@@ -725,20 +620,12 @@
 
 // if we've been told to record and we're not spawning a headed browser
 const browserCanBeRecorded = (browser) => {
-<<<<<<< HEAD
-  if (browser.name === 'electron' && browser.isHeadless) {
-    return true
-  }
-
-  if (browser.name === 'chrome' && browser.isHeaded) {
-=======
   // TODO: enable recording Electron in headed mode too
   if (browser.family === 'electron' && browser.isHeadless) {
     return true
   }
 
   if (browser.family === 'chrome') {
->>>>>>> 51d6d7c1
     return true
   }
 
@@ -748,8 +635,11 @@
 const createVideoRecording = function (videoName) {
   const outputDir = path.dirname(videoName)
 
-  return fs.ensureDirAsync(outputDir).then(() => {
-    return videoCapture.start(videoName, {
+  return fs
+  .ensureDirAsync(outputDir)
+  .then(() => {
+    return videoCapture
+    .start(videoName, {
       onError (err) {
         // catch video recording failures and log them out
         // but don't let this affect the run at all
@@ -782,11 +672,7 @@
     console.log('')
 
     // TODO update error messages and included browser name and headed mode
-<<<<<<< HEAD
-    if (browser.name === 'electron' && browser.isHeaded) {
-=======
     if (browser.family === 'electron' && browser.isHeaded) {
->>>>>>> 51d6d7c1
       errors.warning('CANNOT_RECORD_VIDEO_HEADED')
     } else {
       errors.warning('CANNOT_RECORD_VIDEO_FOR_THIS_BROWSER', browser.name)
@@ -807,7 +693,8 @@
   const videoName = videoPath('.mp4')
   const compressedVideoName = videoPath('-compressed.mp4')
 
-  return this.createVideoRecording(videoName).then((props = {}) => {
+  return this.createVideoRecording(videoName)
+  .then((props = {}) => {
     return {
       videoName,
       compressedVideoName,
@@ -833,55 +720,9 @@
 
   maybeStartVideoRecording,
 
-<<<<<<< HEAD
-  getChromeProps (isHeaded, project, writeVideoFrame) {
-    const chromeProps = {}
-
-    if (isHeaded && writeVideoFrame) {
-      chromeProps.screencastFrame = (e) => {
-        // https://chromedevtools.github.io/devtools-protocol/tot/Page#event-screencastFrame
-        writeVideoFrame(new Buffer(e.data, 'base64'))
-      }
-    }
-
-    return chromeProps
-  },
-
-  getElectronProps (isHeaded, project, writeVideoFrame) {
-    const electronProps = {
-      width: 1280,
-      height: 720,
-      show: isHeaded,
-      onCrashed () {
-        const err = errors.get('RENDERER_CRASHED')
-
-        errors.log(err)
-
-        return project.emit('exitEarlyWithErr', err.message)
-      },
-      onNewWindow (e, url, frameName, disposition, options) {
-        // force new windows to automatically open with show: false
-        // this prevents window.open inside of javascript client code
-        // to cause a new BrowserWindow instance to open
-        // https://github.com/cypress-io/cypress/issues/123
-        options.show = false
-      },
-    }
-
-    if (writeVideoFrame) {
-      electronProps.recordFrameRate = 20
-      electronProps.onPaint = (event, dirty, image) => {
-        return writeVideoFrame(image.toJPEG(100))
-      }
-    }
-
-    return electronProps
-  },
-=======
   getChromeProps,
 
   getElectronProps,
->>>>>>> 51d6d7c1
 
   displayResults (obj = {}, estimated) {
     const results = collectTestResults(obj, estimated)
@@ -962,11 +803,7 @@
   },
 
   postProcessRecording (end, name, cname, videoCompression, shouldUploadVideo) {
-    debug('ending the video recording %o', {
-      name,
-      videoCompression,
-      shouldUploadVideo,
-    })
+    debug('ending the video recording %o', { name, videoCompression, shouldUploadVideo })
 
     // once this ended promises resolves
     // then begin processing the file
@@ -999,9 +836,6 @@
         },
       })
 
-<<<<<<< HEAD
-      const started = new Date()
-=======
       table.push([
         gray('-'),
         gray('Started processing:'),
@@ -1011,18 +845,12 @@
       console.log(table.toString())
 
       const started = Date.now()
->>>>>>> 51d6d7c1
       let progress = Date.now()
-      const throttle =
-          env.get('VIDEO_COMPRESSION_THROTTLE') || human('10 seconds')
+      const throttle = env.get('VIDEO_COMPRESSION_THROTTLE') || human('10 seconds')
 
       const onProgress = function (float) {
         if (float === 1) {
-<<<<<<< HEAD
-          const finished = new Date() - started
-=======
           const finished = Date.now() - started
->>>>>>> 51d6d7c1
           const dur = `(${humanTime.long(finished)})`
 
           const table = terminal.table({
@@ -1050,24 +878,13 @@
           console.log('')
         }
 
-<<<<<<< HEAD
-        if (new Date() - progress > throttle) {
-=======
         if (Date.now() - progress > throttle) {
->>>>>>> 51d6d7c1
           // bump up the progress so we dont
           // continuously get notifications
           progress += throttle
           const percentage = `${Math.ceil(float * 100)}%`
 
-<<<<<<< HEAD
-          return console.log(
-            '  - Compression progress: ',
-            chalk.cyan(percentage)
-          )
-=======
           console.log('    Compression progress: ', chalk.cyan(percentage))
->>>>>>> 51d6d7c1
         }
       }
 
@@ -1075,13 +892,6 @@
 
       return videoCapture.process(name, cname, videoCompression, onProgress)
     })
-<<<<<<< HEAD
-    .catch({ recordingVideoFailed: true }, () => {
-      // dont do anything if this error occured because
-      // recording the video had already failed
-    })
-=======
->>>>>>> 51d6d7c1
     .catch((err) => {
       // log that post processing was attempted
       // but failed and dont let this change the run exit code
@@ -1090,30 +900,9 @@
   },
 
   launchBrowser (options = {}) {
-    const {
-      browser,
-      spec,
-      writeVideoFrame,
-      project,
-      screenshots,
-      projectRoot,
-    } = options
-
-<<<<<<< HEAD
-    const browserOpts = (() => {
-      if (browser.name === 'electron') {
-        return this.getElectronProps(browser.isHeaded, project, writeVideoFrame)
-      }
-
-      if (browser.name === 'electron') {
-        return this.getChromeProps(browser.isHeaded, project, writeVideoFrame)
-      }
-
-      return {}
-    })()
-=======
+    const { browser, spec, writeVideoFrame, project, screenshots, projectRoot } = options
+
     const browserOpts = getDefaultBrowserOptsByFamily(browser, project, writeVideoFrame)
->>>>>>> 51d6d7c1
 
     browserOpts.automationMiddleware = {
       onAfterResponse: (message, data, resp) => {
@@ -1190,7 +979,8 @@
 
         // always first close the open browsers
         // before retrying or dieing
-        return openProject.closeBrowser().then(() => {
+        return openProject.closeBrowser()
+        .then(() => {
           if (attempts === 1 || attempts === 2) {
             // try again up to 3 attempts
             const word = attempts === 1 ? 'Retrying...' : 'Retrying again...'
@@ -1234,19 +1024,7 @@
   },
 
   waitForTestsToFinishRunning (options = {}) {
-    const {
-      project,
-      screenshots,
-      startedVideoCapture,
-      endVideoCapture,
-      videoName,
-      compressedVideoName,
-      videoCompression,
-      videoUploadOnPasses,
-      exit,
-      spec,
-      estimated,
-    } = options
+    const { project, screenshots, startedVideoCapture, endVideoCapture, videoName, compressedVideoName, videoCompression, videoUploadOnPasses, exit, spec, estimated } = options
 
     // https://github.com/cypress-io/cypress/issues/2370
     // delay 1 second if we're recording a video to give
@@ -1298,14 +1076,7 @@
 
       // we should upload the video if we upload on passes (by default)
       // or if we have any failures and have started the video
-<<<<<<< HEAD
-      const suv = Boolean(
-        videoUploadOnPasses === true ||
-            (startedVideoCapture && hasFailingTests)
-      )
-=======
       const suv = Boolean(videoUploadOnPasses === true || (startedVideoCapture && hasFailingTests))
->>>>>>> 51d6d7c1
 
       obj.shouldUploadVideo = suv
 
@@ -1314,13 +1085,9 @@
       // always close the browser now as opposed to letting
       // it exit naturally with the parent process due to
       // electron bug in windows
-<<<<<<< HEAD
-      return openProject.closeBrowser().then(() => {
-=======
       return openProject
       .closeBrowser()
       .then(() => {
->>>>>>> 51d6d7c1
         if (endVideoCapture) {
           return this.postProcessRecording(
             endVideoCapture,
@@ -1350,24 +1117,6 @@
   },
 
   runSpecs (options = {}) {
-<<<<<<< HEAD
-    const {
-      config,
-      browser,
-      sys,
-      headed,
-      outputPath,
-      specs,
-      specPattern,
-      beforeSpecRun,
-      afterSpecRun,
-      runUrl,
-      parallel,
-      group,
-    } = options
-
-    const isHeadless = browser.name === 'electron' && !headed
-=======
     _.defaults(options, {
       // only non-Electron browsers run headed by default
       headed: options.browser.family !== 'electron',
@@ -1376,7 +1125,6 @@
     const { config, browser, sys, headed, outputPath, specs, specPattern, beforeSpecRun, afterSpecRun, runUrl, parallel, group, tag } = options
 
     const isHeadless = !headed
->>>>>>> 51d6d7c1
 
     browser.isHeadless = isHeadless
     browser.isHeaded = !isHeadless
@@ -1430,18 +1178,6 @@
       runEachSpec,
       afterSpecRun,
       beforeSpecRun,
-<<<<<<< HEAD
-    }).then((runs = []) => {
-      results.startedTestsAt = getRun(_.first(runs), 'stats.wallClockStartedAt')
-      results.endedTestsAt = getRun(_.last(runs), 'stats.wallClockEndedAt')
-      results.totalDuration = reduceRuns(runs, 'stats.wallClockDuration')
-      results.totalSuites = reduceRuns(runs, 'stats.suites')
-      results.totalTests = reduceRuns(runs, 'stats.tests')
-      results.totalPassed = reduceRuns(runs, 'stats.passes')
-      results.totalPending = reduceRuns(runs, 'stats.pending')
-      results.totalFailed = reduceRuns(runs, 'stats.failures')
-      results.totalSkipped = reduceRuns(runs, 'stats.skipped')
-=======
     })
     .then((runs = []) => {
       results.startedTestsAt = getRun(_.first(runs), 'stats.wallClockStartedAt')
@@ -1453,7 +1189,6 @@
       results.totalPending = sumByProp(runs, 'stats.pending')
       results.totalFailed = sumByProp(runs, 'stats.failures')
       results.totalSkipped = sumByProp(runs, 'stats.skipped')
->>>>>>> 51d6d7c1
       results.runs = runs
 
       debug('final results of all runs: %o', results)
@@ -1486,7 +1221,8 @@
       browser,
       video: options.video,
       videosFolder: options.videosFolder,
-    }).then((videoRecordProps = {}) => {
+    })
+    .then((videoRecordProps = {}) => {
       return Promise.props({
         results: this.waitForTestsToFinishRunning({
           spec,
@@ -1517,13 +1253,9 @@
   },
 
   findSpecs (config, specPattern) {
-<<<<<<< HEAD
-    return specsUtil.find(config, specPattern).tap((specs = []) => {
-=======
     return specsUtil
     .find(config, specPattern)
     .tap((specs = []) => {
->>>>>>> 51d6d7c1
       if (debug.enabled) {
         const names = _.map(specs, 'name')
 
@@ -1559,107 +1291,6 @@
 
     // ensure the project exists
     // and open up the project
-<<<<<<< HEAD
-    return createAndOpenProject(socketId, options).then(
-      ({ project, projectId, config }) => {
-        debug('project created and opened with config %o', config)
-
-        // if we have a project id and a key but record hasnt been given
-        recordMode.warnIfProjectIdButNoRecordOption(projectId, options)
-
-        recordMode.throwIfRecordParamsWithoutRecording(
-          record,
-          ciBuildId,
-          parallel,
-          group
-        )
-
-        if (record) {
-          recordMode.throwIfNoProjectId(projectId)
-          recordMode.throwIfIncorrectCiBuildIdUsage(ciBuildId, parallel, group)
-          recordMode.throwIfIndeterminateCiBuildId(ciBuildId, parallel, group)
-        }
-
-        return Promise.all([
-          system.info(),
-          browsers.ensureAndGetByNameOrPath(browserName),
-          this.findSpecs(config, specPattern),
-          trashAssets(config),
-          removeOldProfiles(),
-        ]).spread((sys = {}, browser = {}, specs = []) => {
-          // return only what is return to the specPattern
-          if (specPattern) {
-            specPattern = specsUtil.getPatternRelativeToProjectRoot(
-              specPattern,
-              projectRoot
-            )
-          }
-
-          if (!specs.length) {
-            errors.throw(
-              'NO_SPECS_FOUND',
-              config.integrationFolder,
-              specPattern
-            )
-          }
-
-          if (browser.family === 'chrome') {
-            chromePolicyCheck.run(onWarning)
-          }
-
-          const runAllSpecs = (
-            { beforeSpecRun, afterSpecRun, runUrl },
-            parallelOverride = parallel
-          ) => {
-            return this.runSpecs({
-              beforeSpecRun,
-              afterSpecRun,
-              projectRoot,
-              specPattern,
-              socketId,
-              parallel: parallelOverride,
-              browser,
-              project,
-              runUrl,
-              group,
-              config,
-              specs,
-              sys,
-              videosFolder: config.videosFolder,
-              video: config.video,
-              videoCompression: config.videoCompression,
-              videoUploadOnPasses: config.videoUploadOnPasses,
-              exit: options.exit,
-              headed: options.headed,
-              outputPath: options.outputPath,
-            }).tap(renderSummaryTable(runUrl))
-          }
-
-          if (record) {
-            const { projectName } = config
-
-            return recordMode.createRunAndRecordSpecs({
-              key,
-              sys,
-              specs,
-              group,
-              browser,
-              parallel,
-              ciBuildId,
-              projectId,
-              projectRoot,
-              projectName,
-              specPattern,
-              runAllSpecs,
-            })
-          }
-
-          // not recording, can't be parallel
-          return runAllSpecs({}, false)
-        })
-      }
-    )
-=======
     return browserUtils.getAllBrowsersWith()
     .then((browsers) => {
       debug('found all system browsers %o', browsers)
@@ -1760,11 +1391,12 @@
         })
       })
     })
->>>>>>> 51d6d7c1
   },
 
   run (options) {
-    return electronApp.ready().then(() => {
+    return electronApp
+    .ready()
+    .then(() => {
       return this.ready(options)
     })
   },
