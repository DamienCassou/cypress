--- conflicted
+++ resolved
@@ -30,11 +30,6 @@
         kill: sinon.stub().returns()
       }
 
-<<<<<<< HEAD
-      sinon.spy(errors, "warning")
-      sinon.stub(chrome, "_getArgs").returns(@args)
-=======
->>>>>>> 259a65ef
       sinon.stub(chrome, "_writeExtension").resolves("/path/to/ext")
       sinon.stub(chrome, "_connectToChromeRemoteInterface").resolves(@criClient)
       sinon.spy(plugins, "execute")
@@ -61,15 +56,10 @@
         expect(plugins.execute).not.to.be.called
 
     it "is noop if newArgs are not returned", ->
-<<<<<<< HEAD
-      plugins.register 'before:browser:launch', (browser, config) ->
-        Promise.resolve(null)
-=======
       sinon.stub(chrome, "_getArgs").returns(@args)
 
       plugins.has.returns(true)
       plugins.execute.resolves(null)
->>>>>>> 259a65ef
 
       chrome.open("chrome", "http://", {}, @automation)
       .then =>
@@ -184,33 +174,6 @@
         ])
 
         expect(errors.warning).not.calledOnce
-
-    it "prints depecration message if before:browser:launch argument is mutated as array", ->
-      plugins.register 'before:browser:launch', (browser, config) ->
-        config.concat([])
-        config.push("--foo=bar")
-        config.unshift("--load-extension=/foo/bar/baz.js")
-        return Promise.resolve()
-
-      pathToTheme = extension.getPathToTheme()
-
-      ## this should be persisted
-      @args.push("--something=else")
-
-      chrome.open("chrome", "http://", {}, @automation)
-      .then =>
-        args = utils.launch.firstCall.args[2]
-
-        expect(args).to.deep.eq([
-          "--something=else"
-          "--foo=bar"
-          "--load-extension=/foo/bar/baz.js,/path/to/ext,#{pathToTheme}"
-          "--user-data-dir=/profile/dir"
-          "--disk-cache-dir=/profile/dir/CypressCache"
-        ])
-
-        expect(errors.warning).calledOnce
-
 
     it "cleans up an unclean browser profile exit status", ->
       sinon.stub(fs, "readJson").withArgs("/profile/dir/Default/Preferences").resolves({
