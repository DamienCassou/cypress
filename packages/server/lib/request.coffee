_          = require("lodash")
r          = require("request")
rp         = require("request-promise")
url        = require("url")
tough      = require("tough-cookie")
debug      = require("debug")("cypress:server:request")
moment     = require("moment")
Promise    = require("bluebird")
stream     = require("stream")
duplexify  = require("duplexify")
agent      = require("@packages/network").agent
statusCode = require("./util/status_code")
streamBuffer = require("./util/stream_buffer").streamBuffer
Cookies    = require("./automation/cookies")

Cookie    = tough.Cookie
CookieJar = tough.CookieJar

## shallow clone the original
serializableProperties = Cookie.serializableProperties.slice(0)

MAX_REQUEST_RETRIES = 4

process.env.NODE_TLS_REJECT_UNAUTHORIZED = "0"

getOriginalHeaders = (req = {}) ->
  ## the request instance holds an instance
  ## of the original ClientRequest
  ## as the 'req' property which holds the
  ## original headers
  req.req?.headers ? req.headers

getDelayForRetry = (iteration, err) ->
  increment = 1000
  if err && err.code == 'ECONNREFUSED'
    increment = 100
  _.get([0, 1, 2, 2], iteration) * increment

hasRetriableStatusCodeFailure = (res, opts) ->
  opts.failOnStatusCode && opts.retryOnStatusCodeFailure && !statusCode.isOk(res.statusCode)

isRetriableError = (err = {}, opts) ->
  opts.retryOnNetworkFailure && ['ECONNREFUSED', 'ECONNRESET', 'EPIPE', 'EHOSTUNREACH', 'EAI_AGAIN'].includes(err.code)

pick = (resp = {}) ->
  req = resp.request ? {}

  headers = getOriginalHeaders(req)

  {
    "Request Body":     req.body ? null
    "Request Headers":  headers
    "Request URL":      req.href
    "Response Body":    resp.body ? null
    "Response Headers": resp.headers
    "Response Status":  resp.statusCode
  }

setCookies = (cookies, jar, headers, url) =>
  return if _.isEmpty(cookies)

  if jar
    cookies.forEach (c) ->
      jar.setCookie(c, url, {ignoreError: true})

  else
    headers.Cookie = createCookieString(cookies)

newCookieJar = ->
  j = new CookieJar(undefined, {looseMode: true})

  ## match the same api signature as @request
  {
    _jar: j

    toJSON: ->
      ## temporarily include the URL property
      ## and restore afterwards. this is used to fix
      ## https://github.com/cypress-io/cypress/issues/1321
      Cookie.serializableProperties = serializableProperties.concat("url")
      cookies = j.toJSON()
      Cookie.serializableProperties = serializableProperties
      return cookies

    setCookie: (cookieOrStr, uri, options) ->
      ## store the original URL this cookie was set on
      if cookie = j.setCookieSync(cookieOrStr, uri, options)
        ## only set cookie URL if it was created correctly
        ## since servers may send invalid cookies that fail
        ## to parse - we may get undefined here
        cookie.url = uri

      return cookie

    getCookieString: (uri) ->
      j.getCookieStringSync(uri, {expire: false})

    getCookies: (uri) ->
      j.getCookiesSync(uri, {expire: false})
  }

convertToJarCookie = (cookies = []) ->
  _.map cookies, (cookie) ->
    props = {
      key:      cookie.name
      path:     cookie.path
      value:    cookie.value
      secure:   cookie.secure
      httpOnly: cookie.httpOnly
      hostOnly: cookie.hostOnly
    }

    ## hostOnly is the default when
    ## NO DOMAIN= attribute was set
    ##
    ## so if we are not hostOnly then
    ## this cookie WAS created with
    ## a Domain= attribute and therefore
    ## which lessens whichs domains this
    ## cookie may be sent, and therefore
    ## we need to set props.domain else
    ## the domain would be implied by URL
    if not cookie.hostOnly
      ## https://github.com/salesforce/tough-cookie/issues/26
      ## we need to strip the leading dot
      ## on domains else tough cookie will not
      ## properly send these cookies.
      ## we get dot leading domains from the
      ## chrome cookie API's
      props.domain = _.trimStart(cookie.domain, ".")

    ## if we have an expiry then this
    ## is the number of seconds since the epoch
    ## that this cookie expires. we need to convert
    ## this to a JS date object
    if cookie.expiry?
      props.expires = moment.unix(cookie.expiry).toDate()

    return new Cookie(props)

reduceCookieToArray = (c) ->
  _.reduce c, (memo, val, key) ->
    memo.push [key.trim(), val.trim()].join("=")
    memo
  , []

createCookieString = (c) ->
  reduceCookieToArray(c).join("; ")

<<<<<<< HEAD
createRetryingRequestPromise = (opts, iteration = 0) ->
  retry = (err) ->
    delay = getDelayForRetry(iteration, err)

    debug("retry %o", { iteration, delay })

    Promise.delay(delay).then ->
      createRetryingRequestPromise(opts, iteration + 1)

  rp(opts)
  .catch (err) ->
    debug("received an error creating request %o", err)

    ## rp wraps network errors in a RequestError, so might need to unwrap it to check
    if not isRetriableError(err.error || err, opts)
      throw err

    if iteration >= MAX_REQUEST_RETRIES
      debug("retried %dx and still network error, not retrying", MAX_REQUEST_RETRIES)
      throw err

    retry()
  .then (res) ->
    ## ok, no net error, but what about a bad status code?
    if hasRetriableStatusCodeFailure(res, opts) && iteration < MAX_REQUEST_RETRIES
      debug("received failing status code on res, retrying %o", _.pick(res, "statusCode"))

      return retry()

    res

pipeEvent = (source, destination, event) ->
  source.on event, (args...) ->
    destination.emit(event, args...)

createRetryingRequestStream = (opts = {}) ->
  delayStream = stream.PassThrough()
  reqBodyBuffer = streamBuffer()

  retryStream = duplexify(reqBodyBuffer, delayStream)

  req = null
  didAbort = false

  emitError = (err) ->
    retryStream.emit("error", err)

    ## TODO: we probably want to destroy
    ## the stream, but leaving in the error emit
    ## temporarily until we finish implementation
    # retryStream.destroy(err)

  tryStartStream = (iteration = 0) ->
    ## if our request has been aborted
    ## in the time that we were waiting to retry
    ## then immediately bail
    if didAbort
      return

    reqStream = r(opts)
    didReceiveResponse = false

    retry = (err) ->
      attempts = iteration + 1

      delay = getDelayForRetry(iteration, err)

      reqStream.abort()

      debug("received an error on request. retrying after '#{delay}ms' %o", {
        opts
        attempts
        delay
        err
      })

      retryStream.emit("retry", { attempts, delay })

      debug("retry %o", { iteration, delay })

      setTimeout ->
        tryStartStream(attempts)
      , delay

    ## if we're retrying and we previous piped
    ## into the reqStream, then reapply this now
    if req
      reqStream.emit('pipe', req)
      reqBodyBuffer.reader().pipe(reqStream)

    ## forward the abort call to the underlying request
    retryStream.abort = ->
      didAbort = true

      reqStream.abort()

    onPiped = (src) ->
      ## store this IncomingMessage so we can reapply it
      ## if we need to retry
      req = src

      ## https://github.com/request/request/blob/b3a218dc7b5689ce25be171e047f0d4f0eef8919/request.js#L493
      ## the request lib expects this 'pipe' event in
      ## order to copy the request headers onto the
      ## outgoing message - so we manually pipe it here
      src.pipe(reqStream)

    ## when this passthrough stream is being piped into
    ## then make sure we properly "forward" and connect
    ## forward it to the real reqStream which enables
    ## request to read off the IncomingMessage readable stream
    retryStream.once("pipe", onPiped)

    reqStream.on "error", (err) ->
      if didReceiveResponse
        ## if we've already begun processing the requests
        ## response, then that means we failed during transit
        ## and its no longer safe to retry. all we can do now
        ## is propogate the error upwards
        debug("received an error on request after response started %o", { opts, err })

        return emitError(err)

      ## otherwise, see if we can retry another request under the hood...

      if not isRetriableError(err, opts)
        debug("received a non-retryable request error %o", { opts, err })

        return emitError(err)

      if iteration >= MAX_REQUEST_RETRIES
        debug("exhausted all attempts to retry request %o", {
          iteration,
          opts,
          err,
        })

        return emitError(err)

      return retry(err)

    reqStream.once "request", (req) ->
      ## remove the pipe listener since once the request has
      ## been made, we cannot pipe into the reqStream anymore
      retryStream.removeListener("pipe", onPiped)

    reqStream.once "response", (incomingRes) ->
      didReceiveResponse = true

      ## ok, no net error, but what about a bad status code?
      if hasRetriableStatusCodeFailure(incomingRes, opts) && iteration < MAX_REQUEST_RETRIES
        debug("received failing status code on res, retrying %o", _.pick(incomingRes, "statusCode"))

        return retry()

      ## otherwise, we've successfully received a valid response...

      ## forward the response event upwards which should happen
      ## prior to the pipe event, same as what request does
      ## https://github.com/request/request/blob/master/request.js#L1059
      retryStream.emit("response", incomingRes)

      reqStream.pipe(delayStream)

      # also need to pipe all the non-data events
      _.map(
        [
          # `http.ClientRequest` events
          "abort", "connect", "continue", "information", "socket", "timeout", "upgrade"
        ],
        _.partial(pipeEvent, reqStream, retryStream)
      )

  tryStartStream()

  return retryStream
=======
caseInsensitiveGet = (obj, property) ->
  lowercaseProperty = property.toLowerCase()

  for key in Object.keys(obj)
    if key.toLowerCase() == lowercaseProperty
      return obj[key]
>>>>>>> 6f685ab8

module.exports = (options = {}) ->
  defaults = {
    timeout: options.timeout ? 20000
    agent: agent
    ## send keep-alive with requests since Chrome won't send it in proxy mode
    ## https://github.com/cypress-io/cypress/pull/3531#issuecomment-476269041
    headers: {
      "Connection": "keep-alive"
    }
    proxy: null ## upstream proxying is handled by CombinedAgent
  }

  r  = r.defaults(defaults)
  rp = rp.defaults(defaults)

  return {
    r: require("request")

    rp: require("request-promise")

    reduceCookieToArray: reduceCookieToArray

    createCookieString: createCookieString

    create: (strOrOpts, promise) ->
      switch
        when _.isString(strOrOpts)
          opts = {
            url: strOrOpts
          }
        else
          opts = strOrOpts

      if promise
        createRetryingRequestPromise(opts)
      else
        createRetryingRequestStream(opts)

    contentTypeIsJson: (response) ->
      ## TODO: use https://github.com/jshttp/type-is for this
      response?.headers?["content-type"]?.includes("application/json")

    parseJsonBody: (body) ->
      try
        JSON.parse(body)
      catch e
        body

    normalizeResponse: (push, response) ->
      req = response.request ? {}

      push(response)

      response = _.pick(response, "statusCode", "body", "headers")

      ## normalize status
      response.status = response.statusCode
      delete response.statusCode

      _.extend(response, {
        ## normalize what is an ok status code
        statusText:     statusCode.getText(response.status)
        isOkStatusCode: statusCode.isOk(response.status)
        requestHeaders: getOriginalHeaders(req)
        requestBody:    req.body
      })

      ## if body is a string and content type is json
      ## try to convert the body to JSON
      if _.isString(response.body) and @contentTypeIsJson(response)
        response.body = @parseJsonBody(response.body)

      return response

    setJarCookies: (jar, automationFn) ->
      setCookie = (cookie) ->
        cookie.name = cookie.key

        ## TODO: fix this
        return if cookie.name and cookie.name.startsWith("__cypress")

        ## tough-cookie will return us a cookie that looks like this....
        # { key: 'secret-session',
        #   value: 's%3AxMYoMAXnnMN2pzjYKJx21Id9zjQOaPsT.aKJv1mlfNlCEtrPUjgt48KX0c7xNiB%2Bb0fLijmi48dY',
        #   domain: 'session.foobar.com',
        #   path: '/',
        #   httpOnly: true,
        #   extensions: [ 'SameSite=Strict' ],
        #   hostOnly: true,
        #   creation: '2016-09-04T18:48:06.882Z',
        #   lastAccessed: '2016-09-04T18:48:06.882Z',
        #   name: 'secret-session' }
        #
        # { key: '2293-session',
        #   value: 'true',
        #   domain: 'localhost',
        #   path: '/',
        #   hostOnly: true,
        #   creation: '2016-09-05T03:03:20.780Z',
        #   lastAccessed: '2016-09-05T03:03:20.780Z',
        #   name: '2293-session' }

        switch
          when cookie.maxAge?
            ## when we have maxAge
            ## prefer that
            ## unix returns us time in seconds
            ## from the epoc + we add that
            ## to maxAge since thats relative seconds
            ## from now
            cookie.expiry = moment().unix() + cookie.maxAge
          when ex = cookie.expires
            ## tough cookie provides javascript date
            ## formatted expires
            cookie.expiry = moment(ex).unix()

        automationFn("set:cookie", cookie)
        .then ->
          ## the automation may return us null in
          ## the case an expired cookie is removed
          Cookies.normalizeCookieProps(cookie)

      Promise.try ->
        store = jar.toJSON()

        debug("setting request jar cookies %o", store.cookies)

        ## this likely needs
        ## to be an 'each' not a map
        ## since we need to set cookies
        ## in sequence and not all at once
        ## because cookies could have colliding
        ## values which need to be set in order
        Promise.each(store.cookies, setCookie)

    sendStream: (headers, automationFn, options = {}) ->
      _.defaults options, {
        headers: {}
        jar: true
      }

      if not caseInsensitiveGet(options.headers, "user-agent") and (ua = headers["user-agent"])
        options.headers["user-agent"] = ua

      ## create a new jar instance
      ## unless its falsy or already set
      if options.jar is true
        options.jar = newCookieJar()

      _.extend options, {
        strictSSL: false
      }

      self = @

      if jar = options.jar
        followRedirect = options.followRedirect

        options.followRedirect = (incomingRes) ->
          ## if we have a cookie jar
          req = @

          newUrl = url.resolve(options.url, incomingRes.headers.location)

          ## and when we know we should follow the redirect
          ## we need to override the init method and
          ## first set the existing jar cookies on the browser
          ## and then grab the cookies for the new url
          req.init = _.wrap req.init, (orig, opts) =>
            self.setJarCookies(jar, automationFn)
            .then ->
              automationFn("get:cookies", {url: newUrl, includeHostOnly: true})
            .then(convertToJarCookie)
            .then (cookies) ->
              setCookies(cookies, jar, null, newUrl)
            .then ->
              orig.call(req, opts)

          followRedirect.call(req, incomingRes)

      send = =>
        debug("sending request as stream %o", _.omit(options, "jar"))

        str = @create(options)
        str.getJar = -> options.jar
        str

      automationFn("get:cookies", {url: options.url, includeHostOnly: true})
      .then(convertToJarCookie)
      .then (cookies) ->
        setCookies(cookies, options.jar, options.headers, options.url)
      .then(send)

    send: (headers, automationFn, options = {}) ->
      _.defaults options, {
        headers: {}
        gzip: true
        jar: true
        cookies: true
        followRedirect: true
      }

      if not caseInsensitiveGet(options.headers, "user-agent") and (ua = headers["user-agent"])
        options.headers["user-agent"] = ua

      ## normalize case sensitivity
      ## to be lowercase
      if a = options.headers.Accept
        delete options.headers.Accept
        options.headers.accept = a

      ## https://github.com/cypress-io/cypress/issues/338
      _.defaults(options.headers, {
        accept: "*/*"
      })

      ## create a new jar instance
      ## unless its falsy or already set
      if options.jar is true
        options.jar = newCookieJar()

      _.extend(options, {
        strictSSL: false
        simple: false
        resolveWithFullResponse: true
      })

      ## https://github.com/cypress-io/cypress/issues/322
      ## either turn these both on or off
      options.followAllRedirects = options.followRedirect

      if options.form is true
        ## reset form to whatever body is
        ## and nuke body
        options.form = options.body
        delete options.json
        delete options.body

      send = =>
        ms = Date.now()

        self             = @
        redirects        = []
        requestResponses = []

        push = (response) ->
          requestResponses.push(pick(response))

        if options.followRedirect
          options.followRedirect = (incomingRes) ->
            newUrl = url.resolve(options.url, incomingRes.headers.location)

            ## normalize the url
            redirects.push([incomingRes.statusCode, newUrl].join(": "))

            push(incomingRes)

            ## if we have a cookie jar
            if jar = options.jar
              req = @

              ## and when we know we should follow the redirect
              ## we need to override the init method and
              ## first set the existing jar cookies on the browser
              ## and then grab the cookies for the new url
              req.init = _.wrap req.init, (orig, opts) =>
                self.setJarCookies(options.jar, automationFn)
                .then ->
                  automationFn("get:cookies", {url: newUrl, includeHostOnly: true})
                .then(convertToJarCookie)
                .then (cookies) ->
                  setCookies(cookies, jar, null, newUrl)
                .then ->
                  orig.call(req, opts)

            ## cause the redirect to happen
            ## but swallow up the incomingRes
            ## so we can build an array of responses
            return true

        @create(options, true)
        .then(@normalizeResponse.bind(@, push))
        .then (resp) =>
          ## TODO: move duration somewhere...?
          ## does node store this somewhere?
          ## we could probably calculate this ourselves
          ## by using the date headers
          resp.duration            = Date.now() - ms
          resp.allRequestResponses = requestResponses

          if redirects.length
            resp.redirects = redirects

          if options.followRedirect is false and (loc = resp.headers.location)
            ## resolve the new location head against
            ## the current url
            resp.redirectedToUrl = url.resolve(options.url, loc)

          if options.jar
            @setJarCookies(options.jar, automationFn)
            .return(resp)
          else
            resp

      if c = options.cookies
        ## if we have a cookie object then just
        ## send the request up!
        if _.isObject(c)
          setCookies(c, null, options.headers)
          send()
        else
          ## else go get the cookies first
          ## then make the request

          ## TODO: we can simply use the 'url' property on the cookies API
          ## which automatically pulls all of the cookies that would be
          ## set for that url!
          automationFn("get:cookies", {url: options.url, includeHostOnly: true})
          .then(convertToJarCookie)
          .then (cookies) ->
            setCookies(cookies, options.jar, options.headers, options.url)
          .then(send)
      else
        send()

  }<|MERGE_RESOLUTION|>--- conflicted
+++ resolved
@@ -147,7 +147,6 @@
 createCookieString = (c) ->
   reduceCookieToArray(c).join("; ")
 
-<<<<<<< HEAD
 createRetryingRequestPromise = (opts, iteration = 0) ->
   retry = (err) ->
     delay = getDelayForRetry(iteration, err)
@@ -324,14 +323,13 @@
   tryStartStream()
 
   return retryStream
-=======
+
 caseInsensitiveGet = (obj, property) ->
   lowercaseProperty = property.toLowerCase()
 
   for key in Object.keys(obj)
     if key.toLowerCase() == lowercaseProperty
       return obj[key]
->>>>>>> 6f685ab8
 
 module.exports = (options = {}) ->
   defaults = {
