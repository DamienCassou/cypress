--- conflicted
+++ resolved
@@ -53,50 +53,6 @@
         <ul className='menu'>
           <li className={cs('viewport-info', { 'menu-open': this.showingViewportMenu })}>
             <button onClick={this._toggleViewportMenu}>
-<<<<<<< HEAD
-              {state.viewportWidth}
-              {' '}
-              <span className='the-x'>
-x
-              </span>
-              {' '}
-              {state.viewportHeight}
-              <i className='fas fa-fw fa-info-circle'></i>
-            </button>
-            <div className='popup-menu viewport-menu'>
-              <p>
-The
-                <strong>
-viewport
-                </strong>
-                {' '}
-determines the width and height of your application. By default the viewport will be
-                <strong>
-                  {state.defaults.viewportWidth}
-px
-                </strong>
-                {' '}
-by
-                <strong>
-                  {state.defaults.viewportHeight}
-px
-                </strong>
-                {' '}
-unless specified by a
-                <code>
-cy.viewport
-                </code>
-                {' '}
-command.
-              </p>
-              <p>
-Additionally you can override the default viewport dimensions by specifying these values in your
-                {configFileFormatted(config.configFile)}
-.
-              </p>
-              <pre>
-                {/* eslint-disable indent */}
-=======
               {`${state.viewportWidth} `}
               <span className='the-x'>x</span>
               {` ${state.viewportHeight}`}
@@ -111,17 +67,12 @@
               </p>
               <p>Additionally you can override the default viewport dimensions by specifying these values in your {configFileFormatted(config.configFile)}.</p>
               <pre>{/* eslint-disable indent */}
->>>>>>> ea1c8178
                 {`{
   "viewportWidth": ${state.defaults.viewportWidth},
   "viewportHeight": ${state.defaults.viewportHeight}
 }`}
               </pre>
-<<<<<<< HEAD
-{/* eslint-enable indent */}
-=======
               {/* eslint-enable indent */}
->>>>>>> ea1c8178
               <p>
                 <a href='https://on.cypress.io/viewport' target='_blank' rel='noreferrer'>
                   <i className='fas fa-info-circle'></i>
