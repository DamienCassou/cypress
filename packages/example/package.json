{
  "name": "@packages/example",
  "version": "0.0.0",
  "private": true,
  "main": "index.js",
  "scripts": {
    "postinstall": "echo '@packages/example needs: npm run build'",
    "check-deps": "node ../../scripts/check-deps.js --verbose",
    "check-deps-pre": "npm run check-deps -- --prescript",
    "clean-deps": "rm -rf node_modules",
    "pretest": "npm run check-deps-pre && npm run lint",
    "test": "cross-env NODE_ENV=test mocha",
    "test-e2e": "cypress run",
    "prebuild": "npm run check-deps-pre",
    "build": "node ./bin/build.js && gulp build",
    "predeploy": "npm run build",
    "deploy": "gulp deploy",
    "lint": "bin-up eslint --fix *.js bin/*.js lib/*.js test/*.js"
  },
  "files": [
    "cypress",
    "lib"
  ],
  "dependencies": {
    "bluebird": "3.5.3",
    "glob": "7.1.3"
  },
  "devDependencies": {
    "bin-up": "1.2.0",
    "chai": "3.5.0",
    "cross-env": "5.2.0",
<<<<<<< HEAD
    "cypress-example-kitchensink": "1.5.1",
    "gulp": "4.0.0",
=======
    "cypress-example-kitchensink": "1.5.3",
    "gulp": "3.9.1",
>>>>>>> f679ced9
    "gulp-clean": "0.4.0",
    "gulp-gh-pages-will": "0.5.5",
    "gulp-rev-all": "0.9.8",
    "mocha": "2.5.3",
<<<<<<< HEAD
    "shelljs": "0.7.8"
=======
    "run-sequence": "1.2.2",
    "shelljs": "0.8.3"
>>>>>>> f679ced9
  }
}<|MERGE_RESOLUTION|>--- conflicted
+++ resolved
@@ -29,22 +29,12 @@
     "bin-up": "1.2.0",
     "chai": "3.5.0",
     "cross-env": "5.2.0",
-<<<<<<< HEAD
-    "cypress-example-kitchensink": "1.5.1",
+    "cypress-example-kitchensink": "1.5.3",
     "gulp": "4.0.0",
-=======
-    "cypress-example-kitchensink": "1.5.3",
-    "gulp": "3.9.1",
->>>>>>> f679ced9
     "gulp-clean": "0.4.0",
     "gulp-gh-pages-will": "0.5.5",
-    "gulp-rev-all": "0.9.8",
+    "gulp-rev-all": "1.0.0",
     "mocha": "2.5.3",
-<<<<<<< HEAD
-    "shelljs": "0.7.8"
-=======
-    "run-sequence": "1.2.2",
     "shelljs": "0.8.3"
->>>>>>> f679ced9
   }
 }