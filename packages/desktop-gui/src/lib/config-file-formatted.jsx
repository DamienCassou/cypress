--- conflicted
+++ resolved
@@ -6,16 +6,11 @@
     return <><code>cypress.json</code> file (currently disabled by <code>--config-file false</code>)</>
   }
 
-<<<<<<< HEAD
-  if (isUndefined(configFile) || ['cypress.json', 'cypress.config.ts', 'cypress.config.js'].includes(configFile)) {
-    return <><code>{configFile}</code> file</>
-=======
   if (isUndefined(configFile)) {
     return <><code>cypress.json</code> file</>
->>>>>>> d24d2724
   }
 
-  if (['cypress.json', 'cypress.config.js'].includes(configFile)) {
+  if (['cypress.json', 'cypress.config.ts', 'cypress.config.js'].includes(configFile)) {
     return <><code>{configFile}</code> file</>
   }
 
