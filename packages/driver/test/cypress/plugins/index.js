// only required to read in webpack config, since it is .ts
require('@packages/ts/register')

const _ = require('lodash')
const path = require('path')
const fs = require('fs-extra')
const Promise = require('bluebird')
const webpack = require('@cypress/webpack-preprocessor')

const webpackOptions = require('@packages/runner/webpack.config.ts').default

<<<<<<< HEAD
// get rid of prismjs plugin. the driver doesn't need it
webpackOptions.module.rules[1].use.options.plugins.pop()

=======
/**
 * @type {Cypress.PluginConfig}
 */
>>>>>>> 7540a4fe
module.exports = (on) => {
  on('file:preprocessor', webpack({ webpackOptions }))

  on('task', {
    'return:arg' (arg) {
      return arg
    },
    'wait' () {
      return Promise.delay(2000)
    },
    'create:long:file' () {
      const filePath = path.join(__dirname, '..', '_test-output', 'longtext.txt')
      const longText = _.times(2000).map(() => {
        return _.times(20).map(() => Math.random()).join(' ')
      }).join('\n\n')

      fs.outputFileSync(filePath, longText)

      return null
    },
  })
}<|MERGE_RESOLUTION|>--- conflicted
+++ resolved
@@ -9,15 +9,12 @@
 
 const webpackOptions = require('@packages/runner/webpack.config.ts').default
 
-<<<<<<< HEAD
 // get rid of prismjs plugin. the driver doesn't need it
 webpackOptions.module.rules[1].use.options.plugins.pop()
 
-=======
 /**
  * @type {Cypress.PluginConfig}
  */
->>>>>>> 7540a4fe
 module.exports = (on) => {
   on('file:preprocessor', webpack({ webpackOptions }))
 
