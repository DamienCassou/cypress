--- conflicted
+++ resolved
@@ -1189,31 +1189,12 @@
 
           cy.get(":text:first").invoke("val", "ab").type("{{}")
 
-<<<<<<< HEAD
-        it "fires keypress event with 219 charCode", () ->
-
-          keypress = cy.spy (e) =>
-            expect(e.charCode).to.eq 123
-            expect(e.which).to.eq 123
-            expect(e.keyCode).to.eq 123
-            expect(e.key).to.eq '{'
-            
-          # .onCall(1).callsFake (e) =>
-          #   expect(e.charCode).to.eq 219
-          #   expect(e.which).to.eq 219
-          #   expect(e.keyCode).to.eq 219
-            
-    
-          ## native event presses Shift before { to mimic real user
-          cy.$$(":text:first").on "keypress", keypress
-=======
         it "fires keypress event with 123 charCode", (done) ->
           cy.$$(":text:first").on "keypress", (e) ->
             expect(e.charCode).to.eq 123
             expect(e.which).to.eq 123
             expect(e.keyCode).to.eq 123
             done()
->>>>>>> 50ed3e32
 
           cy.get(":text:first").invoke("val", "ab").type("{{}")
           .then -> expect(keypress).to.be.calledOnce
