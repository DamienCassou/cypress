--- conflicted
+++ resolved
@@ -118,28 +118,12 @@
   // jQuery is a better fit for managing these iframes, since they need to get
   // wiped out and reset on re-runs and the snapshots are from dom we don't control
   _loadIframes (specPath) {
-<<<<<<< HEAD
     const specSrc = `/${this.props.config.namespace}/iframes/${specPath}`
-=======
-    // TODO: config should have "iframeUrl": "/__cypress/iframes"
-    const specSrc = `/${this.props.config.namespace}/iframes/${specPath}`
-
->>>>>>> 15ad2d49
     const $container = $(this.refs.container).empty()
     const $autIframe = this.autIframe.create(this.props.config).appendTo($container)
 
     this.autIframe.showBlankContents()
 
-<<<<<<< HEAD
-    const $specIframe = $('<iframe />', {
-      id: `Your Spec: '${specSrc}'`,
-      class: 'spec-iframe',
-    }).appendTo($container)
-
-    $specIframe.prop('src', specSrc)
-
-    return $autIframe
-=======
     // specs with type "component" can only arrive if the server has "componentTesting" experiment on
     if (this.props.config.spec.specType === 'component') {
       // In mount mode we need to render something right from spec file
@@ -155,7 +139,6 @@
 
     return this._loadSpecInIframe($specIframe, specSrc)
     .then(() => $autIframe)
->>>>>>> 15ad2d49
   }
 
   _toggleSnapshotHighlights = (snapshotProps) => {
