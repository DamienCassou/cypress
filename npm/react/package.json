--- conflicted
+++ resolved
@@ -45,12 +45,6 @@
     "@rollup/plugin-node-resolve": "^11.1.1",
     "@testing-library/cypress": "7.0.1",
     "@types/chalk": "2.2.0",
-<<<<<<< HEAD
-=======
-    "@types/inquirer": "7.3.1",
-    "@types/mock-fs": "4.10.0",
-    "@types/node": "12.12.50",
->>>>>>> 6b515c77
     "@types/semver": "7.3.4",
     "arg": "4.1.3",
     "autoprefixer": "9.7.6",
@@ -107,15 +101,9 @@
     "@types/react": "^16.9.16 || ^17.0.0",
     "babel-loader": "^=8.x",
     "cypress": "*",
-<<<<<<< HEAD
-    "next": "^=9.x",
-    "react": "^=16.x",
-    "react-dom": "^=16.x",
-=======
     "next": "^=8.x",
     "react": "^=16.x || ^=17.x",
     "react-dom": "^=16.x || ^=17.x",
->>>>>>> 6b515c77
     "webpack": "^=3.x"
   },
   "files": [
