--- conflicted
+++ resolved
@@ -55,13 +55,7 @@
 
 gql`
 mutation InitializeOpenProject {
-<<<<<<< HEAD
   initializeOpenProject 
-=======
-  initializeOpenProject {
-    ...InitializeConfig_WizardState
-  }
->>>>>>> 3f32b684
 }
 `
 
