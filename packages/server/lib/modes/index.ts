--- conflicted
+++ resolved
@@ -23,9 +23,7 @@
   }
 
   if (mode === 'interactive') {
-<<<<<<< HEAD
     makeLegacyDataContext(options, 'open')
-=======
     // Change default for `cypress open` to be LAUNCHPAD=1
     if (process.env.LAUNCHPAD === '0') {
       delete process.env.LAUNCHPAD
@@ -33,7 +31,6 @@
       process.env.LAUNCHPAD = '1'
     }
 
->>>>>>> e83512f8
     if (options.testingType === 'component' && !process.env.LAUNCHPAD) {
       return require('./interactive-ct').run(options)
     }
