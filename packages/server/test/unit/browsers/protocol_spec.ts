import '../../spec_helper'
import _ from 'lodash'
import Bluebird from 'bluebird'
import 'chai-as-promised' // for the types!
import chalk from 'chalk'
import { connect } from '@packages/network'
import CRI from 'chrome-remote-interface'
import { expect } from 'chai'
import humanInterval from 'human-interval'
import * as protocol from '../../../lib/browsers/protocol'
import sinon from 'sinon'
import snapshot from 'snap-shot-it'
import stripAnsi from 'strip-ansi'
import { stripIndents } from 'common-tags'

describe('lib/browsers/protocol', () => {
  // protocol connects explicitly to this host
  const host = '127.0.0.1'

  context('._getDelayMsForRetry', () => {
    it('retries as expected for up to 20 seconds', () => {
      const log = sinon.spy(console, 'log')

      let delays = []
      let delay: number
      let i = 0

      while ((delay = protocol._getDelayMsForRetry(i))) {
        delays.push(delay)
        i++
      }

      expect(_.sum(delays)).to.eq(humanInterval('50 seconds'))

      log.getCalls().forEach((log, i) => {
        const line = stripAnsi(log.args[0])

        expect(line).to.include(`Failed to connect to Chrome, retrying in 1 second (attempt ${i + 18}/62)`)
      })

      snapshot(delays)
    })
  })

  context('.getWsTargetFor', () => {
    const expectedCdpFailedError = stripIndents`
      Cypress failed to make a connection to the Chrome DevTools Protocol after retrying for 20 seconds.

      This usually indicates there was a problem opening the Chrome browser.

      The CDP port requested was ${chalk.yellow('12345')}.

      Error details:
    `

    it('rejects if CDP connection fails', () => {
      const innerErr = new Error('cdp connection failure')

      sinon.stub(connect, 'createRetryingSocket').callsArgWith(1, innerErr)
      const p = protocol.getWsTargetFor(12345)

<<<<<<< HEAD
      const expectedError = stripIndents`
        Cypress failed to make a connection to the Chrome DevTools Protocol after retrying for 50 seconds.
=======
      return expect(p).to.eventually.be.rejected
      .and.property('message').include(expectedCdpFailedError)
      .and.include(innerErr.message)
    })

    it('rejects if CRI.List fails', () => {
      const innerErr = new Error('cdp connection failure')

      sinon.stub(Bluebird, 'delay').resolves()

      sinon.stub(CRI, 'List')
      .withArgs({ host, port: 12345, getDelayMsForRetry: sinon.match.func })
      .rejects(innerErr)
>>>>>>> 18f127fa

      const end = sinon.stub()

      sinon.stub(connect, 'createRetryingSocket').callsArgWith(1, null, { end })

      const p = protocol.getWsTargetFor(12345)

      return expect(p).to.eventually.be.rejected
      .and.property('message').include(expectedCdpFailedError)
      .and.include(innerErr.message)
    })

    it('returns the debugger URL of the first about:blank tab', async () => {
      const targets = [
        {
          type: 'page',
          url: 'chrome://newtab',
          webSocketDebuggerUrl: 'foo',
        },
        {
          type: 'page',
          url: 'about:blank',
          webSocketDebuggerUrl: 'bar',
        },
      ]

      const end = sinon.stub()

      sinon.stub(CRI, 'List')
      .withArgs({ host, port: 12345, getDelayMsForRetry: sinon.match.func })
      .resolves(targets)

      sinon.stub(connect, 'createRetryingSocket').callsArgWith(1, null, { end })

      const p = protocol.getWsTargetFor(12345)

      await expect(p).to.eventually.equal('bar')
      expect(end).to.be.calledOnce
    })
  })

  context('CRI.List', () => {
    const port = 1234
    const targets = [
      {
        type: 'page',
        url: 'chrome://newtab',
        webSocketDebuggerUrl: 'foo',
      },
      {
        type: 'page',
        url: 'about:blank',
        webSocketDebuggerUrl: 'ws://debug-url',
      },
    ]

    it('retries several times if starting page cannot be found', async () => {
      const end = sinon.stub()

      sinon.stub(connect, 'createRetryingSocket').callsArgWith(1, null, { end })

      const criList = sinon.stub(CRI, 'List')
      .withArgs({ host, port, getDelayMsForRetry: sinon.match.func }).resolves(targets)
      .onFirstCall().resolves([])
      .onSecondCall().resolves([])
      .onThirdCall().resolves(targets)

      const targetUrl = await protocol.getWsTargetFor(port)

      expect(criList).to.have.been.calledThrice
      expect(targetUrl).to.equal('ws://debug-url')
    })

    it('logs correctly if retries occur while connecting to CDP and while listing CRI targets', async () => {
      const log = sinon.spy(console, 'log')

      const end = sinon.stub()

      // fail 20 times to get 2 log lines from connect failures
      sinon.stub(connect, 'createRetryingSocket').callsFake((opts, cb) => {
        _.times(20, (i) => {
          opts.getDelayMsForRetry(i, new Error)
        })

        // @ts-ignore
        return cb(null, { end })
      })

      sinon.stub(Bluebird, 'delay').resolves()

      // fail an additional 2 times on CRI.List
      const criList = sinon.stub(CRI, 'List')
      .withArgs({ host, port, getDelayMsForRetry: sinon.match.func }).resolves(targets)
      .onFirstCall().resolves([])
      .onSecondCall().resolves([])
      .onThirdCall().resolves(targets)

      const targetUrl = await protocol.getWsTargetFor(port)

      expect(criList).to.have.been.calledThrice
      expect(targetUrl).to.equal('ws://debug-url')

      // 2 from connect failing, 2 from CRI.List failing
      expect(log).to.have.callCount(4)

      log.getCalls().forEach((log, i) => {
        const line = stripAnsi(log.args[0])

        expect(line).to.include(`Failed to connect to Chrome, retrying in 1 second (attempt ${i + 18}/62)`)
      })
    })
  })
})<|MERGE_RESOLUTION|>--- conflicted
+++ resolved
@@ -18,7 +18,7 @@
   const host = '127.0.0.1'
 
   context('._getDelayMsForRetry', () => {
-    it('retries as expected for up to 20 seconds', () => {
+    it('retries as expected for up to 50 seconds', () => {
       const log = sinon.spy(console, 'log')
 
       let delays = []
@@ -44,7 +44,7 @@
 
   context('.getWsTargetFor', () => {
     const expectedCdpFailedError = stripIndents`
-      Cypress failed to make a connection to the Chrome DevTools Protocol after retrying for 20 seconds.
+      Cypress failed to make a connection to the Chrome DevTools Protocol after retrying for 50 seconds.
 
       This usually indicates there was a problem opening the Chrome browser.
 
@@ -59,10 +59,6 @@
       sinon.stub(connect, 'createRetryingSocket').callsArgWith(1, innerErr)
       const p = protocol.getWsTargetFor(12345)
 
-<<<<<<< HEAD
-      const expectedError = stripIndents`
-        Cypress failed to make a connection to the Chrome DevTools Protocol after retrying for 50 seconds.
-=======
       return expect(p).to.eventually.be.rejected
       .and.property('message').include(expectedCdpFailedError)
       .and.include(innerErr.message)
@@ -76,7 +72,6 @@
       sinon.stub(CRI, 'List')
       .withArgs({ host, port: 12345, getDelayMsForRetry: sinon.match.func })
       .rejects(innerErr)
->>>>>>> 18f127fa
 
       const end = sinon.stub()
 
