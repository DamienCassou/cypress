_ = require("lodash")
Promise = require("bluebird")

$dom = require("../../../dom")
$elements = require("../../../dom/elements")
$window = require("../../../dom/window")
$utils = require("../../../cypress/utils")
$actionability = require("../../actionability")

dispatch = (target, eventName, options) ->
  event = new Event(eventName, options)

  ## some options, like clientX & clientY, must be set on the
  ## instance instead of passing them into the constructor
  _.extend(event, options)

  target.dispatchEvent(event)

module.exports = (Commands, Cypress, cy, state, config) ->
  Commands.addAll({ prevSubject: ["element", "window", "document"] }, {
    trigger: (subject, eventName, positionOrX, y, options = {}) ->
      {options, position, x, y} = $actionability.getPositionFromArguments(positionOrX, y, options)

      _.defaults(options, {
        log: true
        $el: subject
        bubbles: true
        cancelable: true
        position: position
        x: x
        y: y
        waitForAnimations: config("waitForAnimations")
        animationDistanceThreshold: config("animationDistanceThreshold")
      })

      if $dom.isWindow(options.$el)
        ## get this into a jquery object
        options.$el = $dom.wrap(options.$el)


      ## omit entries we know aren't part of an event, but pass anything
      ## else through so user can specify what the event object needs
      eventOptions = _.omit(options, "log", "$el", "position", "x", "y", "waitForAnimations", "animationDistanceThreshold")

      if options.log
        options._log = Cypress.log({
          $el: subject
          consoleProps: ->
            {
              "Yielded": subject
              "Event options": eventOptions
            }
        })

        options._log.snapshot("before", {next: "after"})

      if not _.isString(eventName)
        $utils.throwErrByPath("trigger.invalid_argument", {
          onFail: options._log
          args: { eventName }
        })

      if options.$el.length > 1
        $utils.throwErrByPath("trigger.multiple_elements", {
          onFail: options._log
          args: { num: options.$el.length }
        })

      dispatchEarly = false

      ## if we're window or document then dispatch early
      ## and avoid waiting for actionability
      if $dom.isWindow(subject) or $dom.isDocument(subject)
        dispatchEarly = true
      else
        subject = options.$el.first()

      trigger = ->
        if dispatchEarly
          return dispatch(subject, eventName, eventOptions)

        $actionability.verify(cy, subject, options, {
          onScroll: ($el, type) ->
            Cypress.action("cy:scrolled", $el, type)

          onReady: ($elToClick, coords) ->
            { fromElWindow, fromElViewport, fromAutWindow } = coords

            if options._log
              ## display the red dot at these coords
              options._log.set({
                coords: fromAutWindow
              })

            docCoords = $elements.getFromDocCoords(fromViewport.x, fromViewport.y, $window.getWindowByElement($elToClick.get(0)))

            eventOptions = _.extend({
<<<<<<< HEAD
              clientX: fromViewport.x
              clientY: fromViewport.y
              screenX: fromViewport.x
              screenY: fromViewport.y
              pageX: docCoords.x
              pageY: docCoords.y
=======
              clientX: fromElViewport.x
              clientY: fromElViewport.y
              screenX: fromElViewport.x
              screenY: fromElViewport.y
              pageX: fromElWindow.x
              pageY: fromElWindow.y
>>>>>>> 9a00c611
            }, eventOptions)

            dispatch($elToClick.get(0), eventName, eventOptions)
      })

      Promise
      .try(trigger)
      .then ->
        do verifyAssertions = ->
          cy.verifyUpcomingAssertions(subject, options, {
            onRetry: verifyAssertions
          })
  })<|MERGE_RESOLUTION|>--- conflicted
+++ resolved
@@ -92,24 +92,13 @@
                 coords: fromAutWindow
               })
 
-            docCoords = $elements.getFromDocCoords(fromViewport.x, fromViewport.y, $window.getWindowByElement($elToClick.get(0)))
-
             eventOptions = _.extend({
-<<<<<<< HEAD
-              clientX: fromViewport.x
-              clientY: fromViewport.y
-              screenX: fromViewport.x
-              screenY: fromViewport.y
-              pageX: docCoords.x
-              pageY: docCoords.y
-=======
               clientX: fromElViewport.x
               clientY: fromElViewport.y
               screenX: fromElViewport.x
               screenY: fromElViewport.y
               pageX: fromElWindow.x
               pageY: fromElWindow.y
->>>>>>> 9a00c611
             }, eventOptions)
 
             dispatch($elToClick.get(0), eventName, eventOptions)
