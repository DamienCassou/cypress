version: 2.1

# usually we don't build Mac app - it takes a long time
# but sometimes we want to really confirm we are doing the right thing
# so just add your branch to the list here to build and test on Mac
macBuildFilters: &macBuildFilters
  filters:
    branches:
      only:
        - develop
        - investigate-spec-on-mac

defaults: &defaults
  parallelism: 1
  working_directory: ~/cypress
  parameters:
    executor:
      type: executor
      default: cy-doc
  executor: <<parameters.executor>>
  environment:
    ## set specific timezone
    TZ: "/usr/share/zoneinfo/America/New_York"

    ## store artifacts here
    CIRCLE_ARTIFACTS: /tmp/artifacts

    ## set so that e2e tests are consistent
    COLUMNS: 100
    LINES: 24

# filters and requires for testing binary with Firefox
testBinaryFirefox: &testBinaryFirefox
  filters:
    branches:
      only:
        - develop
  requires:
    - build-npm-package
    - build-binary

executors:
  # the Docker image with Cypress dependencies and Chrome browser
  cy-doc:
    docker:
      - image: cypress/browsers:node12.13.0-chrome80-ff74
    environment:
      PLATFORM: linux

  # Docker image with non-root "node" user
  non-root-docker-user:
    docker:
      - image: cypress/browsers:node12.13.0-chrome80-ff74
        user: node
    environment:
      PLATFORM: linux

  # executor to run on Mac OS
  # https://circleci.com/docs/2.0/executor-types/#using-macos
  # https://circleci.com/docs/2.0/testing-ios/#supported-xcode-versions
  mac:
    macos:
      ## Node 12.10.0 (yarn 1.17.3)
      xcode: "11.0.0"
    environment:
      PLATFORM: mac

commands:
  install-latest-chrome:
    description: Install latest Google Chrome (stable)
    parameters:
      browser:
        default: "electron"
        description: browser shortname to target
        type: string
    steps:
      - run:
          name: Install latest Google Chrome (stable)
          command: |
            if [ << parameters.browser >> == "chrome" ]; then
              echo "**** Running Chrome tests.  Installing latest stable version of Google Chrome. ****"
              apt-get update
              apt-get install google-chrome-stable -y
              echo "**** Location of Google Chrome Installation: "`which google-chrome`" ****"
              echo "**** Google Chrome Version: "`google-chrome --version`" ****"
            else
              echo "**** Not updating Chrome. Running tests in '<< parameters.browser >>' ****"
            fi

  run-driver-integration-tests:
    parameters:
      browser:
        description: browser shortname to target
        type: string
    steps:
      - attach_workspace:
          at: ~/
      - run:
<<<<<<< HEAD
          command: yarn workspace @packages/driver start
          background: true
      - run:
          command: yarn wait-on http://localhost:3500
      - run:
=======
>>>>>>> 55a16cb5
          environment:
            CYPRESS_KONFIG_ENV: production
          command: |
            echo Current working directory is $PWD
            echo Total containers $CIRCLE_NODE_TOTAL

            if [[ -v PACKAGES_RECORD_KEY ]]; then
              # internal PR
              CYPRESS_RECORD_KEY=$PACKAGES_RECORD_KEY \
              yarn cypress:run --record --parallel --group 5x-driver-<< parameters.browser >> --browser << parameters.browser >>
            else
              # external PR
              TESTFILES=$(circleci tests glob "cypress/integration/**/*_spec.*" | circleci tests split --total=$CIRCLE_NODE_TOTAL)
              echo "Test files for this machine are $TESTFILES"

              if [[ -z "$TESTFILES" ]]; then
                echo "Empty list of test files"
              fi
              yarn cypress:run --browser << parameters.browser >> --spec $TESTFILES
            fi
          working_directory: packages/driver
      - verify-mocha-results
      - store_test_results:
          path: /tmp/cypress
      - store_artifacts:
          path: /tmp/artifacts
      - store-npm-logs

  run-runner-integration-tests:
    parameters:
      browser:
        description: browser shortname to target
        type: string
    steps:
      - attach_workspace:
          at: ~/
      - run:
          command: yarn workspace @packages/driver start
          background: true
      - run:
          command: yarn wait-on http://localhost:3500
      - run:
          command: |
            CYPRESS_KONFIG_ENV=production \
            CYPRESS_RECORD_KEY=$PACKAGES_RECORD_KEY \
            yarn workspace @packages/runner cypress:run --record --parallel --group runner-integration-<< parameters.browser >> --browser <<parameters.browser>>
      - store_test_results:
          path: /tmp/cypress
      - store_artifacts:
          path: /tmp/artifacts
      - store-npm-logs

  run-e2e-tests:
    parameters:
      browser:
        default: "electron"
        description: browser shortname to target
        type: string
      chunk:
        description: e2e test chunk number
        type: string
    steps:
      - attach_workspace:
          at: ~/
      - run:
          command: yarn workspace @packages/server test ./test/e2e/<< parameters.chunk >>*spec* --browser << parameters.browser >>
      - verify-mocha-results
      - store_test_results:
          path: /tmp/cypress
      - store_artifacts:
          path: /tmp/artifacts
      - store-npm-logs

  store-npm-logs:
    description: Saves any NPM debug logs as artifacts in case there is a problem
    steps:
      - store_artifacts:
          path: ~/.npm/_logs

  post-install-comment:
    description: Post GitHub comment with a blurb on how to install pre-release version
    steps:
      - run: ls -la
      # make sure JSON files with uploaded urls are present
      - run: ls -la binary-url.json npm-package-url.json
      - run: cat binary-url.json
      - run: cat npm-package-url.json
      - run:
          name: Post pre-release install comment
          command: |
            node scripts/add-install-comment.js \
              --npm npm-package-url.json \
              --binary binary-url.json

  verify-mocha-results:
    description: Double-check that Mocha tests ran as expected.
    parameters:
      expectedResultCount:
        description: The number of result files to expect, ie, the number of Mocha test suites that ran.
        type: integer
        ## by default, assert that at least 1 test ran
        default: 0
    steps:
      - run: yarn verify:mocha:results << parameters.expectedResultCount >>

  test-binary-against-repo:
    description: |
      Takes the built binary and NPM package, clones given example repo
      and runs the new version of Cypress against it.
    parameters:
      repo:
        description: Name of the repo like "cypress-example-kitchensink"
        type: string
      browser:
        description: Name of the browser to use, like "electron", "chrome", "firefox"
        type: enum
        enum: ["", "electron", "chrome", "firefox"]
        default: ""
      command:
        description: Test command to run to start Cypress tests
        type: string
        default: "npm run e2e"
      # if the repo to clone and test is a monorepo, you can
      # run tests inside a specific subfolder
      folder:
        description: Subfolder to test in
        type: string
        default: ""
      # you can test new features in the test runner against recipes or other repos
      # by opening a pull request in those repos and running this test job
      # against a pull request number in the example repo
      pull_request_id:
        description: Pull request number to check out before installing and testing
        type: integer
        default: 0
    steps:
      - attach_workspace:
          at: ~/
      # make sure the binary and NPM package files are present
      - run: ls -l
      - run: ls -l cypress.zip cypress.tgz
      - run:
          name: Cloning project <<parameters.repo>>
          command: git clone --depth 1 https://github.com/cypress-io/<<parameters.repo>>.git /tmp/<<parameters.repo>>
      - when:
          condition: << parameters.pull_request_id >>
          steps:
            - run:
                name: Check out PR << parameters.pull_request_id >>
                working_directory: /tmp/<<parameters.repo>>
                command: |
                  git fetch origin pull/<< parameters.pull_request_id >>/head:pr-<< parameters.pull_request_id >>
                  git checkout pr-<< parameters.pull_request_id >>
                  git log -n 2
      - run:
          command: npm install
          working_directory: /tmp/<<parameters.repo>>
      - run:
          name: Install Cypress
          working_directory: /tmp/<<parameters.repo>>
          # force installing the freshly built binary
          command: CYPRESS_INSTALL_BINARY=~/cypress/cypress.zip npm i ~/cypress/cypress.tgz
      - run:
          name: Types check 🧩 (maybe)
          working_directory: /tmp/<<parameters.repo>>
          command: npm run types --if-present
      - run:
          name: Build 🏗 (maybe)
          working_directory: /tmp/<<parameters.repo>>
          command: npm run build --if-present
      - run:
          working_directory: /tmp/<<parameters.repo>>
          command: npm start --if-present
          background: true
      - when:
          condition: << parameters.folder >>
          steps:
            - when:
                condition: << parameters.browser >>
                steps:
                  - run:
                      name: Run tests using browser "<< parameters.browser >>"
                      working_directory: /tmp/<<parameters.repo>>/<< parameters.folder >>
                      command: |
                        <<parameters.command>> -- --browser <<parameters.browser>>
            - unless:
                condition: << parameters.browser >>
                steps:
                  - run:
                      name: Run tests using command
                      working_directory: /tmp/<<parameters.repo>>/<< parameters.folder >>
                      command: <<parameters.command>>

            - store_artifacts:
                name: screenshots
                path: /tmp/<<parameters.repo>>/<< parameters.folder >>/cypress/screenshots
            - store_artifacts:
                name: videos
                path: /tmp/<<parameters.repo>>/<< parameters.folder >>/cypress/videos
      - unless:
          condition: << parameters.folder >>
          steps:
            - when:
                condition: << parameters.browser >>
                steps:
                  - run:
                      name: Run tests using browser "<< parameters.browser >>"
                      working_directory: /tmp/<<parameters.repo>>
                      command: <<parameters.command>> -- --browser <<parameters.browser>>
            - unless:
                condition: << parameters.browser >>
                steps:
                  - run:
                      name: Run tests using command
                      working_directory: /tmp/<<parameters.repo>>
                      command: <<parameters.command>>
            - store_artifacts:
                name: screenshots
                path: /tmp/<<parameters.repo>>/cypress/screenshots
            - store_artifacts:
                name: videos
                path: /tmp/<<parameters.repo>>/cypress/videos
      - store-npm-logs

jobs:
  ## code checkout and yarn installs
  build:
    <<: *defaults
    steps:
      - checkout
      - run:
          name: Print working folder
          command: echo $PWD
      - run:
          name: print global yarn cache path
          command: echo $(yarn global bin)
      - run:
          name: print Node version
          command: node -v
      - run:
          name: print yarn version
          command: yarn -v
      - run: yarn check-node-version

      ## make sure the TERM is set to 'xterm' in node (Linux only)
      ## else colors (and tests) will fail
      ## See the following information
      ##   * http://andykdocs.de/development/Docker/Fixing+the+Docker+TERM+variable+issue
      ##   * https://unix.stackexchange.com/questions/43945/whats-the-difference-between-various-term-variables
      - run: yarn check-terminal

      - run: yarn stop-only-all

      - restore_cache:
          name: Restore yarn cache
          key: v{{ .Environment.CACHE_VERSION }}-{{ arch }}-{{ .Branch }}-deps-root-{{ checksum "yarn.lock" }}

      # show what is already cached globally
      - run: ls $(yarn global bin)
      - run: ls $(yarn global bin)/../lib/node_modules

      # try several times, because flaky NPM installs ...
      - run: yarn --frozen-lockfile || yarn --frozen-lockfile
      - run:
          name: Top level packages
          command: yarn list --depth=0 || true

      - store-npm-logs

      ## save entire folder as artifact for other jobs to run without reinstalling
      - persist_to_workspace:
          root: ~/
          paths:
            - cypress

  lint:
    <<: *defaults
    steps:
      - attach_workspace:
          at: ~/
      ## this will catch .only's in js/coffee as well
      - run: yarn lint
      - run:
          name: cypress info (dev)
          command: node cli/bin/cypress info --dev
      - store-npm-logs

  cli-visual-tests:
    <<: *defaults
    parallelism: 1
    steps:
      - attach_workspace:
          at: ~/
      - run: mkdir -p cli/visual-snapshots
      - run:
          command: node cli/bin/cypress info --dev | yarn --silent term-to-html | node scripts/sanitize --type cli-info > cli/visual-snapshots/cypress-info.html
          environment:
            FORCE_COLOR: 2
      - run:
          command: node cli/bin/cypress help | yarn --silent term-to-html > cli/visual-snapshots/cypress-help.html
          environment:
            FORCE_COLOR: 2
      - store_artifacts:
          path: cli/visual-snapshots
      - run:
          name: Upload CLI snapshots for diffing
          command: |
            PERCY_TOKEN=$PERCY_TOKEN_CLI \
            yarn percy snapshot ./cli/visual-snapshots

  unit-tests:
    <<: *defaults
    parallelism: 1
    steps:
      - attach_workspace:
          at: ~/
      # make sure mocha runs
      - run: yarn test-mocha
      # test binary build code
      - run: yarn test-scripts
      # make sure our snapshots are compared correctly
      - run: yarn test-mocha-snapshot
      # make sure packages with TypeScript can be transpiled to JS
      - run: yarn lerna run build-prod --stream
      # run unit tests from each individual package
      - run: yarn test
      - verify-mocha-results:
          expectedResultCount: 8
      - store_test_results:
          path: /tmp/cypress
      # CLI tests generate HTML files with sample CLI command output
      - store_artifacts:
          path: cli/test/html
      - store-npm-logs

  lint-types:
    <<: *defaults
    parallelism: 1
    steps:
      - attach_workspace:
          at: ~/
      - run:
          command: ls -la types
          working_directory: cli
      - run:
          command: ls -la chai
          working_directory: cli/types
      - run:
          name: "Lint types 🧹"
          command: yarn workspace cypress dtslint
      - run:
          name: "TypeScript check 🧩"
          command: yarn type-check --ignore-progress
      - store-npm-logs

  build-system-unit-tests:
    <<: *defaults
    parallelism: 1
    steps:
      - attach_workspace:
          at: ~/
      # make sure mocha runs
      - run: yarn test-mocha
      # test binary build code
      - run: yarn test-scripts

  "server-unit-tests":
    <<: *defaults
    parallelism: 2
    steps:
      - attach_workspace:
          at: ~/
      - run: yarn test-unit --scope @packages/server
      - verify-mocha-results:
          expectedResultCount: 1
      - store_test_results:
          path: /tmp/cypress
      - store-npm-logs

  "server-integration-tests":
    <<: *defaults
    parallelism: 2
    steps:
      - attach_workspace:
          at: ~/
      - run: yarn test-integration --scope @packages/server
      - verify-mocha-results:
          expectedResultCount: 1
      - store_test_results:
          path: /tmp/cypress
      - store-npm-logs

  "server-performance-tests":
    <<: *defaults
    steps:
      - attach_workspace:
          at: ~/
      - run:
          command: yarn workspace @packages/server test-performance
      - verify-mocha-results:
          expectedResultCount: 1
      - store_test_results:
          path: /tmp/cypress
      - store_artifacts:
          path: /tmp/artifacts
      - store-npm-logs

  "server-e2e-tests-chrome-1":
    <<: *defaults
    steps:
      - run-e2e-tests:
          browser: chrome
          chunk: "1"

  "server-e2e-tests-chrome-2":
    <<: *defaults
    steps:
      - run-e2e-tests:
          browser: chrome
          chunk: "2"

  "server-e2e-tests-chrome-3":
    <<: *defaults
    steps:
      - run-e2e-tests:
          browser: chrome
          chunk: "3"

  "server-e2e-tests-chrome-4":
    <<: *defaults
    steps:
      - run-e2e-tests:
          browser: chrome
          chunk: "4"

  "server-e2e-tests-chrome-5":
    <<: *defaults
    steps:
      - run-e2e-tests:
          browser: chrome
          chunk: "5"

  "server-e2e-tests-chrome-6":
    <<: *defaults
    steps:
      - run-e2e-tests:
          browser: chrome
          chunk: "6"

  "server-e2e-tests-chrome-7":
    <<: *defaults
    steps:
      - run-e2e-tests:
          browser: chrome
          chunk: "7"

  "server-e2e-tests-chrome-8":
    <<: *defaults
    steps:
      - run-e2e-tests:
          browser: chrome
          chunk: "8"

  "server-e2e-tests-electron-1":
    <<: *defaults
    steps:
      - run-e2e-tests:
          browser: electron
          chunk: "1"

  "server-e2e-tests-electron-2":
    <<: *defaults
    steps:
      - run-e2e-tests:
          browser: electron
          chunk: "2"

  "server-e2e-tests-electron-3":
    <<: *defaults
    steps:
      - run-e2e-tests:
          browser: electron
          chunk: "3"

  "server-e2e-tests-electron-4":
    <<: *defaults
    steps:
      - run-e2e-tests:
          browser: electron
          chunk: "4"

  "server-e2e-tests-electron-5":
    <<: *defaults
    steps:
      - run-e2e-tests:
          browser: electron
          chunk: "5"

  "server-e2e-tests-electron-6":
    <<: *defaults
    steps:
      - run-e2e-tests:
          browser: electron
          chunk: "6"

  "server-e2e-tests-electron-7":
    <<: *defaults
    steps:
      - run-e2e-tests:
          browser: electron
          chunk: "7"

  "server-e2e-tests-electron-8":
    <<: *defaults
    steps:
      - run-e2e-tests:
          browser: electron
          chunk: "8"

  "server-e2e-tests-non-root":
    <<: *defaults
    steps:
      - run-e2e-tests:
          chunk: non_root

  "server-e2e-tests-firefox-1":
    <<: *defaults
    steps:
      - run-e2e-tests:
          browser: firefox
          chunk: "1"

  "server-e2e-tests-firefox-2":
    <<: *defaults
    steps:
      - run-e2e-tests:
          browser: firefox
          chunk: "2"

  "server-e2e-tests-firefox-3":
    <<: *defaults
    steps:
      - run-e2e-tests:
          browser: firefox
          chunk: "3"

  "server-e2e-tests-firefox-4":
    <<: *defaults
    steps:
      - run-e2e-tests:
          browser: firefox
          chunk: "4"

  "server-e2e-tests-firefox-5":
    <<: *defaults
    steps:
      - run-e2e-tests:
          browser: firefox
          chunk: "5"

  "server-e2e-tests-firefox-6":
    <<: *defaults
    steps:
      - run-e2e-tests:
          browser: firefox
          chunk: "6"

  "server-e2e-tests-firefox-7":
    <<: *defaults
    steps:
      - run-e2e-tests:
          browser: firefox
          chunk: "7"

  "server-e2e-tests-firefox-8":
    <<: *defaults
    steps:
      - run-e2e-tests:
          browser: firefox
          chunk: "8"

  "runner-integration-tests-chrome":
    <<: *defaults
    parallelism: 2
    steps:
      - run-runner-integration-tests:
          browser: chrome

  "runner-integration-tests-firefox":
    <<: *defaults
    parallelism: 2
    steps:
      - run-runner-integration-tests:
          browser: firefox

  "driver-integration-tests-chrome":
    <<: *defaults
    parallelism: 5
    steps:
      - run-driver-integration-tests:
          browser: chrome

  # "driver-integration-tests-electron":
  #   <<: *defaults
  #   parallelism: 5
  #   steps:
  #     - run-driver-integration-tests:
  #         browser: electron

  "driver-integration-tests-firefox":
    <<: *defaults
    parallelism: 5
    steps:
      - run-driver-integration-tests:
          browser: firefox

  "desktop-gui-integration-tests-2x":
    <<: *defaults
    parallelism: 2
    steps:
      - attach_workspace:
          at: ~/
      - run:
          command: yarn build-prod
          working_directory: packages/desktop-gui
      - run:
          name: Desktop GUI server
          command: yarn start
          working_directory: packages/desktop-gui
          background: true
      - run:
          command: |
            CYPRESS_KONFIG_ENV=production \
            CYPRESS_RECORD_KEY=$PACKAGES_RECORD_KEY \
            yarn cypress:run --record --parallel --group 2x-desktop-gui
          working_directory: packages/desktop-gui
      - verify-mocha-results
      - store_test_results:
          path: /tmp/cypress
      - store_artifacts:
          path: /tmp/artifacts
      - store-npm-logs

  desktop-gui-visual-tests:
    <<: *defaults
    parallelism: 1
    steps:
      - attach_workspace:
          at: ~/
      - run:
          command: yarn build-prod
          working_directory: packages/desktop-gui
      - run:
          name: Desktop GUI server
          command: yarn start
          working_directory: packages/desktop-gui
          background: true
      - run:
          # will use PERCY_TOKEN environment variable if available
          command: |
            CYPRESS_KONFIG_ENV=production \
            yarn percy exec -- yarn cypress:run --spec cypress/integration/settings_spec.js,cypress/integration/specs_list_spec.js
          working_directory: packages/desktop-gui
      - verify-mocha-results
      # we don't really need any artifacts - we are only interested in visual screenshots
      - store-npm-logs

  "reporter-integration-tests":
    <<: *defaults
    steps:
      - attach_workspace:
          at: ~/
      - run:
          command: yarn build-for-tests
          working_directory: packages/reporter
      - run:
          command: |
            CYPRESS_KONFIG_ENV=production \
            CYPRESS_RECORD_KEY=$PACKAGES_RECORD_KEY \
            yarn cypress:run --record --parallel --group reporter
          working_directory: packages/reporter
      - verify-mocha-results
      - store_test_results:
          path: /tmp/cypress
      - store_artifacts:
          path: /tmp/artifacts
      - store-npm-logs

  "ui-components-integration-tests":
    <<: *defaults
    steps:
      - attach_workspace:
          at: ~/
      - run:
          command: yarn build-for-tests
          working_directory: packages/ui-components
      - run:
          command: |
            CYPRESS_KONFIG_ENV=production \
            CYPRESS_RECORD_KEY=$PACKAGES_RECORD_KEY \
            yarn cypress:run --record --parallel --group ui-components
          working_directory: packages/ui-components
      - verify-mocha-results
      - store_test_results:
          path: /tmp/cypress
      - store_artifacts:
          path: /tmp/artifacts
      - store-npm-logs

  "run-launcher":
    <<: *defaults
    steps:
      - attach_workspace:
          at: ~/
      - run:
          command: node index.js
          working_directory: packages/launcher

  build-binary:
    <<: *defaults
    shell: /bin/bash --login
    steps:
      - run:
          name: Check environment variables before code sign (if on Mac)
          # NOTE
          # our Mac code sign works via electron-builder
          # by default, electron-builder will NOT sign app built in a pull request
          # even our internal one (!)
          # Usually this is not a problem, since we only build and test binary
          # built on "develop" and "master" branches
          # but if you need to really build and sign a Mac binary in a PR
          # set variable CSC_FOR_PULL_REQUEST=true
          command: |
            set -e
            if [[ "$OSTYPE" == "darwin"* ]]; then
              if [ -z "$CSC_LINK" ]; then
                echo "Need to provide environment variable CSC_LINK"
                  echo "with base64 encoded certificate .p12 file"
                exit 1
              fi
              if [ -z "$CSC_KEY_PASSWORD" ]; then
                echo "Need to provide environment variable CSC_KEY_PASSWORD"
                  echo "with password for unlocking certificate .p12 file"
                exit 1
              fi
            else
              echo "Not Mac platform, skipping code sign setup"
            fi

      - attach_workspace:
          at: ~/
      - run: $(yarn bin)/print-arch
      - run:
          environment:
            DEBUG: electron-builder,electron-osx-sign*
          # notarization on Mac can take a while
          no_output_timeout: "30m"
          # if this is a forked pull request, the NEXT_DEV_VERSION environment variable
          # won't be set and we will use default version, since we are not going to
          # upload the dev binary build anywhere
          command: yarn binary-build --platform $PLATFORM --version ${NEXT_DEV_VERSION:-0.0.0-development}
      - run: yarn binary-zip --platform $PLATFORM
      # Cypress binary file should be zipped to cypress.zip
      - run: ls -l *.zip
      - store-npm-logs
      - persist_to_workspace:
          root: ~/
          paths:
            - cypress/cypress.zip

  upload-binary:
    <<: *defaults
    steps:
      - attach_workspace:
          at: ~/
      - run: ls -l
      - run:
          name: upload unique binary
          command: |
            node scripts/binary.js upload-unique-binary \
              --file cypress.zip \
              --version $NEXT_DEV_VERSION
      - run: cat binary-url.json
      - store-npm-logs
      - persist_to_workspace:
          root: ~/
          paths:
            - cypress/binary-url.json

  test-kitchensink:
    <<: *defaults
    steps:
      - attach_workspace:
          at: ~/
      - run:
          name: Cloning test project
          command: git clone https://github.com/cypress-io/cypress-example-kitchensink.git /tmp/repo
      - run:
          name: Install prod dependencies
          command: yarn --production
          working_directory: /tmp/repo
      - run:
          name: Example server
          command: yarn start
          working_directory: /tmp/repo
          background: true
      - run:
          name: Run Kitchensink example project
          command: yarn cypress:run --project /tmp/repo
      - store_artifacts:
          path: /tmp/repo/cypress/screenshots
      - store_artifacts:
          path: /tmp/repo/cypress/videos
      - store-npm-logs

  "test-kitchensink-against-staging":
    <<: *defaults
    steps:
      - attach_workspace:
          at: ~/
      - run:
          name: Cloning test project
          command: git clone https://github.com/cypress-io/cypress-example-kitchensink.git /tmp/repo
      - run:
          name: Install prod dependencies
          command: yarn --production
          working_directory: /tmp/repo
      - run:
          name: Example server
          command: yarn start
          working_directory: /tmp/repo
          background: true
      - run:
          name: Run Kitchensink example project
          command: |
            CYPRESS_PROJECT_ID=$TEST_KITCHENSINK_PROJECT_ID \
            CYPRESS_RECORD_KEY=$TEST_KITCHENSINK_RECORD_KEY \
            CYPRESS_INTERNAL_ENV=staging \
            CYPRESS_video=false \
            yarn cypress:run --project /tmp/repo --record
      - store-npm-logs

  "test-against-staging":
    <<: *defaults
    steps:
      - attach_workspace:
          at: ~/
      - run:
          name: Cloning test project
          command: git clone https://github.com/cypress-io/cypress-test-tiny.git /tmp/repo
      - run:
          name: Run test project
          command: |
            CYPRESS_PROJECT_ID=$TEST_TINY_PROJECT_ID \
            CYPRESS_RECORD_KEY=$TEST_TINY_RECORD_KEY \
            CYPRESS_INTERNAL_ENV=staging \
            yarn cypress:run --project /tmp/repo --record
      - store-npm-logs

  build-npm-package:
    <<: *defaults
    steps:
      - attach_workspace:
          at: ~/
      - run: yarn check-next-dev-version
      - run:
          name: bump NPM version
          command: yarn version --no-git-tag-version --new-version ${NEXT_DEV_VERSION:-0.0.0-development}
      - run:
          name: build NPM package
          command: yarn build --scope cypress
      - run:
          command: ls -la types
          working_directory: cli/build
      - run:
          name: list NPM package contents
          command: yarn workspace cypress size
      - run:
          name: pack NPM package
          working_directory: cli/build
          command: yarn pack
      - run:
          name: list created NPM package
          working_directory: cli/build
          command: ls -l
      # created file should have filename cypress-<version>.tgz
      - run: mkdir /tmp/urls
      - run: cp cli/build/cypress-v${NEXT_DEV_VERSION:-0.0.0-development}.tgz cypress.tgz
      - run: cp cli/build/cypress-v${NEXT_DEV_VERSION:-0.0.0-development}.tgz /tmp/urls/cypress.tgz
      - run: ls -l /tmp/urls
      - store-npm-logs
      - run: pwd
      - run: ls -l
      - persist_to_workspace:
          root: ~/
          paths:
            - cypress/cypress.tgz

  upload-npm-package:
    <<: *defaults
    steps:
      - attach_workspace:
          at: ~/
      - run: ls -l
      # NPM package file should have filename cypress-<version>.tgz
      - run:
          name: upload NPM package
          command: |
            node scripts/binary.js upload-npm-package \
              --file cypress.tgz \
              --version $NEXT_DEV_VERSION
      - store-npm-logs
      - run: ls -l
      - run: cat npm-package-url.json
      - persist_to_workspace:
          root: ~/
          paths:
            - cypress/npm-package-url.json

  "test-binary-and-npm-against-other-projects":
    <<: *defaults
    steps:
      # needs uploaded NPM and test binary
      - attach_workspace:
          at: ~/
      - run: ls -la
      # make sure JSON files with uploaded urls are present
      - run: ls -la binary-url.json npm-package-url.json
      - run: cat binary-url.json
      - run: cat npm-package-url.json
      - run: mkdir /tmp/testing
      - run:
          name: create dummy package
          working_directory: /tmp/testing
          command: npm init -y
      - run:
          # install NPM from unique urls
          name: Install Cypress
          command: |
            node scripts/test-unique-npm-and-binary.js \
              --npm npm-package-url.json \
              --binary binary-url.json \
              --cwd /tmp/testing
      - run:
          name: Verify Cypress binary
          working_directory: /tmp/testing
          command: $(yarn bin)/cypress verify
      - run:
          name: Running other test projects with new NPM package and binary
          command: |
            node scripts/test-other-projects.js \
              --npm npm-package-url.json \
              --binary binary-url.json \
              --provider circle
      - store-npm-logs

  post-pre-release-install-comment:
    <<: *defaults
    steps:
      # needs uploaded NPM and test binary
      - attach_workspace:
          at: ~/
      - run: ls -la
      - post-install-comment

  "test-npm-module-and-verify-binary":
    <<: *defaults
    steps:
      - attach_workspace:
          at: ~/
      # make sure we have cypress.zip received
      - run: ls -l
      - run: ls -l cypress.zip cypress.tgz
      - run: mkdir test-binary
      - run:
          name: Create new NPM package
          working_directory: test-binary
          command: npm init -y
      - run:
          # install NPM from built NPM package folder
          name: Install Cypress
          working_directory: test-binary
          # force installing the freshly built binary
          command: CYPRESS_INSTALL_BINARY=/root/cypress/cypress.zip npm i /root/cypress/cypress.tgz
      - run:
          name: Verify Cypress binary
          working_directory: test-binary
          command: $(yarn bin)/cypress verify
      - run:
          name: Cypress help
          working_directory: test-binary
          command: $(yarn bin)/cypress help
      - run:
          name: Cypress info
          working_directory: test-binary
          command: $(yarn bin)/cypress info
      - store-npm-logs

  test-npm-module-on-minimum-node-version:
    <<: *defaults
    docker:
      - image: cypress/base:8.0.0
    steps:
      - attach_workspace:
          at: ~/
      # make sure we have cypress.zip received
      - run: ls -l
      - run: ls -l cypress.zip cypress.tgz
      - run: mkdir test-binary
      - run: node --version
      - run: npm --version
      - run:
          name: Create new NPM package
          working_directory: test-binary
          command: npm init -y
      - run:
          name: Install Cypress
          working_directory: test-binary
          command: CYPRESS_INSTALL_BINARY=/root/cypress/cypress.zip npm install /root/cypress/cypress.tgz
      - run:
          name: Verify Cypress binary
          working_directory: test-binary
          command: $(npm bin)/cypress verify
      - run:
          name: Print Cypress version
          working_directory: test-binary
          command: $(npm bin)/cypress version
      - run:
          name: Cypress info
          working_directory: test-binary
          command: $(npm bin)/cypress info

  test-types-cypress-and-jest:
    parameters:
      executor:
        description: Executor name to use
        type: executor
        default: cy-doc
      wd:
        description: Working directory, should be OUTSIDE cypress monorepo folder
        type: string
        default: /root/test-cypress-and-jest
    <<: *defaults
    steps:
      - attach_workspace:
          at: ~/
      # make sure we have cypress.zip received
      - run: ls -l
      - run: ls -l cypress.zip cypress.tgz
      - run: mkdir << parameters.wd >>
      - run: node --version
      - run: npm --version
      - run:
          name: Create new NPM package ⚗️
          working_directory: << parameters.wd >>
          command: npm init -y
      - run:
          name: Install dependencies 📦
          working_directory: << parameters.wd >>
          environment:
            CYPRESS_INSTALL_BINARY: /root/cypress/cypress.zip
          # let's install Cypress, Jest and any other package that might conflict
          # https://github.com/cypress-io/cypress/issues/6690
          command: |
            npm install /root/cypress/cypress.tgz \
              typescript jest @types/jest enzyme @types/enzyme
      - run:
          name: Test types clash ⚔️
          working_directory: << parameters.wd >>
          command: |
            echo "console.log('hello world')" > hello.ts
            npx tsc hello.ts --noEmit

  # testing scaffolding examples and running them
  # against example.cypress.io
  test-cypress-scaffold:
    parameters:
      executor:
        description: Executor name to use
        type: executor
        default: cy-doc
      wd:
        description: Working directory, should be OUTSIDE cypress monorepo folder
        type: string
        default: /root/test-scaffold
    <<: *defaults
    steps:
      - attach_workspace:
          at: ~/
      # make sure we have cypress.zip received
      - run: ls -l
      - run: ls -l cypress.zip cypress.tgz
      - run: mkdir << parameters.wd >>
      - run: node --version
      - run: npm --version
      - run:
          name: Create new NPM package ⚗️
          working_directory: << parameters.wd >>
          command: npm init -y
      - run:
          name: Install dependencies 📦
          working_directory: << parameters.wd >>
          environment:
            CYPRESS_INSTALL_BINARY: /root/cypress/cypress.zip
          # let's install Cypress, Jest and any other package that might conflict
          # https://github.com/cypress-io/cypress/issues/6690
          command: |
            npm install /root/cypress/cypress.tgz \
              typescript jest @types/jest enzyme @types/enzyme
      - run:
          name: Scaffold and test examples 🏗
          working_directory: << parameters.wd >>
          environment:
            CYPRESS_INTERNAL_FORCE_SCAFFOLD: "1"
          command: |
            echo '{}' > cypress.json
            npx cypress run

  test-full-typescript-project:
    parameters:
      executor:
        description: Executor name to use
        type: executor
        default: cy-doc
      wd:
        description: Working directory, should be OUTSIDE cypress monorepo folder
        type: string
        default: /root/test-full-typescript
    <<: *defaults
    steps:
      - attach_workspace:
          at: ~/
      # make sure we have cypress.zip received
      - run: ls -l
      - run: ls -l cypress.zip cypress.tgz
      - run: mkdir << parameters.wd >>
      - run: node --version
      - run: npm --version
      - run:
          name: Create new NPM package ⚗️
          working_directory: << parameters.wd >>
          command: npm init -y
      - run:
          name: Install dependencies 📦
          working_directory: << parameters.wd >>
          environment:
            CYPRESS_INSTALL_BINARY: /root/cypress/cypress.zip
          command: |
            npm install /root/cypress/cypress.tgz typescript
      - run:
          name: Scaffold full TypeScript project 🏗
          working_directory: << parameters.wd >>
          command: npx @bahmutov/cly@1 init --typescript
      - run:
          name: Run project tests 🗳
          working_directory: << parameters.wd >>
          command: npx cypress run

  # install NPM + binary zip and run against staging API
  "test-binary-against-staging":
    <<: *defaults
    steps:
      - attach_workspace:
          at: ~/
      - run: ls -l
      # make sure we have the binary and NPM package
      - run: ls -l cypress.zip cypress.tgz
      - run:
          name: Cloning test project
          command: git clone https://github.com/cypress-io/cypress-test-tiny.git /tmp/cypress-test-tiny
      - run:
          name: Install Cypress
          working_directory: /tmp/cypress-test-tiny
          # force installing the freshly built binary
          command: CYPRESS_INSTALL_BINARY=~/cypress/cypress.zip npm i ~/cypress/cypress.tgz
      - run:
          name: Run test project
          working_directory: /tmp/cypress-test-tiny
          command: |
            CYPRESS_PROJECT_ID=$TEST_TINY_PROJECT_ID \
            CYPRESS_RECORD_KEY=$TEST_TINY_RECORD_KEY \
            CYPRESS_INTERNAL_ENV=staging \
            $(yarn bin)/cypress run --record
      - store-npm-logs

  "test-binary-against-recipes-firefox":
    <<: *defaults
    steps:
      - test-binary-against-repo:
          repo: cypress-example-recipes
          command: npm run test:ci:firefox

  test-binary-against-recipe-pull-request:
    <<: *defaults
    steps:
      - test-binary-against-repo:
          repo: cypress-example-recipes
          command: npm run test:ci
          # https://github.com/cypress-io/cypress-example-recipes/pull/501
          pull_request_id: 501
          folder: examples/unit-testing__lit-element

  "test-binary-against-kitchensink":
    <<: *defaults
    steps:
      - test-binary-against-repo:
          repo: cypress-example-kitchensink
          browser: "electron"

  test-binary-against-awesome-typescript-loader:
    <<: *defaults
    steps:
      - test-binary-against-repo:
          repo: cypress-test-awesome-typescript-loader
          browser: "electron"

  "test-binary-against-kitchensink-firefox":
    <<: *defaults
    steps:
      - test-binary-against-repo:
          repo: cypress-example-kitchensink
          browser: firefox

  "test-binary-against-kitchensink-chrome":
    <<: *defaults
    steps:
      - test-binary-against-repo:
          repo: cypress-example-kitchensink
          browser: chrome

  "test-binary-against-todomvc-firefox":
    <<: *defaults
    steps:
      - test-binary-against-repo:
          repo: cypress-example-todomvc
          browser: firefox

  "test-binary-against-documentation-firefox":
    <<: *defaults
    steps:
      - test-binary-against-repo:
          repo: cypress-documentation
          browser: firefox
          command: "npm run cypress:run"

  "test-binary-against-realworld-firefox":
    <<: *defaults
    steps:
      - test-binary-against-repo:
          repo: cypress-example-realworld
          browser: firefox
          command: "npm run cypress:run"

  "test-binary-against-api-testing-firefox":
    <<: *defaults
    steps:
      - test-binary-against-repo:
          repo: cypress-example-api-testing
          browser: firefox
          command: "npm run cy:run"

  "test-binary-against-piechopper-firefox":
    <<: *defaults
    steps:
      - test-binary-against-repo:
          repo: cypress-example-piechopper
          browser: firefox
          command: "npm run cypress:run"

  test-binary-as-specific-user:
    <<: *defaults
    steps:
      - attach_workspace:
          at: ~/
      # the user should be "node"
      - run: whoami
      - run: pwd
      # prints the current user's effective user id
      # for root it is 0
      # for other users it is a positive integer
      - run: node -e 'console.log(process.geteuid())'
      # make sure the binary and NPM package files are present
      - run: ls -l
      - run: ls -l cypress.zip cypress.tgz
      - run: mkdir test-binary
      - run:
          name: Create new NPM package
          working_directory: test-binary
          command: npm init -y
      - run:
          # install NPM from built NPM package folder
          name: Install Cypress
          working_directory: test-binary
          # force installing the freshly built binary
          command: CYPRESS_INSTALL_BINARY=~/cypress/cypress.zip npm i ~/cypress/cypress.tgz
      - run:
          name: Cypress help
          working_directory: test-binary
          command: $(yarn bin)/cypress help
      - run:
          name: Cypress info
          working_directory: test-binary
          command: $(yarn bin)/cypress info
      - run:
          name: Add Cypress demo
          working_directory: test-binary
          command: npx @bahmutov/cly init
      - run:
          name: Verify Cypress binary
          working_directory: test-binary
          command: DEBUG=cypress:cli $(yarn bin)/cypress verify
      - run:
          name: Run Cypress binary
          working_directory: test-binary
          command: DEBUG=cypress:cli $(yarn bin)/cypress run
      - store-npm-logs

linux-workflow: &linux-workflow
  jobs:
    - build
    - lint:
        name: Linux lint
        requires:
          - build
    - lint-types:
        requires:
          - build
    # unit, integration and e2e tests
    - cli-visual-tests:
        requires:
          - build
    - build-system-unit-tests:
        requires:
          - build
    - unit-tests:
        requires:
          - build
    - server-unit-tests:
        requires:
          - build
    - server-integration-tests:
        requires:
          - build
    - server-performance-tests:
        requires:
          - build
    - server-e2e-tests-chrome-1:
        requires:
          - build
    - server-e2e-tests-chrome-2:
        requires:
          - build
    - server-e2e-tests-chrome-3:
        requires:
          - build
    - server-e2e-tests-chrome-4:
        requires:
          - build
    - server-e2e-tests-chrome-5:
        requires:
          - build
    - server-e2e-tests-chrome-6:
        requires:
          - build
    - server-e2e-tests-chrome-7:
        requires:
          - build
    - server-e2e-tests-chrome-8:
        requires:
          - build
    - server-e2e-tests-electron-1:
        requires:
          - build
    - server-e2e-tests-electron-2:
        requires:
          - build
    - server-e2e-tests-electron-3:
        requires:
          - build
    - server-e2e-tests-electron-4:
        requires:
          - build
    - server-e2e-tests-electron-5:
        requires:
          - build
    - server-e2e-tests-electron-6:
        requires:
          - build
    - server-e2e-tests-electron-7:
        requires:
          - build
    - server-e2e-tests-electron-8:
        requires:
          - build
    - server-e2e-tests-non-root:
        executor: non-root-docker-user
        requires:
          - build
    - server-e2e-tests-firefox-1:
        requires:
          - build
    - server-e2e-tests-firefox-2:
        requires:
          - build
    - server-e2e-tests-firefox-3:
        requires:
          - build
    - server-e2e-tests-firefox-4:
        requires:
          - build
    - server-e2e-tests-firefox-5:
        requires:
          - build
    - server-e2e-tests-firefox-6:
        requires:
          - build
    - server-e2e-tests-firefox-7:
        requires:
          - build
    - server-e2e-tests-firefox-8:
        requires:
          - build
    - driver-integration-tests-chrome:
        requires:
          - build
    - driver-integration-tests-firefox:
        requires:
          - build
    - runner-integration-tests-chrome:
        requires:
          - build
    - runner-integration-tests-firefox:
        requires:
          - build

    ## TODO: add these back in when flaky tests are fixed
    # - driver-integration-tests-electron:
    #     requires:
    #       - build
    - desktop-gui-integration-tests-2x:
        requires:
          - build
    - desktop-gui-visual-tests:
        requires:
          - build
    - reporter-integration-tests:
        requires:
          - build
    - ui-components-integration-tests:
        requires:
          - build
    - run-launcher:
        requires:
          - build
    # various testing scenarios, like building full binary
    # and testing it on a real project
    - test-against-staging:
        context: test-runner:record-tests
        filters:
          branches:
            only:
              - develop
        requires:
          - build
    - test-kitchensink:
        requires:
          - build
    - test-kitchensink-against-staging:
        context: test-runner:record-tests
        filters:
          branches:
            only:
              - develop
        requires:
          - build
    - build-npm-package:
        requires:
          - build
    - upload-npm-package:
        context: test-runner:upload
        filters:
          branches:
            only:
              - develop
        requires:
          - build-npm-package
    - build-binary:
        requires:
          - build
    - upload-binary:
        context: test-runner:upload
        filters:
          branches:
            only:
              - develop
        requires:
          - build-binary
    - test-npm-module-on-minimum-node-version:
        requires:
          - build-binary
          - build-npm-package
    - test-types-cypress-and-jest:
        requires:
          - build-binary
          - build-npm-package
    - test-cypress-scaffold:
        requires:
          - build-binary
          - build-npm-package
    - test-full-typescript-project:
        requires:
          - build-binary
          - build-npm-package
    - test-binary-against-kitchensink:
        requires:
          - build-binary
          - build-npm-package
    - test-binary-against-recipe-pull-request:
        name: Shadow DOM recipe
        filters:
          branches:
            only:
              - pull/7469
        requires:
          - build-binary
          - build-npm-package
    - test-binary-against-awesome-typescript-loader:
        requires:
          - build-binary
          - build-npm-package
    - post-pre-release-install-comment:
        context: test-runner:commit-status-checks
        filters:
          branches:
            only:
              - develop
        requires:
          - upload-npm-package
          - upload-binary
    - test-binary-and-npm-against-other-projects:
        context: test-runner:trigger-test-jobs
        filters:
          branches:
            only:
              - develop
        requires:
          - upload-npm-package
          - upload-binary
    - test-npm-module-and-verify-binary:
        filters:
          branches:
            only:
              - develop
        requires:
          - build-npm-package
          - build-binary
    - test-binary-against-staging:
        context: test-runner:record-tests
        filters:
          branches:
            only:
              - develop
        requires:
          - build-npm-package
          - build-binary

    - test-binary-against-recipes-firefox:
        <<: *testBinaryFirefox
    - test-binary-against-kitchensink-firefox:
        <<: *testBinaryFirefox
    - test-binary-against-kitchensink-chrome:
        <<: *testBinaryFirefox
    - test-binary-against-todomvc-firefox:
        <<: *testBinaryFirefox
    - test-binary-against-documentation-firefox:
        <<: *testBinaryFirefox
    - test-binary-against-api-testing-firefox:
        <<: *testBinaryFirefox
    - test-binary-against-realworld-firefox:
        <<: *testBinaryFirefox
    - test-binary-against-piechopper-firefox:
        <<: *testBinaryFirefox

    - test-binary-as-specific-user:
        name: "test binary as a non-root user"
        executor: non-root-docker-user
        requires:
          - build-npm-package
          - build-binary
    - test-binary-as-specific-user:
        name: "test binary as a root user"
        requires:
          - build-npm-package
          - build-binary

mac-workflow: &mac-workflow
  jobs:
    - build:
        name: Mac build
        executor: mac
        <<: *macBuildFilters

    - lint:
        name: Mac lint
        executor: mac
        <<: *macBuildFilters
        requires:
          - Mac build

    - build-system-unit-tests:
        name: Mac build system unit tests
        executor: mac
        requires:
          - Mac build
        <<: *macBuildFilters

    # maybe run all unit tests?

    - build-npm-package:
        name: Mac NPM package
        executor: mac
        requires:
          - Mac build
        <<: *macBuildFilters

    - upload-npm-package:
        name: Mac NPM package upload
        context: test-runner:upload
        executor: mac
        <<: *macBuildFilters
        requires:
          - Mac NPM package

    - build-binary:
        name: Mac binary
        context: test-runner:sign-mac-binary
        executor: mac
        <<: *macBuildFilters
        requires:
          - Mac build

    - upload-binary:
        name: Mac binary upload
        executor: mac
        context: test-runner:upload
        <<: *macBuildFilters
        requires:
          - Mac binary

    - test-kitchensink:
        name: Test Mac Kitchensink
        executor: mac
        <<: *macBuildFilters
        requires:
          - Mac build

    - test-binary-against-kitchensink:
        name: Test Mac binary against kitchensink
        executor: mac
        <<: *macBuildFilters
        requires:
          - Mac NPM package
          - Mac binary

    - test-binary-against-staging:
        context: test-runner:record-tests
        name: Test Mac binary against staging
        executor: mac
        filters:
          branches:
            only:
              - develop
        requires:
          - Mac NPM package
          - Mac binary

    - post-pre-release-install-comment:
        context: test-runner:commit-status-checks
        name: Post Mac pre-release install comment
        executor: mac
        filters:
          branches:
            only:
              - develop
        requires:
          - Mac NPM package upload
          - Mac binary upload

    - test-binary-and-npm-against-other-projects:
        context: test-runner:trigger-test-jobs
        name: Test Mac binary against other projects
        executor: mac
        filters:
          branches:
            only:
              - develop
        requires:
          - Mac NPM package upload
          - Mac binary upload

workflows:
  linux:
    <<: *linux-workflow
  mac:
    <<: *mac-workflow<|MERGE_RESOLUTION|>--- conflicted
+++ resolved
@@ -96,14 +96,6 @@
       - attach_workspace:
           at: ~/
       - run:
-<<<<<<< HEAD
-          command: yarn workspace @packages/driver start
-          background: true
-      - run:
-          command: yarn wait-on http://localhost:3500
-      - run:
-=======
->>>>>>> 55a16cb5
           environment:
             CYPRESS_KONFIG_ENV: production
           command: |
