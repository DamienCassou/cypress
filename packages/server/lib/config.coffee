--- conflicted
+++ resolved
@@ -1,9 +1,6 @@
 _        = require("lodash")
 R        = require("ramda")
-<<<<<<< HEAD
-=======
 la       = require("lazy-ass")
->>>>>>> 51d6d7c1
 path     = require("path")
 check    = require("check-more-types")
 Promise  = require("bluebird")
@@ -273,11 +270,7 @@
   mergeDefaults: (config = {}, options = {}) ->
     resolved = {}
 
-<<<<<<< HEAD
-    _.extend config, _.pick(options, "morgan", "isTextTerminal", "socketId", "report", "browsers")
-=======
     _.extend config, _.pick(options, "configFile", "morgan", "isTextTerminal", "socketId", "report", "browsers")
->>>>>>> 51d6d7c1
     debug("merged config with options, got %o", config)
 
     _
@@ -389,11 +382,6 @@
 
     diffs = deepDiff(cfg, overrides, true)
     debug("config diffs %o", diffs)
-<<<<<<< HEAD
-
-    userBrowserList = diffs && diffs.browsers && R.clone(diffs.browsers)
-=======
->>>>>>> 51d6d7c1
 
     userBrowserList = diffs && diffs.browsers && R.clone(diffs.browsers)
     if userBrowserList
@@ -402,28 +390,6 @@
     ## for each override go through
     ## and change the resolved values of cfg
     ## to point to the plugin
-<<<<<<< HEAD
-    setResolvedOn(cfg.resolved, diffs)
-    debug("resolved config object %o", cfg.resolved)
-
-    ## merge cfg into overrides
-    resolved = _.defaultsDeep(diffs, cfg)
-
-    ## Take a special care with some system properties the
-    ## user should be able to modify. For example, if the plugins file
-    ## modifes detected browsers, the _.defaultsDeep merges it back
-    ## and we need to use the user's value
-
-    # do not allow user to delete "browsers" list - otherwise how to run tests?
-    if Array.isArray(userBrowserList)
-      debug("using user supplied list of browsers %o", userBrowserList)
-      resolved.browsers = userBrowserList
-
-    debug("resolved config with defaults %o", resolved)
-
-    return resolved
-
-=======
     if diffs
       @setPluginResolvedOn(cfg.resolved, diffs)
       debug("resolved config object %o", cfg.resolved)
@@ -453,7 +419,6 @@
   # combines the default configuration object with values specified in the
   # configuration file like "cypress.json". Values in configuration file
   # overwrite the defaults.
->>>>>>> 51d6d7c1
   resolveConfigValues: (config, defaults, resolved = {}) ->
     ## pick out only known configuration keys
     _
