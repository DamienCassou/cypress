--- conflicted
+++ resolved
@@ -130,15 +130,11 @@
       ## if we made a request prior to a visit then it needs
       ## to be filled out
       if not $Location.isFullyQualifiedUrl(options.url)
-<<<<<<< HEAD
-        $errUtils.throwErrByPath("request.url_invalid")
-=======
-        $utils.throwErrByPath("request.url_invalid", {
+        $errUtils.throwErrByPath("request.url_invalid", {
           args: {
             configFile: Cypress.config("configFile")
           }
         })
->>>>>>> 4ec77e3d
 
       ## if a user has `x-www-form-urlencoded` content-type set
       ## with an object body, they meant to add 'form: true'
