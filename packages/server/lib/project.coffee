--- conflicted
+++ resolved
@@ -57,11 +57,7 @@
 
   open: (options = {}) ->
     debug("opening project instance %s", @projectRoot)
-<<<<<<< HEAD
-
-=======
     debug("project open options %o", options)
->>>>>>> 6bb3a483
     @server = Server()
 
     _.defaults options, {
@@ -73,7 +69,7 @@
     }
 
     debug("project options %o", options)
-    
+
     @options = options
 
     if process.env.CYPRESS_MEMORY
@@ -281,7 +277,7 @@
       onCaptureExtensionVideoFrame: (data) =>
         ## TODO: move this to browser automation middleware
         @emit("capture:extension:video:frame", data)
-      
+
       onConnect: (id) =>
         @emit("socket:connected", id)
 
