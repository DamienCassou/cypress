--- conflicted
+++ resolved
@@ -1,137 +1,121 @@
-<<<<<<< HEAD
 #tests-list-page {
-  h4 {
-    // margin: 0;
-=======
-.outer-files-container {
-  @include list-columns(100%);
-  margin-bottom: 0;
-}
->>>>>>> ff03a1ea
 
-.all-files-container {
-  margin-top: 50px;
-}
-
-.file, .folder {
-  color: #69727e;
-
-  i {
-    color: #476fc9;
-    margin-right: 5px;
-  }
-}
-
-.folder {
-  font-weight: 600;
-
-  i {
-    font-size: 14px;
+  .outer-files-container {
+    @include list-columns(100%);
+    margin-bottom: 0;
   }
 
-  &>div>div {
-    padding-bottom: 0;
+  .all-files-container {
+    margin-top: 50px;
   }
-}
+
+  .file, .folder {
+    color: #69727e;
+
+    i {
+      color: #476fc9;
+      margin-right: 5px;
+    }
+  }
+
+  .folder {
+    font-weight: 600;
+
+    i {
+      font-size: 14px;
+    }
+
+    &>div>div {
+      padding-bottom: 0;
+    }
+  }
 
 
-.file {
-  font-weight: 300;
-  border-bottom: 1px dotted #eeeeee;
+  .file {
+    font-weight: 300;
+    border-bottom: 1px dotted #eeeeee;
 
-  i {
-    font-size: 12px;
+    i {
+      font-size: 12px;
+    }
+
+    &:hover {
+      background-color: #f3f7ff;
+      cursor: pointer;
+    }
   }
 
-<<<<<<< HEAD
-  li {
-    list-style: none;
-    position: relative;
+  .list-as-table>.folder {
 
-    &.all-tests {
-      margin-bottom: 10px;
-
-      a {
-        border-bottom: 1px dotted #999;
-      }
+    &>div>div:last-child {
+      padding: 0;
     }
-=======
-  &:hover {
-    background-color: #f3f7ff;
-    cursor: pointer;
->>>>>>> ff03a1ea
-  }
-}
-
-.list-as-table>.folder {
-
-  &>div>div:last-child {
-    padding: 0;
-  }
-}
-
-.list-as-table>.file {
-
-  &:last-child {
-    border-bottom: 0;
   }
 
-  &>div:first-child {
-    @include responsive-width(75%);
+  .list-as-table>.file {
+
+    &:last-child {
+      border-bottom: 0;
+    }
+
+    &>div:first-child {
+      @include responsive-width(75%);
+    }
+
+    &>div:last-child {
+      @include responsive-width(25%);
+      text-align: right;
+      color: #bdc0c5;
+    }
   }
 
-  &>div:last-child {
-    @include responsive-width(25%);
-    text-align: right;
-    color: #bdc0c5;
-  }
-}
+  .files-list-header {
+    @include list-columns(75%, 25%);
+    font-weight: bold;
 
-.files-list-header {
-  @include list-columns(75%, 25%);
-  font-weight: bold;
+    &>li>div:last-child {
+      text-align: right;
+    }
 
-  &>li>div:last-child {
-    text-align: right;
   }
 
-}
 
+  // need to refactor to be calculated using javascript
+  .outer-files-container.list-as-table>.folder,
+  .outer-files-container.list-as-table>.file {
 
-// need to refactor to be calculated using javascript
-.outer-files-container.list-as-table>.folder,
-.outer-files-container.list-as-table>.file {
+    &>div>div:first-child {
+      padding-left: 20px;
+      padding-right: 20px;
+    }
 
-  &>div>div:first-child {
-    padding-left: 20px;
-    padding-right: 20px;
-  }
+    &>div>div:last-child {
 
-  &>div>div:last-child {
+      &>.list-as-table>.folder,
+      &>.list-as-table>.file {
 
-    &>.list-as-table>.folder,
-    &>.list-as-table>.file {
+        &>div>div:first-child {
+          padding-left: 40px;
+        }
 
-      &>div>div:first-child {
-        padding-left: 40px;
-      }
+        &>div>div:last-child {
 
-      &>div>div:last-child {
+          &>.list-as-table>.folder,
+          &>.list-as-table>.file {
 
-        &>.list-as-table>.folder,
-        &>.list-as-table>.file {
+            &>div>div:first-child {
+              padding-left: 60px;
+            }
 
-          &>div>div:first-child {
-            padding-left: 60px;
-          }
+            &>div>div:last-child {
 
-          &>div>div:last-child {
+              &>.list-as-table>.folder,
+              &>.list-as-table>.file {
 
-            &>.list-as-table>.folder,
-            &>.list-as-table>.file {
+                &>div>div:first-child {
+                  padding-left: 80px;
+                }
 
-              &>div>div:first-child {
-                padding-left: 80px;
               }
 
             }
@@ -143,7 +127,5 @@
       }
 
     }
-
   }
-
-} // end of folder/files styles
+}