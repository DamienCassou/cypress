--- conflicted
+++ resolved
@@ -254,11 +254,8 @@
       const curVal = $elements.getNativeProp(el, 'value')
       const bounds = $selection.getSelectionBounds(el)
 
-<<<<<<< HEAD
-=======
       // We need to see if the number we're about to type is a valid number, since setting a number input
       // to an invalid number will not set the value and possibly throw a warning in the console
->>>>>>> 13aa4964
       const potentialValue = $selection.insertSubstring(curVal + needsValue, key.text, [bounds.start + needsValueLength, bounds.end + needsValueLength])
 
       if (!(numberRe.test(potentialValue))) {
@@ -480,15 +477,7 @@
 // Simulated default actions for select few keys.
 const simulatedDefaultKeyMap: { [key: string]: SimulatedDefault } = {
   Enter: (el, key, options) => {
-<<<<<<< HEAD
-    if ($elements.isContentEditable(el) || $elements.isTextarea(el)) {
-      key.events.input = !!$selection.replaceSelectionContents(el, '\n')
-    } else {
-      key.events.input = false
-    }
-=======
     $selection.replaceSelectionContents(el, '\n')
->>>>>>> 13aa4964
 
     options.onEnterPressed()
   },
