import * as React from 'react'
import * as ReactDOM from 'react-dom'
import getDisplayName from './getDisplayName'
import { injectStylesBeforeElement } from './utils'
import { setupHooks } from './hooks'

const ROOT_ID = '__cy_root'

/**
 * Inject custom style text or CSS file or 3rd party style resources
 */
const injectStyles = (options: MountOptions) => {
  return () => {
    const el = document.getElementById(ROOT_ID)

    return injectStylesBeforeElement(options, document, el)
  }
}

/**
 * Mount a React component in a blank document; register it as an alias
 * To access: use an alias or original component reference
 * @function   mount
 * @param      {React.ReactElement}  jsx - component to mount
 * @param      {MountOptions}  [options] - options, like alias, styles
 * @see https://github.com/bahmutov/@cypress/react
 * @see https://glebbahmutov.com/blog/my-vision-for-component-tests/
 * @example
 ```
  import Hello from './hello.jsx'
  import { mount } from '@cypress/react'
  it('works', () => {
    mount(<Hello onClick={cy.stub()} />)
    // use Cypress commands
    cy.contains('Hello').click()
  })
 ```
 **/
export const mount = (jsx: React.ReactNode, options: MountOptions = {}) => _mount('mount', jsx, options)

/**
 * @see `mount`
 * @param type The type of mount executed
 * @param rerenderKey If specified, use the provided key rather than generating a new one
 */
const _mount = (type: 'mount' | 'rerender', jsx: React.ReactNode, options: MountOptions = {}, rerenderKey?: string): globalThis.Cypress.Chainable<MountReturn> => {
  // Get the display name property via the component constructor
  // @ts-ignore FIXME
  const componentName = getDisplayName(jsx.type, options.alias)
  const displayName = options.alias || componentName

  const jsxComponentName = `<${componentName} ... />`

  const message = options.alias
    ? `${jsxComponentName} as "${options.alias}"`
    : jsxComponentName

  return cy
  .then(injectStyles(options))
  .then(() => {
    const reactDomToUse = options.ReactDom || ReactDOM

    const el = document.getElementById(ROOT_ID)

    if (!el) {
      throw new Error(
        [
          '[@cypress/react] 🔥 Hmm, cannot find root element to mount the component.',
        ].join(' '),
      )
    }

    const key = rerenderKey ??
        // @ts-ignore provide unique key to the the wrapped component to make sure we are rerendering between tests
        (Cypress?.mocha?.getRunner()?.test?.title as string || '') + Math.random()
    const props = {
      key,
    }

    const reactComponent = React.createElement(
      options.strict ? React.StrictMode : React.Fragment,
      props,
      jsx,
    )
    // since we always surround the component with a fragment
    // let's get back the original component
    const userComponent = (reactComponent.props as {
        key: string
        children: React.ReactNode
      }).children

    reactDomToUse.render(reactComponent, el)

    if (options.log !== false) {
      Cypress.log({
        name: type,
        type: 'parent',
        message: [message],
        $el: (el.children.item(0) as unknown) as JQuery<HTMLElement>,
        consoleProps: () => {
          return {
            // @ts-ignore protect the use of jsx functional components use ReactNode
            props: jsx.props,
            description: type === 'mount' ? 'Mounts React component' : 'Rerenders mounted React component',
            home: 'https://github.com/cypress-io/cypress',
          }
        },
      }).snapshot('mounted').end()
    }

    return (
<<<<<<< HEAD
      cy
      .wrap<MountReturn>({
        component: userComponent,
        rerender: (newComponent) => _mount('rerender', newComponent, options, key),
        unmount: () => _unmount({ boundComponentMessage: jsxComponentName, log: true }),
      }, { log: false })
=======
      // Separate alias and returned value. Alias returns the component only, and the thenable returns the additional functions
      cy.wrap<React.ReactNode>(userComponent)
>>>>>>> 9c81bcc6
      .as(displayName)
      .then(() => {
        return cy.wrap<MountReturn>({
          component: userComponent,
          rerender: (newComponent) => _mount('rerender', newComponent, options, key),
          unmount,
        }, { log: false })
      })
      // by waiting, we delaying test execution for the next tick of event loop
      // and letting hooks and component lifecycle methods to execute mount
      // https://github.com/bahmutov/cypress-react-unit-test/issues/200
      .wait(0, { log: false })
    )
  // Bluebird types are terrible. I don't think the return type can be carried without this cast
  }) as unknown as globalThis.Cypress.Chainable<MountReturn>
}

let initialInnerHtml = ''

Cypress.on('run:start', () => {
  initialInnerHtml = document.head.innerHTML
})

/**
 * Removes the mounted component. Notice this command automatically
 * queues up the `unmount` into Cypress chain, thus you don't need `.then`
 * to call it.
 * @see https://github.com/bahmutov/@cypress/react/tree/main/cypress/component/basic/unmount
 * @example
  ```
  import { mount, unmount } from '@cypress/react'
  it('works', () => {
    mount(...)
    // interact with the component using Cypress commands
    // whenever you want to unmount
    unmount()
  })
  ```
 */
<<<<<<< HEAD
export const unmount = (options = { log: true }): globalThis.Cypress.Chainable<JQuery<HTMLElement>> => _unmount(options)

const _unmount = (options: { boundComponentMessage?: string, log: boolean }) => {
=======
export const unmount = (options = { log: true }): globalThis.Cypress.Chainable<JQuery<HTMLElement>> => {
>>>>>>> 9c81bcc6
  return cy.then(() => {
    const selector = `#${ROOT_ID}`

    return cy.get(selector, { log: false }).then(($el) => {
      const wasUnmounted = ReactDOM.unmountComponentAtNode($el[0])

      if (wasUnmounted && options.log) {
        Cypress.log({
          name: 'unmount',
          type: 'parent',
          message: [options.boundComponentMessage ?? 'Unmounted component'],
          consoleProps: () => {
            return {
              description: 'Unmounts React component',
              parent: $el[0],
              home: 'https://github.com/cypress-io/cypress',
            }
          },
        })
      }
    })
  })
}

// Cleanup before each run
// NOTE: we cannot use unmount here because
// we are not in the context of a test
Cypress.on('test:before:run', () => {
  const el = document.getElementById(ROOT_ID)

  if (el) {
    const wasUnmounted = ReactDOM.unmountComponentAtNode(el)

    document.head.innerHTML = initialInnerHtml
  }
})

/**
 * Creates new instance of `mount` function with default options
 * @function   createMount
 * @param      {MountOptions}  [defaultOptions] - defaultOptions for returned `mount` function
 * @returns    new instance of `mount` with assigned options
 * @example
 * ```
 * import Hello from './hello.jsx'
 * import { createMount } from '@cypress/react'
 *
 * const mount = createMount({ strict: true, cssFile: 'path/to/any/css/file.css' })
 *
 * it('works', () => {
 *   mount(<Hello />)
 *   // use Cypress commands
 *   cy.get('button').should('have.css', 'color', 'rgb(124, 12, 109)')
 * })
 ```
 **/
export const createMount = (defaultOptions: MountOptions) => {
  return (
    element: React.ReactElement,
    options?: MountOptions,
  ) => {
    return mount(element, { ...defaultOptions, ...options })
  }
}

/** @deprecated Should be removed in the next major version */
// TODO: Remove
export default mount

// I hope to get types and docs from functions imported from ./index one day
// but for now have to document methods in both places
// like this: import {mount} from './index'
// TODO: Clean up types
export interface ReactModule {
  name: string
  type: string
  location: string
  source: string
}

/**
 * Additional styles to inject into the document.
 * A component might need 3rd party libraries from CDN,
 * local CSS files and custom styles.
 */
export interface StyleOptions {
  /**
   * Creates <link href="..." /> element for each stylesheet
   * @alias stylesheet
   */
  stylesheets: string | string[]
  /**
   * Creates <link href="..." /> element for each stylesheet
   * @alias stylesheets
   */
  stylesheet: string | string[]
  /**
   * Creates <style>...</style> element and inserts given CSS.
   * @alias styles
   */
  style: string | string[]
  /**
   * Creates <style>...</style> element for each given CSS text.
   * @alias style
   */
  styles: string | string[]
  /**
   * Loads each file and creates a <style>...</style> element
   * with the loaded CSS
   * @alias cssFile
   */
  cssFiles: string | string[]
  /**
   * Single CSS file to load into a <style></style> element
   * @alias cssFile
   */
  cssFile: string | string[]
}

export interface MountReactComponentOptions {
  alias: string
  ReactDom: typeof ReactDOM
  /**
   * Log the mounting command into Cypress Command Log,
   * true by default.
   */
  log: boolean
  /**
   * Render component in React [strict mode](https://reactjs.org/docs/strict-mode.html)
   * It activates additional checks and warnings for child components.
   */
  strict: boolean
}

export type MountOptions = Partial<StyleOptions & MountReactComponentOptions>

export interface MountReturn {
  /**
   * The component that was rendered.
   */
  component: React.ReactNode
  /**
   * Rerenders the specified component with new props. This allows testing of components that store state (`setState`)
   * or have asynchronous updates (`useEffect`, `useLayoutEffect`).
   */
  rerender: (component: React.ReactNode) => globalThis.Cypress.Chainable<MountReturn>
  /**
   * Removes the mounted component.
   * @see `unmount`
   */
  unmount: () => globalThis.Cypress.Chainable<JQuery<HTMLElement>>
}

/**
 * The `type` property from the transpiled JSX object.
 * @example
 * const { type } = React.createElement('div', null, 'Hello')
 * const { type } = <div>Hello</div>
 */
export interface JSX extends Function {
  displayName: string
}

export declare namespace Cypress {
  interface Cypress {
    stylesCache: any
    React: string
    ReactDOM: string
    Styles: string
    modules: ReactModule[]
  }

  // NOTE: By default, avoiding React.Component/Element typings
  // for many cases, we don't want to import @types/react
  interface Chainable<Subject> {
    // adding quick "cy.state" method to avoid TS errors
    state: (key: string) => any
    // injectReactDOM: () => Chainable<void>
    // copyCompon { ReactDom }entStyles: (component: Symbol) => Chainable<void>
    /**
     * Mount a React component in a blank document; register it as an alias
     * To access: use an alias or original component reference
     *  @function   cy.mount
     *  @param      {Object}  jsx - component to mount
     *  @param      {string}  [Component] - alias to use later
     *  @example
    ```
    import Hello from './hello.jsx'
    // mount and access by alias
    cy.mount(<Hello />, 'Hello')
    // using default alias
    cy.get('@Component')
    // using specified alias
    cy.get('@Hello').its('state').should(...)
    // using original component
    cy.get(Hello)
    ```
    **/
    // mount: (component: Symbol, alias?: string) => Chainable<void>
    get<S = any>(
      alias: string | symbol | Function,
      options?: Partial<any>,
    ): Chainable<any>
  }
}

// it is required to unmount component in beforeEach hook in order to provide a clean state inside test
// because `mount` can be called after some preparation that can side effect unmount
// @see npm/react/cypress/component/advanced/set-timeout-example/loading-indicator-spec.js
setupHooks(unmount)<|MERGE_RESOLUTION|>--- conflicted
+++ resolved
@@ -109,23 +109,14 @@
     }
 
     return (
-<<<<<<< HEAD
-      cy
-      .wrap<MountReturn>({
-        component: userComponent,
-        rerender: (newComponent) => _mount('rerender', newComponent, options, key),
-        unmount: () => _unmount({ boundComponentMessage: jsxComponentName, log: true }),
-      }, { log: false })
-=======
       // Separate alias and returned value. Alias returns the component only, and the thenable returns the additional functions
       cy.wrap<React.ReactNode>(userComponent)
->>>>>>> 9c81bcc6
       .as(displayName)
       .then(() => {
         return cy.wrap<MountReturn>({
           component: userComponent,
           rerender: (newComponent) => _mount('rerender', newComponent, options, key),
-          unmount,
+          unmount: () => _unmount({ boundComponentMessage: jsxComponentName, log: true }),
         }, { log: false })
       })
       // by waiting, we delaying test execution for the next tick of event loop
@@ -159,13 +150,9 @@
   })
   ```
  */
-<<<<<<< HEAD
 export const unmount = (options = { log: true }): globalThis.Cypress.Chainable<JQuery<HTMLElement>> => _unmount(options)
 
 const _unmount = (options: { boundComponentMessage?: string, log: boolean }) => {
-=======
-export const unmount = (options = { log: true }): globalThis.Cypress.Chainable<JQuery<HTMLElement>> => {
->>>>>>> 9c81bcc6
   return cy.then(() => {
     const selector = `#${ROOT_ID}`
 
