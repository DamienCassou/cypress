// Copied from https://github.com/DefinitelyTyped/DefinitelyTyped/blob/master/types/methods/index.d.ts
type Method =
    | 'ACL'
    | 'BIND'
    | 'CHECKOUT'
    | 'CONNECT'
    | 'COPY'
    | 'DELETE'
    | 'GET'
    | 'HEAD'
    | 'LINK'
    | 'LOCK'
    | 'M-SEARCH'
    | 'MERGE'
    | 'MKACTIVITY'
    | 'MKCALENDAR'
    | 'MKCOL'
    | 'MOVE'
    | 'NOTIFY'
    | 'OPTIONS'
    | 'PATCH'
    | 'POST'
    | 'PROPFIND'
    | 'PROPPATCH'
    | 'PURGE'
    | 'PUT'
    | 'REBIND'
    | 'REPORT'
    | 'SEARCH'
    | 'SOURCE'
    | 'SUBSCRIBE'
    | 'TRACE'
    | 'UNBIND'
    | 'UNLINK'
    | 'UNLOCK'
    | 'UNSUBSCRIBE'
    | 'acl'
    | 'bind'
    | 'checkout'
    | 'connect'
    | 'copy'
    | 'delete'
    | 'get'
    | 'head'
    | 'link'
    | 'lock'
    | 'm-search'
    | 'merge'
    | 'mkactivity'
    | 'mkcalendar'
    | 'mkcol'
    | 'move'
    | 'notify'
    | 'options'
    | 'patch'
    | 'post'
    | 'propfind'
    | 'proppatch'
    | 'purge'
    | 'put'
    | 'rebind'
    | 'report'
    | 'search'
    | 'source'
    | 'subscribe'
    | 'trace'
    | 'unbind'
    | 'unlink'
    | 'unlock'
    | 'unsubscribe'

export namespace CyHttpMessages {
  interface BaseMessage {
    body?: any
    headers: { [key: string]: string }
    url: string
    method?: Method
    httpVersion?: string
  }

  export type IncomingResponse = BaseMessage & {
    statusCode: number
    statusMessage: string
  }

  export type IncomingHttpResponse = IncomingResponse & {
    /**
     * Continue the HTTP response, merging the supplied values with the real response.
     */
    send(status: number, body?: string | number | object, headers?: { [key: string]: string }): void
    send(body: string | object, headers?: { [key: string]: string }): void
    send(staticResponse: StaticResponse): void
    /**
     * Continue the HTTP response to the browser, including any modifications made to `res`.
     */
    send(): void
    /**
     * Wait for `delayMs` milliseconds before sending the response to the client.
     */
    delay: (delayMs: number) => IncomingHttpResponse
    /**
     * Serve the response at `throttleKbps` kilobytes per second.
     */
    throttle: (throttleKbps: number) => IncomingHttpResponse
  }

  export type IncomingRequest = BaseMessage & {
    responseTimeout?: number
    /**
     * Set if redirects should be followed when this request is made. By default, requests will
     * not follow redirects before yielding the response (the 3xx redirect is yielded)
     */
    followRedirect?: boolean
    /**
     * If set, `cy.wait` can be used to await the request/response cycle to complete for this
     * request via `cy.wait('@alias')`.
     */
    alias?: string
  }

  export interface IncomingHttpRequest extends IncomingRequest {
    /**
     * Destroy the request and respond with a network error.
     */
    destroy(): void
    /**
     * Control the response to this request.
     * If a function is passed, the request will be sent outgoing, and the function will be called
     * with the response from the upstream server.
     * If a `StaticResponse` is passed, it will be used as the response, and no request will be made
     * to the upstream server.
     */
    reply(interceptor?: StaticResponse | HttpResponseInterceptor): void
    /**
     * Shortcut to reply to the request with a body and optional headers.
     */
    reply(body: string | object, headers?: { [key: string]: string }): void
    /**
     * Shortcut to reply to the request with an HTTP status code and optional body and headers.
     */
    reply(status: number, body?: string | object, headers?: { [key: string]: string }): void
    /**
     * Respond to this request with a redirect to a new `location`.
     * @param statusCode HTTP status code to redirect with. Default: 302
     */
    redirect(location: string, statusCode?: number): void
  }
}

export interface DictMatcher<T> {
  [key: string]: T
}

/**
 * Matches a string using glob (`*`) matching.
 */
export type GlobPattern = string

/**
 * Interceptor for an HTTP request. If a Promise is returned, it will be awaited before passing the
 * request to the next handler (if there is one), otherwise the request will be passed to the next
 * handler synchronously.
 */
export type HttpRequestInterceptor = (req: CyHttpMessages.IncomingHttpRequest) => void | Promise<void>

/**
 * Interceptor for an HTTP response. If a Promise is returned, it will be awaited before passing the
 * request to the next handler (if there is one), otherwise the request will be passed to the next
 * handler synchronously.
 */
export type HttpResponseInterceptor = (res: CyHttpMessages.IncomingHttpResponse) => void | Promise<void>

/**
 * Matches a single number or any of an array of acceptable numbers.
 */
export type NumberMatcher = number | number[]

/**
 * Request/response cycle.
 */
export interface Request {
  id: string
  /* @internal */
  log: any
  request: CyHttpMessages.IncomingRequest
  /**
   * Was `cy.wait()` used to wait on this request?
   * @internal
   */
  requestWaited: boolean
  response?: CyHttpMessages.IncomingResponse
  /* @internal */
  responseHandler?: HttpResponseInterceptor
  /**
   * Was `cy.wait()` used to wait on the response to this request?
   * @internal
   */
  responseWaited: boolean
  /* @internal */
  state: RequestState
}

export type RequestState =
  'Received' |
  'Intercepted' |
  'ResponseReceived' |
  'ResponseIntercepted' |
  'Complete' |
  'Errored'

export interface Route {
  alias?: string
  log: any
  options: RouteMatcherOptions
  handler: RouteHandler
  hitCount: number
  requests: { [key: string]: Request }
}

export interface RouteMap { [key: string]: Route }

/**
 * A `RouteMatcher` describes a filter for HTTP requests.
 */
export type RouteMatcher = StringMatcher | RouteMatcherOptions

export interface RouteMatcherCompatOptions {
  response?: string | object
}

export type RouteMatcherOptions = RouteMatcherOptionsGeneric<StringMatcher>

export interface RouteMatcherOptionsGeneric<S> extends RouteMatcherCompatOptions {
  /**
   * Match against the username and password used in HTTP Basic authentication.
   */
  auth?: { username: S, password: S }
  /**
   * Match against HTTP headers on the request.
   */
  headers?: DictMatcher<S>
  /**
   * Match against the requested HTTP hostname.
   */
  hostname?: S
  /**
   * If 'true', only HTTPS requests will be matched.
   * If 'false', only HTTP requests will be matched.
   */
  https?: boolean
  /**
   * Match against the request's HTTP method.
   * @default '*'
   */
  method?: S
  /**
   * Match on request path after the hostname, including query params.
   */
  path?: S
  /**
   * Matches like `path`, but without query params.
   */
  pathname?: S
  /**
   * Match based on requested port, or pass an array of ports
   * to match against any in that array.
   */
  port?: NumberMatcher
  /**
   * Match on parsed querystring parameters.
   */
  query?: DictMatcher<S>
  /**
   * Match against the full request URL.
   * If a string is passed, it will be used as a substring match,
   * not an equality match.
   */
  url?: S
}

export type RouteHandlerController = HttpRequestInterceptor

export type RouteHandler = string | StaticResponse | RouteHandlerController | object

/**
 * Describes a response that will be sent back to the browser to fulfill the request.
 */
export type StaticResponse = GenericStaticResponse<string, string | object> & {
  /**
   * Milliseconds to delay before the response is sent.
   */
 delayMs?: number
}

export interface GenericStaticResponse<Fixture, Body> {
  /**
   * Serve a fixture as the response body.
   */
  fixture?: Fixture
  /**
   * Serve a static string/JSON object as the response body.
   */
  body?: Body
  /**
   * HTTP headers to accompany the response.
   * @default {}
   */
  headers?: { [key: string]: string }
  /**
   * The HTTP status code to send.
   * @default 200
   */
  statusCode?: number
  /**
   * If 'forceNetworkError' is truthy, Cypress will destroy the browser connection
   * and send no response. Useful for simulating a server that is not reachable.
   * Must not be set in combination with other options.
   */
  forceNetworkError?: boolean
  /**
   * Kilobits per second to send 'body'.
   */
  throttleKbps?: number
}

/**
 * Either a `GlobPattern` string or a `RegExp`.
 */
export type StringMatcher = GlobPattern | RegExp

declare global {
  namespace Cypress {
    interface Chainable<Subject = any> {
      /**
       * Use `cy.http()` to stub and intercept HTTP requests and responses.
       *
<<<<<<< HEAD
       * @see https://on.cypress.io/route2
=======
       * Note: this command is only available if you have set the `experimentalNetworkStubbing`
       * configuration option to `true`.
       *
       * @see https://on.cypress.io/http
>>>>>>> e2a5de01
       * @example
       *    cy.http('https://localhost:7777/users', [{id: 1, name: 'Pat'}])
       * @example
       *    cy.http('https://localhost:7777/protected-endpoint', (req) => {
       *      req.headers['authorization'] = 'basic fooabc123'
       *    })
       * @example
       *    cy.http('https://localhost:7777/some-response', (req) => {
       *      req.reply(res => {
       *        res.body = 'some new body'
       *      })
       *    })
       */
      http(url: RouteMatcher, response?: RouteHandler): Chainable<null>
      /**
       * Use `cy.http()` to stub and intercept HTTP requests and responses.
       *
<<<<<<< HEAD
       * @see https://on.cypress.io/route2
=======
       * Note: this command is only available if you have set the `experimentalNetworkStubbing`
       * configuration option to `true`.
       *
       * @see https://on.cypress.io/http
>>>>>>> e2a5de01
       * @example
       *    cy.http('GET', 'http://foo.com/fruits', ['apple', 'banana', 'cherry'])
       */
      http(method: Method, url: RouteMatcher, response?: RouteHandler): Chainable<null>
      /**
       * Deprecated - use `cy.http()` instead.
       * @deprecated
       */
      route2(url: RouteMatcher, response?: RouteHandler): Chainable<null>
      /**
       * Deprecated - use `cy.http()` instead.
       * @deprecated
       */
      route2(method: Method, url: RouteMatcher, response?: RouteHandler): Chainable<null>
    }
  }
}<|MERGE_RESOLUTION|>--- conflicted
+++ resolved
@@ -334,14 +334,7 @@
       /**
        * Use `cy.http()` to stub and intercept HTTP requests and responses.
        *
-<<<<<<< HEAD
-       * @see https://on.cypress.io/route2
-=======
-       * Note: this command is only available if you have set the `experimentalNetworkStubbing`
-       * configuration option to `true`.
-       *
        * @see https://on.cypress.io/http
->>>>>>> e2a5de01
        * @example
        *    cy.http('https://localhost:7777/users', [{id: 1, name: 'Pat'}])
        * @example
@@ -359,14 +352,7 @@
       /**
        * Use `cy.http()` to stub and intercept HTTP requests and responses.
        *
-<<<<<<< HEAD
-       * @see https://on.cypress.io/route2
-=======
-       * Note: this command is only available if you have set the `experimentalNetworkStubbing`
-       * configuration option to `true`.
-       *
        * @see https://on.cypress.io/http
->>>>>>> e2a5de01
        * @example
        *    cy.http('GET', 'http://foo.com/fruits', ['apple', 'banana', 'cherry'])
        */
