{
  "name": "@packages/desktop-gui",
  "version": "0.0.0",
  "private": true,
  "main": "lib/gui.js",
  "scripts": {
    "build": "webpack",
    "build-prod": "cross-env NODE_ENV=production yarn build",
    "clean-deps": "rm -rf node_modules",
    "cypress:open": "cross-env TZ=America/New_York node ../../scripts/cypress open --project .",
    "cypress:run": "cross-env TZ=America/New_York node ../../scripts/cypress run --project .",
    "postinstall": "echo '@packages/desktop-gui needs: yarn build'",
    "watch": "yarn build -- --watch --progress"
  },
  "devDependencies": {
    "@babel/polyfill": "7.7.0",
    "@cypress/icons": "0.7.0",
    "@cypress/json-schemas": "5.34.0",
    "@cypress/react-tooltip": "0.5.3",
    "@fortawesome/fontawesome-free": "5.11.2",
    "@packages/web-config": "*",
    "bluebird": "3.7.2",
    "bootstrap-sass": "3.4.1",
    "classnames": "2.2.6",
    "cross-env": "6.0.3",
    "fira": "cypress-io/fira#fb63362742eea8cdce0d90825ab9264d77719e3d",
    "gravatar": "1.8.0",
    "human-interval": "0.1.6",
    "lodash": "4.17.15",
    "markdown-it": "8.4.2",
    "mobx": "5.15.4",
<<<<<<< HEAD
    "mobx-react": "6.1.7",
    "mobx-react-devtools": "6.1.1",
    "moment": "2.24.0",
    "prop-types": "15.7.2",
    "rc-collapse": "1.11.7",
=======
    "mobx-react": "6.1.8",
    "mobx-react-devtools": "6.1.1",
    "moment": "2.24.0",
    "prop-types": "15.7.2",
    "rc-collapse": "1.11.8",
>>>>>>> 689bef00
    "react": "16.12.0",
    "react-bootstrap-modal": "4.2.0",
    "react-dom": "16.12.0",
    "react-inspector": "4.0.0",
<<<<<<< HEAD
    "react-loader": "2.4.6",
=======
    "react-loader": "2.4.7",
>>>>>>> 689bef00
    "react-select": "3.0.8",
    "webpack": "4.35.3",
    "webpack-cli": "3.3.2"
  },
  "files": [
    "dist",
    "lib"
  ]
}<|MERGE_RESOLUTION|>--- conflicted
+++ resolved
@@ -19,7 +19,7 @@
     "@cypress/react-tooltip": "0.5.3",
     "@fortawesome/fontawesome-free": "5.11.2",
     "@packages/web-config": "*",
-    "bluebird": "3.7.2",
+    "bluebird": "3.5.3",
     "bootstrap-sass": "3.4.1",
     "classnames": "2.2.6",
     "cross-env": "6.0.3",
@@ -29,28 +29,16 @@
     "lodash": "4.17.15",
     "markdown-it": "8.4.2",
     "mobx": "5.15.4",
-<<<<<<< HEAD
-    "mobx-react": "6.1.7",
-    "mobx-react-devtools": "6.1.1",
-    "moment": "2.24.0",
-    "prop-types": "15.7.2",
-    "rc-collapse": "1.11.7",
-=======
     "mobx-react": "6.1.8",
     "mobx-react-devtools": "6.1.1",
     "moment": "2.24.0",
     "prop-types": "15.7.2",
     "rc-collapse": "1.11.8",
->>>>>>> 689bef00
     "react": "16.12.0",
     "react-bootstrap-modal": "4.2.0",
     "react-dom": "16.12.0",
     "react-inspector": "4.0.0",
-<<<<<<< HEAD
-    "react-loader": "2.4.6",
-=======
     "react-loader": "2.4.7",
->>>>>>> 689bef00
     "react-select": "3.0.8",
     "webpack": "4.35.3",
     "webpack-cli": "3.3.2"
