.settings {
  .settings-project-id,
  .settings-record-key {
    display: none;
  }

  &.show-project-id .settings-project-id,
  &.show-record-key .settings-record-key {
    display: block;
  }

  .node-version {
    .well {
      margin-top: 20px;
      border-radius: 5px;
    }

    ul {
      margin-top: 10px;
    }

    a>code {
      color: #1079c3;

      &:hover {
        color: #0c65a5;
        background-color: #e5ecf6;
        border-bottom: 0;
      }
    }
  }

  .learn-more {
    position: absolute;
    top: 15px;
    right: 15px;
    font-size: 13px;
  }

  h5 {
    margin-top: 20px;
    overflow: hidden;
    line-height: 19px;

    a {
      font-weight: normal;
      font-size: 12px;
      position: relative;
      top: 2px;
    }
  }

  .envBracket {
    padding-left: 30px;
  }

  .config-keys {
    margin-bottom: 0;
    line-height: 16px;

    &>td {
      padding: 2px 8px;
      font-size: 13px;
    }
  }

  .config-vars {
    font-size: 13px;
    border: 1px solid #ddd;
    border-radius: 3px;
    background: #fff;
    color: #eee;
    margin: 0;
    padding: 8px 12px;
    font-family: $font-mono;
    > span {
      color: #000;
    }

    ol[role="tree"] {
        > li > div{
        display: none;
      }
    }

    .key-value-pair-value {
      margin-left: 2px;
      display: inline-block;
      line-height: 1;
      padding: 2px;
      border-bottom: 1px solid transparent
    }

    .key-value-pair-value:hover {
      border-bottom: 1px dotted #777;
    }

    p {
      margin-bottom: 0;
    }
  }

  .envFile, .env, .config, .cli, .plugin, .default {
    font-family: $font-mono;
    padding: 2px;
  }

  .envFile {
    background-color: #fdf3e3;
    color: #7B4804;
  }

  .env {
    background-color: #dafff4;
    color: #045431;
  }

  .config {
    background-color: #cdedff;
    color: #0C5263;
  }

  .cli {
    background-color: #fce7e9;
    color: #A21313;
  }

  .plugin {
    background-color: #f0e7fc;
    color: #134aa2;
  }

}

.settings-wrapper {
  padding: 20px;

  pre {
    border-radius: 3px;
    background-color: #252831;
    color: #eee;
    padding: 10px;
    font-family: $font-mono;
    border: 0;
  }

  table tr:first-child td {
    border-top: 0;
  }

  .rc-collapse-item {
    margin-bottom: 0;
    position: relative;
    border-top: none;

    &:first-child {
      border-top: 1px solid #eee;
    }
  }

  .rc-collapse-header {
    cursor: pointer;
    font-size: 1em;
    position: relative;
    left: -15px;
    max-width: calc(100% - 85px);

    .arrow {
      @extend .#{$fa-css-prefix};
      @extend .#{$fa-css-prefix}-caret-right;
      @extend .#{$fa-css-prefix}-fw;
      color: #777;
      margin-right: 5px;
    }
  }

  .rc-collapse-item-active .rc-collapse-header .arrow {
    @extend .#{$fa-css-prefix}-caret-down;
  }

  .rc-collapse-content {
    margin: 15px 8px 0;
    overflow: hidden;
  }

  .rc-collapse-content-inactive {
    display: none;
  }

  .rc-collapse-anim-active {
    transition: height 0.2s ease-out;
  }
}

.config-table {
  margin: 10px 0;
  border-top: 1px solid #ddd;
  border-bottom: 1px solid #ddd;
}

.settings-record-key {
  margin-bottom: 2em;

  p.text-muted.manage-btn {
    text-align: center;
    margin-bottom: 0;
    margin-top: 10px;
  }

  p.text-muted {
    margin-bottom: 5px;
  }

  .empty-well {
    margin: 10px 0;

    button {
      margin-top: 10px;
    }
  }
}

.loading-record-key {
  color: #999;
  margin: 1em;
}

.node-version-text {
  margin-top: 15px;
}

.proxy-table, .node-table {
  width: 100%;

  th:first-child {
    width: 150px;
  }

  .no-bypass {
    opacity: .8;
  }

  td, th {
    padding: 3px;
  }
}

.experiment-intro {
  padding-bottom: 15px;
  margin-bottom: 0px; 
  border-bottom: 1px solid #ddd;
}

.experiments-list {
  padding-left: 0;

  .experiment {
    list-style: none;
<<<<<<< HEAD
    display: flex;
    align-items: center;
=======
>>>>>>> f225f3e8
    margin-bottom: 15px;
  }

  .experiment-desc {
<<<<<<< HEAD
    width: 80%;

    h5 {
      font-size: 14px;
      margin-bottom: 5px;
    }

    p {
      margin-bottom: 5px; 
    }
  }

  .experiment-status {
    margin-left: auto;
  }
  
  .experiment-status-sign {
    background-color: #1aae73;
    line-height: 28px;
    height: 28px;
    width: 40px;
    border-radius: 14px;
    color: white;
    vertical-align: center;
    display: inline-block;
    font-weight: bold;
    text-align: center;
=======
    display: flex;
    align-items: center;

    p {
      width: 80%;
      margin-bottom: 0; 
    }

    .experiment-status {
      margin-left: auto;
    }
  }

  
  .experiment-status-sign {
    margin-left: 10px;
    color: #9d9ea9;
    line-height: 28px;
    font-weight: bold;

    &.enabled {
      color: #1aae73;
    }
>>>>>>> f225f3e8
  }
}<|MERGE_RESOLUTION|>--- conflicted
+++ resolved
@@ -247,7 +247,7 @@
 
 .experiment-intro {
   padding-bottom: 15px;
-  margin-bottom: 0px; 
+  margin-bottom: 0px;
   border-bottom: 1px solid #ddd;
 }
 
@@ -256,50 +256,16 @@
 
   .experiment {
     list-style: none;
-<<<<<<< HEAD
+    margin-bottom: 15px;
+  }
+
+  .experiment-desc {
     display: flex;
     align-items: center;
-=======
->>>>>>> f225f3e8
-    margin-bottom: 15px;
-  }
-
-  .experiment-desc {
-<<<<<<< HEAD
-    width: 80%;
-
-    h5 {
-      font-size: 14px;
-      margin-bottom: 5px;
-    }
-
-    p {
-      margin-bottom: 5px; 
-    }
-  }
-
-  .experiment-status {
-    margin-left: auto;
-  }
-  
-  .experiment-status-sign {
-    background-color: #1aae73;
-    line-height: 28px;
-    height: 28px;
-    width: 40px;
-    border-radius: 14px;
-    color: white;
-    vertical-align: center;
-    display: inline-block;
-    font-weight: bold;
-    text-align: center;
-=======
-    display: flex;
-    align-items: center;
 
     p {
       width: 80%;
-      margin-bottom: 0; 
+      margin-bottom: 0;
     }
 
     .experiment-status {
@@ -307,7 +273,7 @@
     }
   }
 
-  
+
   .experiment-status-sign {
     margin-left: 10px;
     color: #9d9ea9;
@@ -317,6 +283,5 @@
     &.enabled {
       color: #1aae73;
     }
->>>>>>> f225f3e8
   }
 }