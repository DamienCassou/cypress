const _ = require('lodash')
const debug = require('debug')('cypress:cli:run')

const util = require('../util')
const spawn = require('./spawn')
const verify = require('../tasks/verify')
const { exitWithError, errors } = require('../errors')

// maps options collected by the CLI
// and forms list of CLI arguments to the server
const processRunOptions = (options = {}) => {
  debug('processing run options %o', options)

  const args = ['--run-project', options.project]

  if (options.browser) {
    args.push('--browser', options.browser)
  }

  if (options.ci) {
    // push to display the deprecation message
    args.push('--ci')

    // also automatically record
    args.push('--record', true)
  }

  if (options.ciBuildId) {
    args.push('--ci-build-id', options.ciBuildId)
  }

  if (options.config) {
    args.push('--config', options.config)
  }

  if (options.configFile !== undefined) {
    args.push('--config-file', options.configFile)
  }

  if (options.env) {
    args.push('--env', options.env)
  }

  if (options.exit === false) {
    args.push('--no-exit')
  }

  if (options.group) {
    args.push('--group', options.group)
  }

  if (options.headed) {
    args.push('--headed', options.headed)
  }

  // if key is set use that - else attempt to find it by environment variable
  if (options.key == null) {
    debug('--key is not set, looking up environment variable CYPRESS_RECORD_KEY')
    options.key = util.getEnv('CYPRESS_RECORD_KEY') || util.getEnv('CYPRESS_CI_KEY')
  }

  // if we have a key assume we're in record mode
  if (options.key) {
    args.push('--key', options.key)
  }

  if (options.outputPath) {
    args.push('--output-path', options.outputPath)
  }

  if (options.parallel) {
    args.push('--parallel')
  }

  if (options.port) {
    args.push('--port', options.port)
  }

  // if record is defined and we're not
  // already in ci mode, then send it up
  if (options.record != null && !options.ci) {
    args.push('--record', options.record)
  }

  // if we have a specific reporter push that into the args
  if (options.reporter) {
    args.push('--reporter', options.reporter)
  }

  // if we have a specific reporter push that into the args
  if (options.reporterOptions) {
    args.push('--reporter-options', options.reporterOptions)
  }

  // if we have specific spec(s) push that into the args
  if (options.spec) {
    args.push('--spec', options.spec)
  }

<<<<<<< HEAD
  if (options.headless) {
    if (options.headed) {
      const err = new Error()

      err.details = errors.incompatibleHeadlessFlags
      throw err
    }

    args.push('--headed', !options.headless)
  }

  if (options.exit === false) {
    args.push('--no-exit')
=======
  if (options.tag) {
    args.push('--tag', options.tag)
>>>>>>> 9d239d2b
  }

  return args
}

module.exports = {
  processRunOptions,
  // resolves with the number of failed tests
  start (options = {}) {
    _.defaults(options, {
      key: null,
      spec: null,
      reporter: null,
      reporterOptions: null,
      project: process.cwd(),
    })

    function run () {
      let args

      try {
        args = processRunOptions(options)
      } catch (err) {
        if (err.details) {
          return exitWithError(err.details)()
        }

        throw err
      }

      debug('run to spawn.start args %j', args)

      return spawn.start(args, {
        dev: options.dev,
      })
    }

    if (options.dev) {
      return run()
    }

    return verify.start()
    .then(run)
  },
}<|MERGE_RESOLUTION|>--- conflicted
+++ resolved
@@ -97,7 +97,6 @@
     args.push('--spec', options.spec)
   }
 
-<<<<<<< HEAD
   if (options.headless) {
     if (options.headed) {
       const err = new Error()
@@ -111,10 +110,10 @@
 
   if (options.exit === false) {
     args.push('--no-exit')
-=======
+  }
+
   if (options.tag) {
     args.push('--tag', options.tag)
->>>>>>> 9d239d2b
   }
 
   return args
