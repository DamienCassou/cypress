import _ from 'lodash'
import $ from 'jquery'
import Bluebird from 'bluebird'
import Debug from 'debug'

import $queue from '../util/queue'
import $dom from '../dom'
import $utils from './utils'
import $errUtils from './error_utils'

const debugErrors = Debug('cypress:driver:errors')

interface Command {
  get(key: string): any
  get(): any
  set(key: string, value: any): any
  set(options: any): any
  attributes: object
  finishLogs(): void
}

const __stackReplacementMarker = (fn, ctx, args) => {
  return fn.apply(ctx, args)
}

const commandRunningFailed = (Cypress, state, err) => {
  // allow for our own custom onFail function
  if (err.onFail) {
    err.onFail(err)

    // clean up this onFail callback after it's been called
    delete err.onFail

    return
  }

  const current = state('current')

  return Cypress.log({
    end: true,
    snapshot: true,
    error: err,
    consoleProps () {
      if (!current) return

      const consoleProps = {}
      const prev = current.get('prev')

      if (current.get('type') === 'parent' || !prev) return

      // if type isn't parent then we know its dual or child
      // and we can add Applied To if there is a prev command
      // and it is a parent
      consoleProps['Applied To'] = $dom.isElement(prev.get('subject')) ?
        $dom.getElements(prev.get('subject')) :
        prev.get('subject')

      return consoleProps
    },
  })
}

export default {
  create: (state, timeouts, stability, cleanup, fail, isCy) => {
    const queue = $queue.create()

<<<<<<< HEAD
  const { add, get, slice, at, reset, clear, stop } = queue
=======
    const { get, slice, at, reset, clear, stop } = queue
>>>>>>> 4323215b

    const logs = (filter) => {
      let logs = _.flatten(_.invokeMap(queue.get(), 'get', 'logs'))

      if (filter) {
        const matchesFilter = _.matches(filter)

        logs = _.filter(logs, (log) => {
          return matchesFilter(log.get())
        })
      }

      return logs
    }

    const names = () => {
      return _.invokeMap(queue.get(), 'get', 'name')
    }

    const add = (command) => {
      queue.add(command)
    }

<<<<<<< HEAD
  const insert = (index: number, command: Command) => {
    queue.insert(index, command)
=======
    const insert = (index: number, command: Command) => {
      queue.insert(index, command)

      const prev = at(index - 1) as Command
      const next = at(index + 1) as Command
>>>>>>> 4323215b

      if (prev) {
        prev.set('next', command)
        command.set('prev', prev)
      }

      if (next) {
        next.set('prev', command)
        command.set('next', next)
      }

      return command
    }

    const find = (attrs) => {
      const matchesAttrs = _.matches(attrs)

      return _.find(queue.get(), (command: Command) => {
        return matchesAttrs(command.attributes)
      })
    }

    const runCommand = (command: Command) => {
      // bail here prior to creating a new promise
      // because we could have stopped / canceled
      // prior to ever making it through our first
      // command
      if (queue.stopped) {
        return
      }

      state('current', command)
      state('chainerId', command.get('chainerId'))

      return stability.whenStable(() => {
        state('nestedIndex', state('index'))

        return command.get('args')
      })
      .then((args) => {
        // store this if we enqueue new commands
        // to check for promise violations
        let ret
        let enqueuedCmd

        const commandEnqueued = (obj) => {
          return enqueuedCmd = obj
        }

        // only check for command enqueing when none
        // of our args are functions else commands
        // like cy.then or cy.each would always fail
        // since they return promises and queue more
        // new commands
        if ($utils.noArgsAreAFunction(args)) {
          Cypress.once('command:enqueued', commandEnqueued)
        }

        // run the command's fn with runnable's context
        try {
          ret = __stackReplacementMarker(command.get('fn'), state('ctx'), args)
        } catch (err) {
          throw err
        } finally {
          // always remove this listener
          Cypress.removeListener('command:enqueued', commandEnqueued)
        }

        state('commandIntermediateValue', ret)

        // we cannot pass our cypress instance or our chainer
        // back into bluebird else it will create a thenable
        // which is never resolved
        if (isCy(ret)) {
          return null
        }

<<<<<<< HEAD
      if (!(!enqueuedCmd || !$utils.isPromiseLike(ret))) {
        $errUtils.throwErrByPath(
          'miscellaneous.command_returned_promise_and_commands', {
            args: {
              current: command.get('name'),
              called: enqueuedCmd.name,
=======
        if (!(!enqueuedCmd || !$utils.isPromiseLike(ret))) {
          return $errUtils.throwErrByPath(
            'miscellaneous.command_returned_promise_and_commands', {
              args: {
                current: command.get('name'),
                called: enqueuedCmd.name,
              },
>>>>>>> 4323215b
            },
          )
        }

<<<<<<< HEAD
      if (!(!enqueuedCmd || !!_.isUndefined(ret))) {
        ret = _.isFunction(ret) ?
          ret.toString() :
          $utils.stringify(ret)

        // if we got a return value and we enqueued
        // a new command and we didn't return cy
        // or an undefined value then throw
        $errUtils.throwErrByPath(
          'miscellaneous.returned_value_and_commands_from_custom_command', {
            args: {
              current: command.get('name'),
              returned: ret,
=======
        if (!(!enqueuedCmd || !!_.isUndefined(ret))) {
          ret = _.isFunction(ret) ?
            ret.toString() :
            $utils.stringify(ret)

          // if we got a return value and we enqueued
          // a new command and we didn't return cy
          // or an undefined value then throw
          return $errUtils.throwErrByPath(
            'miscellaneous.returned_value_and_commands_from_custom_command', {
              args: {
                current: command.get('name'),
                returned: ret,
              },
>>>>>>> 4323215b
            },
          )
        }

        return ret
      }).then((subject) => {
        state('commandIntermediateValue', undefined)

        // we may be given a regular array here so
        // we need to re-wrap the array in jquery
        // if that's the case if the first item
        // in this subject is a jquery element.
        // we want to do this because in 3.1.2 there
        // was a regression when wrapping an array of elements
        const firstSubject = $utils.unwrapFirst(subject)

        // if ret is a DOM element and its not an instance of our own jQuery
        if (subject && $dom.isElement(firstSubject) && !$utils.isInstanceOf(subject, $)) {
          // set it back to our own jquery object
          // to prevent it from being passed downstream
          // TODO: enable turning this off
          // wrapSubjectsInJquery: false
          // which will just pass subjects downstream
          // without modifying them
          subject = $dom.wrap(subject)
        }

        command.set({ subject })

        // end / snapshot our logs
        // if they need it
        command.finishLogs()

        // reset the nestedIndex back to null
        state('nestedIndex', null)

        // also reset recentlyReady back to null
        state('recentlyReady', null)

        // we're finished with the current command
        // so set it back to null
        state('current', null)

        state('subject', subject)

<<<<<<< HEAD
  const run = (autoRun = true) => {
    let pause = false

    const next = () => {
      // when running in a secondary domain (SD), the primary domain (PD)
      // has proxy commands that represent the real commands run in the SD.
      // for everything to sync up properly, the PD controls the running of
      // the queue by running each proxy command which in turns communicates
      // to its real command, telling it to run. this means in the SD, we
      // need to pause the queue and wait for the signal to run the next
      // command. this is done here by inserting this promise into the queue
      // and resolving once state('next') is called (said signal)
      if (!autoRun && pause) {
        return new Promise((resolve) => {
          state('next', () => {
            state('next', null)
            pause = false
            resolve(next())
          })
        })
      }

      // bail if we've been told to abort in case
      // an old command continues to run after
      if (queue.stopped) {
        return
      }
=======
        return subject
      })
    }
>>>>>>> 4323215b

    const run = () => {
      const next = () => {
        // bail if we've been told to abort in case
        // an old command continues to run after
        if (queue.stopped) {
          return
        }

        // start at 0 index if we dont have one
        let index = state('index') || state('index', 0)

<<<<<<< HEAD
      // if the command should be skipped, just bail and increment index
      // and set the subject
      if (command && command.get('skip')) {
        // must set prev + next since other
        // operations depend on this state being correct
        command.set({
          prev: at(index - 1) as Command,
          next: at(index + 1) as Command,
        })
=======
        const command = at(index) as Command
>>>>>>> 4323215b

        // if the command should be skipped
        // just bail and increment index
        // and set the subject
        if (command && command.get('skip')) {
          // must set prev + next since other
          // operations depend on this state being correct
          command.set({
            prev: at(index - 1) as Command,
            next: at(index + 1) as Command,
          })

<<<<<<< HEAD
        Cypress.action('cy:skipped:command:end', command)

        if (!autoRun) {
          pause = true
        }

        return next()
      }
=======
          state('index', index + 1)
          state('subject', command.get('subject'))
>>>>>>> 4323215b

          return next()
        }

        // if we're at the very end
        if (!command) {
          // trigger queue is almost finished
          Cypress.action('cy:command:queue:before:end')

          // we need to wait after all commands have
          // finished running if the application under
          // test is no longer stable because we cannot
          // move onto the next test until its finished
          return stability.whenStable(() => {
            Cypress.action('cy:command:queue:end')

            return null
          })
        }

        // store the previous timeout
        const prevTimeout = timeouts.timeout()

        // store the current runnable
        const runnable = state('runnable')

        Cypress.action('cy:command:start', command)

        return runCommand(command)
        .then(() => {
          // each successful command invocation should
          // always reset the timeout for the current runnable
          // unless it already has a state.  if it has a state
          // and we reset the timeout again, it will always
          // cause a timeout later no matter what.  by this time
          // mocha expects the test to be done
          let fn

          if (!runnable.state) {
            timeouts.timeout(prevTimeout)
          }

          // mutate index by incrementing it
          // this allows us to keep the proper index
          // in between different hooks like before + beforeEach
          // else run will be called again and index would start
          // over at 0
          index += 1
          state('index', index)

          Cypress.action('cy:command:end', command)

<<<<<<< HEAD
        if (!autoRun) {
          pause = true
        }

        if (fn) {
          return new Bluebird((resolve) => {
            return fn(resolve)
          }).then(next)
        }
=======
          fn = state('onPaused')
>>>>>>> 4323215b

          if (fn) {
            return new Bluebird((resolve) => {
              return fn(resolve)
            }).then(next)
          }

          return next()
        })
      }

      const onError = (err: Error | string) => {
        if (state('onCommandFailed')) {
          return state('onCommandFailed')(err, queue, next)
        }

        debugErrors('caught error in promise chain: %o', err)

        // since this failed this means that a specific command failed
        // and we should highlight it in red or insert a new command
        if (_.isObject(err)) {
          // @ts-ignore
          err.name = err.name || 'CypressError'
        }

        commandRunningFailed(Cypress, state, err)

        return fail(err)
      }

      const { promise, reject, cancel } = queue.run({
        onRun: next,
        onError,
        onFinish: cleanup,
      })

      state('promise', promise)
      state('reject', reject)
      state('cancel', () => {
        cancel()

        Cypress.action('cy:canceled')
      })

      return promise
    }

    return {
      logs,
      names,
      add,
      insert,
      find,
      run,
      get,
      slice,
      at,
      reset,
      clear,
      stop,

      get length () {
        return queue.length
      },

      get stopped () {
        return queue.stopped
      },
    }
  },
}<|MERGE_RESOLUTION|>--- conflicted
+++ resolved
@@ -64,11 +64,7 @@
   create: (state, timeouts, stability, cleanup, fail, isCy) => {
     const queue = $queue.create()
 
-<<<<<<< HEAD
-  const { add, get, slice, at, reset, clear, stop } = queue
-=======
-    const { get, slice, at, reset, clear, stop } = queue
->>>>>>> 4323215b
+    const { add, get, slice, at, reset, clear, stop } = queue
 
     const logs = (filter) => {
       let logs = _.flatten(_.invokeMap(queue.get(), 'get', 'logs'))
@@ -88,20 +84,11 @@
       return _.invokeMap(queue.get(), 'get', 'name')
     }
 
-    const add = (command) => {
-      queue.add(command)
-    }
-
-<<<<<<< HEAD
-  const insert = (index: number, command: Command) => {
-    queue.insert(index, command)
-=======
     const insert = (index: number, command: Command) => {
       queue.insert(index, command)
 
       const prev = at(index - 1) as Command
       const next = at(index + 1) as Command
->>>>>>> 4323215b
 
       if (prev) {
         prev.set('next', command)
@@ -179,41 +166,17 @@
           return null
         }
 
-<<<<<<< HEAD
-      if (!(!enqueuedCmd || !$utils.isPromiseLike(ret))) {
-        $errUtils.throwErrByPath(
-          'miscellaneous.command_returned_promise_and_commands', {
-            args: {
-              current: command.get('name'),
-              called: enqueuedCmd.name,
-=======
         if (!(!enqueuedCmd || !$utils.isPromiseLike(ret))) {
-          return $errUtils.throwErrByPath(
+          $errUtils.throwErrByPath(
             'miscellaneous.command_returned_promise_and_commands', {
               args: {
                 current: command.get('name'),
                 called: enqueuedCmd.name,
               },
->>>>>>> 4323215b
             },
           )
         }
 
-<<<<<<< HEAD
-      if (!(!enqueuedCmd || !!_.isUndefined(ret))) {
-        ret = _.isFunction(ret) ?
-          ret.toString() :
-          $utils.stringify(ret)
-
-        // if we got a return value and we enqueued
-        // a new command and we didn't return cy
-        // or an undefined value then throw
-        $errUtils.throwErrByPath(
-          'miscellaneous.returned_value_and_commands_from_custom_command', {
-            args: {
-              current: command.get('name'),
-              returned: ret,
-=======
         if (!(!enqueuedCmd || !!_.isUndefined(ret))) {
           ret = _.isFunction(ret) ?
             ret.toString() :
@@ -222,13 +185,12 @@
           // if we got a return value and we enqueued
           // a new command and we didn't return cy
           // or an undefined value then throw
-          return $errUtils.throwErrByPath(
+          $errUtils.throwErrByPath(
             'miscellaneous.returned_value_and_commands_from_custom_command', {
               args: {
                 current: command.get('name'),
                 returned: ret,
               },
->>>>>>> 4323215b
             },
           )
         }
@@ -274,42 +236,32 @@
 
         state('subject', subject)
 
-<<<<<<< HEAD
-  const run = (autoRun = true) => {
-    let pause = false
-
-    const next = () => {
-      // when running in a secondary domain (SD), the primary domain (PD)
-      // has proxy commands that represent the real commands run in the SD.
-      // for everything to sync up properly, the PD controls the running of
-      // the queue by running each proxy command which in turns communicates
-      // to its real command, telling it to run. this means in the SD, we
-      // need to pause the queue and wait for the signal to run the next
-      // command. this is done here by inserting this promise into the queue
-      // and resolving once state('next') is called (said signal)
-      if (!autoRun && pause) {
-        return new Promise((resolve) => {
-          state('next', () => {
-            state('next', null)
-            pause = false
-            resolve(next())
-          })
-        })
-      }
-
-      // bail if we've been told to abort in case
-      // an old command continues to run after
-      if (queue.stopped) {
-        return
-      }
-=======
         return subject
       })
     }
->>>>>>> 4323215b
-
-    const run = () => {
+
+    const run = (autoRun = true) => {
+      let pause = false
+
       const next = () => {
+        // when running in a secondary domain (SD), the primary domain (PD)
+        // has proxy commands that represent the real commands run in the SD.
+        // for everything to sync up properly, the PD controls the running of
+        // the queue by running each proxy command which in turns communicates
+        // to its real command, telling it to run. this means in the SD, we
+        // need to pause the queue and wait for the signal to run the next
+        // command. this is done here by inserting this promise into the queue
+        // and resolving once state('next') is called (said signal)
+        if (!autoRun && pause) {
+          return new Promise((resolve) => {
+            state('next', () => {
+              state('next', null)
+              pause = false
+              resolve(next())
+            })
+          })
+        }
+
         // bail if we've been told to abort in case
         // an old command continues to run after
         if (queue.stopped) {
@@ -319,23 +271,9 @@
         // start at 0 index if we dont have one
         let index = state('index') || state('index', 0)
 
-<<<<<<< HEAD
-      // if the command should be skipped, just bail and increment index
-      // and set the subject
-      if (command && command.get('skip')) {
-        // must set prev + next since other
-        // operations depend on this state being correct
-        command.set({
-          prev: at(index - 1) as Command,
-          next: at(index + 1) as Command,
-        })
-=======
         const command = at(index) as Command
->>>>>>> 4323215b
-
-        // if the command should be skipped
-        // just bail and increment index
-        // and set the subject
+
+        // if the command should be skipped, just bail and increment index
         if (command && command.get('skip')) {
           // must set prev + next since other
           // operations depend on this state being correct
@@ -344,19 +282,14 @@
             next: at(index + 1) as Command,
           })
 
-<<<<<<< HEAD
-        Cypress.action('cy:skipped:command:end', command)
-
-        if (!autoRun) {
-          pause = true
-        }
-
-        return next()
-      }
-=======
           state('index', index + 1)
           state('subject', command.get('subject'))
->>>>>>> 4323215b
+
+          Cypress.action('cy:skipped:command:end', command)
+
+          if (!autoRun) {
+            pause = true
+          }
 
           return next()
         }
@@ -409,19 +342,11 @@
 
           Cypress.action('cy:command:end', command)
 
-<<<<<<< HEAD
-        if (!autoRun) {
-          pause = true
-        }
-
-        if (fn) {
-          return new Bluebird((resolve) => {
-            return fn(resolve)
-          }).then(next)
-        }
-=======
           fn = state('onPaused')
->>>>>>> 4323215b
+
+          if (!autoRun) {
+            pause = true
+          }
 
           if (fn) {
             return new Bluebird((resolve) => {
