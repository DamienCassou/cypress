--- conflicted
+++ resolved
@@ -108,47 +108,34 @@
 const execute = (ipc, event, ids, args = []) => {
   debug(`execute plugin event: ${event} (%o)`, ids)
 
-<<<<<<< HEAD
+  const wrapChildPromise = () => {
+    util.wrapChildPromise(ipc, invoke, ids, args)
+  }
+
   switch (event) {
     case 'dev-server:start':
-      devServer.wrap(ipc, invoke, ids, args)
+      return devServer.wrap(ipc, invoke, ids, args)
+    case 'file:preprocessor':
+      return preprocessor.wrap(ipc, invoke, ids, args)
+    case 'before:run':
+    case 'before:spec':
+    case 'after:run':
+    case 'after:spec':
+    case 'after:screenshot':
+      return wrapChildPromise()
+    case 'task':
+      return task.wrap(ipc, registeredEventsById, ids, args)
+    case '_get:task:keys':
+      return task.getKeys(ipc, registeredEventsById, ids)
+    case '_get:task:body':
+      return task.getBody(ipc, registeredEventsById, ids, args)
+    case 'before:browser:launch':
+      return browserLaunch.wrap(ipc, invoke, ids, args)
+    default:
+      debug('unexpected execute message:', event, args)
 
       return
-    case 'after:screenshot':
-      util.wrapChildPromise(ipc, invoke, ids, args)
-=======
-  const wrapChildPromise = () => {
-    util.wrapChildPromise(ipc, invoke, ids, args)
-  }
->>>>>>> 277a748b
-
-  const handlers = {
-    'after:run': wrapChildPromise,
-    'after:screenshot': wrapChildPromise,
-    'after:spec': wrapChildPromise,
-    'before:browser:launch' () {
-      browserLaunch.wrap(ipc, invoke, ids, args)
-    },
-    'before:run': wrapChildPromise,
-    'before:spec': wrapChildPromise,
-    'file:preprocessor' () {
-      preprocessor.wrap(ipc, invoke, ids, args)
-    },
-    'task' () {
-      task.wrap(ipc, registeredEventsById, ids, args)
-    },
-    '_get:task:keys' () {
-      task.getKeys(ipc, registeredEventsById, ids)
-    },
-    '_get:task:body' () {
-      task.getBody(ipc, registeredEventsById, ids, args)
-    },
-    'default' () {
-      debug('unexpected execute message:', event, args)
-    },
-  }
-
-  ;(handlers[event] || handlers['default'])()
+  }
 }
 
 let tsRegistered = false
