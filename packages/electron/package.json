{
  "name": "@packages/electron",
  "version": "0.0.0",
  "private": true,
  "main": "index.js",
  "scripts": {
    "prebuild": "npm run check-deps-pre",
    "build": "node ./bin/cypress-electron --install",
    "build-prod": "npm run build",
    "check-deps": "node ../../scripts/check-deps.js --verbose",
    "check-deps-pre": "npm run check-deps -- --prescript",
    "clean-deps": "rm -rf node_modules",
    "postinstall": "echo '@packages/electron needs: npm run build'",
    "prestart": "npm run check-deps-pre",
    "start": "./bin/cypress-electron",
    "pretest": "npm run check-deps-pre",
    "test": "mocha --compilers coffee:@packages/coffee/register"
  },
  "dependencies": {
    "@cypress/icons": "0.7.0",
    "bluebird": "3.5.3",
    "debug": "4.1.1",
    "electron-packager": "14.1.1",
    "fs-extra": "8.1.0",
    "lodash": "4.17.15",
    "minimist": "1.2.0"
  },
  "devDependencies": {
<<<<<<< HEAD
    "electron": "7.1.2",
=======
    "electron": "7.1.4",
>>>>>>> b130ffca
    "mocha": "3.5.3"
  },
  "files": [
    "dist",
    "lib"
  ],
  "bin": {
    "cypress-electron": "./bin/cypress-electron"
  }
}<|MERGE_RESOLUTION|>--- conflicted
+++ resolved
@@ -26,11 +26,7 @@
     "minimist": "1.2.0"
   },
   "devDependencies": {
-<<<<<<< HEAD
-    "electron": "7.1.2",
-=======
     "electron": "7.1.4",
->>>>>>> b130ffca
     "mocha": "3.5.3"
   },
   "files": [
