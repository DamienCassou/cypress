--- conflicted
+++ resolved
@@ -8,14 +8,7 @@
     "clean-deps": "rm -rf node_modules",
     "cypress:open": "node ../../scripts/cypress open --project .",
     "cypress:run": "node ../../scripts/cypress run --project .",
-<<<<<<< HEAD
     "postinstall": "patch-package",
-    "test": "yarn test-unit",
-    "test-debug": "yarn test-unit --inspect-brk=5566",
-    "test-unit": "mocha 'src/**/*.spec.*'",
-    "test-watch": "yarn test-unit --watch",
-=======
->>>>>>> c4445fa3
     "watch": "yarn build-for-tests --watch --progress"
   },
   "devDependencies": {
@@ -26,13 +19,7 @@
     "@packages/web-config": "*",
     "@reach/dialog": "0.10.5",
     "@reach/visually-hidden": "0.10.4",
-<<<<<<< HEAD
-    "@types/chai-enzyme": "0.6.7",
     "@types/react-virtualized": "9.21.10",
-    "chai": "3.5.0",
-    "chai-enzyme": "1.0.0-beta.1",
-=======
->>>>>>> c4445fa3
     "classnames": "2.2.6",
     "css-element-queries": "1.2.3",
     "cypress-multi-reporters": "1.4.0",
