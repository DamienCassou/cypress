--- conflicted
+++ resolved
@@ -508,15 +508,7 @@
 const isAttrType = function (el: HTMLInputElement, type: string) {
   const elType = (el.getAttribute('type') || '').toLowerCase()
 
-<<<<<<< HEAD
-  if (elType === type) {
-    return true
-  }
-
-  return false
-=======
   return elType === type
->>>>>>> 13aa4964
 }
 
 const isScrollOrAuto = (prop) => {
