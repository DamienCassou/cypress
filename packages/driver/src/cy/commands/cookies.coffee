--- conflicted
+++ resolved
@@ -108,13 +108,9 @@
       onFail = options._log
 
       if not _.isString(name)
-<<<<<<< HEAD
-        $errUtils.throwErrByPath("getCookie.invalid_argument", { onFail: options._log })
-=======
-        $utils.throwErrByPath("getCookie.invalid_argument", { onFail })
+        $errUtils.throwErrByPath("getCookie.invalid_argument", { onFail })
 
       validateCookieName('getCookie', name, onFail)
->>>>>>> 696e0852
 
       automateCookies("get:cookie", {name: name}, options._log, options.timeout)
       .then (resp) ->
@@ -178,16 +174,12 @@
       onFail = options._log
 
       if not _.isString(name) or not _.isString(value)
-<<<<<<< HEAD
-        $errUtils.throwErrByPath("setCookie.invalid_arguments", { onFail: options._log })
-=======
-        Cypress.utils.throwErrByPath("setCookie.invalid_arguments", { onFail })
+        $errUtils.throwErrByPath("setCookie.invalid_arguments", { onFail })
 
       validateCookieName('setCookie', name, onFail)
 
       if cookieParser.parseCookieValue(value) == null
-        Cypress.utils.throwErrByPath("setCookie.invalid_value", { args: { value }, onFail })
->>>>>>> 696e0852
+        $errUtils.throwErrByPath("setCookie.invalid_value", { args: { value }, onFail })
 
       automateCookies("set:cookie", cookie, options._log, options.timeout)
       .then (resp) ->
@@ -229,13 +221,9 @@
       onFail = options._log
 
       if not _.isString(name)
-<<<<<<< HEAD
-        $errUtils.throwErrByPath("clearCookie.invalid_argument", { onFail: options._log })
-=======
-        $utils.throwErrByPath("clearCookie.invalid_argument", { onFail })
+        $errUtils.throwErrByPath("clearCookie.invalid_argument", { onFail })
 
       validateCookieName('clearCookie', name, onFail)
->>>>>>> 696e0852
 
       ## TODO: prevent clearing a cypress namespace
       automateCookies("clear:cookie", {name: name}, options._log, options.timeout)
