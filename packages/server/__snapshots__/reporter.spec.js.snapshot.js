--- conflicted
+++ resolved
@@ -91,17 +91,6 @@
     "{Object 9}"
   ],
   [
-<<<<<<< HEAD
-    "test end",
-    "{Test}"
-  ],
-  [
-    "test:after:run",
-    "{Test}"
-  ],
-  [
-=======
->>>>>>> 230ffef5
     "suite end",
     "{Suite}"
   ],
@@ -228,17 +217,6 @@
     "{Object 9}"
   ],
   [
-<<<<<<< HEAD
-    "test end",
-    "{Test}"
-  ],
-  [
-    "test:after:run",
-    "{Test}"
-  ],
-  [
-=======
->>>>>>> 230ffef5
     "suite end",
     "{Suite}"
   ],
