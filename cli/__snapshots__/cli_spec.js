exports['cli --version no binary version 1'] = `
Cypress package version: 1.2.3
Cypress binary version: not installed
`

exports['cli -v no binary version 1'] = `
Cypress package version: 1.2.3
Cypress binary version: not installed
`

exports['cli cypress run warns with space-separated --specs 1'] = `
[33m⚠[39m Warning: It looks like you're passing --spec a space-separated list of files:

"a b c d e f g"

This will work, but it's not recommended.

The most common cause of this warning is using an unescaped glob pattern. If you are
trying to pass a glob pattern, escape it using quotes:
  cypress run --spec "**/*.spec.js"

If you are trying to pass multiple spec filenames, separate them by commas instead:
  cypress run --spec spec1,spec2,spec3
`

exports['cli help command shows help 1'] = `

  command: bin/cypress help
  code: 0
  failed: false
  killed: false
  signal: null
  timedOut: false

  stdout:
  -------
  Usage: cypress <command> [options]

  Options:
    -v, --version      prints Cypress version
    -h, --help         output usage information

  Commands:
    help               Shows CLI help and exits
    version            prints Cypress version
    run [options]      Runs Cypress tests from the CLI without the GUI
    open [options]     Opens Cypress in the interactive GUI.
    install [options]  Installs the Cypress executable matching this package's version
    verify [options]   Verifies that Cypress is installed correctly and executable
    cache [options]    Manages the Cypress binary cache
  -------
  stderr:
  -------
  
  -------
  
`

exports['cli help command shows help for --help 1'] = `

  command: bin/cypress --help
  code: 0
  failed: false
  killed: false
  signal: null
  timedOut: false

  stdout:
  -------
  Usage: cypress <command> [options]

  Options:
    -v, --version      prints Cypress version
    -h, --help         output usage information

  Commands:
    help               Shows CLI help and exits
    version            prints Cypress version
    run [options]      Runs Cypress tests from the CLI without the GUI
    open [options]     Opens Cypress in the interactive GUI.
    install [options]  Installs the Cypress executable matching this package's version
    verify [options]   Verifies that Cypress is installed correctly and executable
    cache [options]    Manages the Cypress binary cache
  -------
  stderr:
  -------
  
  -------
  
`

exports['cli help command shows help for -h 1'] = `

  command: bin/cypress -h
  code: 0
  failed: false
  killed: false
  signal: null
  timedOut: false

  stdout:
  -------
  Usage: cypress <command> [options]

  Options:
    -v, --version      prints Cypress version
    -h, --help         output usage information

  Commands:
    help               Shows CLI help and exits
    version            prints Cypress version
    run [options]      Runs Cypress tests from the CLI without the GUI
    open [options]     Opens Cypress in the interactive GUI.
    install [options]  Installs the Cypress executable matching this package's version
    verify [options]   Verifies that Cypress is installed correctly and executable
    cache [options]    Manages the Cypress binary cache
  -------
  stderr:
  -------
  
  -------
  
`

exports['cli unknown command shows usage and exits 1'] = `

  command: bin/cypress foo
  code: 1
  failed: true
  killed: false
  signal: null
  timedOut: false

  stdout:
  -------
  Unknown command "foo"
  Usage: cypress [options] [command]

<<<<<<< HEAD
  Options:
    -v, --version      prints Cypress version
    -h, --help         output usage information
=======
    Usage: cypress <command> [options]

    Options:

      -v, --version      prints Cypress version
      -h, --help         output usage information

    Commands:
>>>>>>> ce156e28

  Commands:
    help               Shows CLI help and exits
    version            prints Cypress version
    run [options]      Runs Cypress tests from the CLI without the GUI
    open [options]     Opens Cypress in the interactive GUI.
    install [options]  Installs the Cypress executable matching this package's version
    verify [options]   Verifies that Cypress is installed correctly and executable
    cache [options]    Manages the Cypress binary cache
  -------
  stderr:
  -------
  
  -------
  
`

exports['cli unknown option shows help for cache command - no sub-command 1'] = `

  command: bin/cypress cache
  code: 1
  failed: true
  killed: false
  signal: null
  timedOut: false

  stdout:
  -------
  Usage: cache [command]

  Manages the Cypress binary cache

  Options:
    list        list cached binary versions
    path        print the path to the binary cache
    clear       delete all cached binaries
    -h, --help  output usage information
  -------
  stderr:
  -------
  
  -------
  
`

exports['cli unknown option shows help for cache command - unknown option --foo 1'] = `

  command: bin/cypress cache --foo
  code: 1
  failed: true
  killed: false
  signal: null
  timedOut: false

  stdout:
  -------
  error: unknown option: --foo

  Usage: cache [command]

  Manages the Cypress binary cache

  Options:
    list        list cached binary versions
    path        print the path to the binary cache
    clear       delete all cached binaries
    -h, --help  output usage information
  -------
  stderr:
  -------
  
  -------
  
`

exports['cli unknown option shows help for cache command - unknown sub-command foo 1'] = `

  command: bin/cypress cache foo
  code: 1
  failed: true
  killed: false
  signal: null
  timedOut: false

  stdout:
  -------
  error: unknown command: cache foo

  Usage: cache [command]

  Manages the Cypress binary cache

  Options:
    list        list cached binary versions
    path        print the path to the binary cache
    clear       delete all cached binaries
    -h, --help  output usage information
  -------
  stderr:
  -------
  
  -------
  
`

exports['cli version and binary version 1'] = `
Cypress package version: 1.2.3
Cypress binary version: X.Y.Z
`

exports['cli version and binary version 2'] = `
Cypress package version: 1.2.3
Cypress binary version: X.Y.Z
`

exports['cli version no binary version 1'] = `
Cypress package version: 1.2.3
Cypress binary version: not installed
`

exports['shows help for open --foo 1'] = `

  command: bin/cypress open --foo
  code: 1
  failed: true
  killed: false
  signal: null
  timedOut: false

  stdout:
  -------
  error: unknown option: --foo

  Usage: open [options]

  Opens Cypress in the interactive GUI.

  Options:
    -p, --port <port>             runs Cypress on a specific port. overrides any value in cypress.json.
    -e, --env <env>               sets environment variables. separate multiple values with a comma. overrides any value in cypress.json or cypress.env.json
    -c, --config <config>         sets configuration values. separate multiple values with a comma. overrides any value in cypress.json.
    -d, --detached [bool]         runs Cypress application in detached mode
    -b, --browser <browser-path>  path to a custom browser to be added to the list of available browsers in Cypress
    -P, --project <project-path>  path to the project
    --global                      force Cypress into global mode as if its globally installed
    --dev                         runs cypress in development and bypasses binary check
    -h, --help                    output usage information
  -------
  stderr:
  -------
  
  -------
  
`

exports['shows help for run --foo 1'] = `

  command: bin/cypress run --foo
  code: 1
  failed: true
  killed: false
  signal: null
  timedOut: false

  stdout:
  -------
  error: unknown option: --foo

  Usage: run [options]

  Runs Cypress tests from the CLI without the GUI

  Options:
    --record [bool]                            records the run. sends test results, screenshots and videos to your Cypress Dashboard.
    --headed                                   displays the Electron browser instead of running headlessly
    -k, --key <record-key>                     your secret Record Key. you can omit this if you set a CYPRESS_RECORD_KEY environment variable.
    -s, --spec <spec>                          runs a specific spec file. defaults to "all"
    -r, --reporter <reporter>                  runs a specific mocha reporter. pass a path to use a custom reporter. defaults to "spec"
    -o, --reporter-options <reporter-options>  options for the mocha reporter. defaults to "null"
    -p, --port <port>                          runs Cypress on a specific port. overrides any value in cypress.json.
    -e, --env <env>                            sets environment variables. separate multiple values with a comma. overrides any value in cypress.json or cypress.env.json
    -c, --config <config>                      sets configuration values. separate multiple values with a comma. overrides any value in cypress.json.
    -b, --browser <browser-name-or-path>       runs Cypress in the browser with the given name. if a filesystem path is supplied, Cypress will attempt to use the browser at that path.
    -P, --project <project-path>               path to the project
    --parallel                                 enables concurrent runs and automatic load balancing of specs across multiple machines or processes
    --group <name>                             a named group for recorded runs in the Cypress dashboard
    --ci-build-id <id>                         the unique identifier for a run on your CI provider. typically a "BUILD_ID" env var. this value is automatically detected for most CI providers
    --no-exit                                  keep the browser open after tests finish
    --dev                                      runs cypress in development and bypasses binary check
    -h, --help                                 output usage information
  -------
  stderr:
  -------
  
  -------
  
`<|MERGE_RESOLUTION|>--- conflicted
+++ resolved
@@ -136,20 +136,11 @@
   Unknown command "foo"
   Usage: cypress [options] [command]
 
-<<<<<<< HEAD
+  Usage: cypress <command> [options]
+
   Options:
     -v, --version      prints Cypress version
     -h, --help         output usage information
-=======
-    Usage: cypress <command> [options]
-
-    Options:
-
-      -v, --version      prints Cypress version
-      -h, --help         output usage information
-
-    Commands:
->>>>>>> ce156e28
 
   Commands:
     help               Shows CLI help and exits
