--- conflicted
+++ resolved
@@ -1,9 +1,5 @@
-<<<<<<< HEAD
-import React, { InputHTMLAttributes, RefAttributes } from 'react'
-=======
 import * as React from 'react'
 import { RefAttributes } from 'react'
->>>>>>> 3f31f094
 import cs from 'classnames'
 import { useFocusRing } from '@react-aria/focus'
 import { PressEvent } from '@react-types/shared'
@@ -33,21 +29,11 @@
     }
 )
 
-<<<<<<< HEAD
-export type IconInputProps = InputProps<
-  {
-    prefixIcon?: IconSettings
-    suffixIcon?: IconSettings
-  } & Omit<InputHTMLAttributes<HTMLInputElement>, 'size'>
-> &
-  RefAttributes<HTMLInputElement>
-=======
 export type IconInputProps = InputProps<{
   prefixIcon?: IconSettings
   suffixIcon?: IconSettings
 }>
 & RefAttributes<HTMLInputElement>
->>>>>>> 3f31f094
 
 export const IconInput: React.FC<IconInputProps> = (props) => (
   <InputBase {...props} InputRenderer={IconInputComponent} />
