import _ from 'lodash'
import { action } from 'mobx'
import { observer } from 'mobx-react'
import React, { Component } from 'react'

import { RunnablesError, RunnablesErrorModel } from './runnable-error'
import Runnable from './runnable-and-suite'
import RunnableHeader from './runnable-header'
import { RunnablesStore, RunnableArray } from './runnables-store'
import { Scroller } from '../lib/scroller'
import { AppState } from '../lib/app-state'
import Studio from '../studio/studio'

const noTestsError = (specPath: string) => ({
  title: 'No tests found in your file:',
  link: 'https://on.cypress.io/no-tests-found-in-your-file',
  callout: specPath,
  message: 'We could not detect any tests in the above file. Write some tests and re-run.',
})

const Loading = () => (
  <div className='runnable-loading'>
    <div className='runnable-loading-animation'>
      <div /><div /><div /><div /><div />
    </div>
    <div className='runnable-loading-title'>Your tests are loading...</div>
  </div>
)

interface RunnablesListProps {
  runnables: RunnableArray
}

const RunnablesList = observer(({ runnables }: RunnablesListProps) => (
  <div className='wrap'>
    <ul className='runnables'>
      {_.map(runnables, (runnable) => <Runnable key={runnable.id} model={runnable} />)}
    </ul>
  </div>
))

<<<<<<< HEAD
const content = (runnablesStore: RunnablesStore, specPath: string, appState?: AppState, error?: Error) => {
  if (!runnablesStore.isReady) {
=======
interface RunnablesContentProps {
  runnablesStore: RunnablesStore
  specPath: string
  error?: RunnablesErrorModel
}

const RunnablesContent = observer(({ runnablesStore, specPath, error }: RunnablesContentProps) => {
  const { isReady, runnables } = runnablesStore

  if (!isReady) {
>>>>>>> 7289a45c
    return <Loading />
  }

  // show error if there are no tests, but only if there
  // there isn't an error passed down that supercedes it
  if (!error && !runnablesStore.runnables.length) {
    error = noTestsError(specPath)
  }

<<<<<<< HEAD
  if (appState && appState.extendingTest) {
    return <Studio model={runnablesStore.testById(appState.extendingTest)} />
  }

  return error ? <AnError error={error} /> : <RunnablesList runnables={runnablesStore.runnables} />
}
=======
  return error ? <RunnablesError error={error} /> : <RunnablesList runnables={runnables} />
})
>>>>>>> 7289a45c

interface RunnablesProps {
  error?: RunnablesErrorModel
  runnablesStore: RunnablesStore
  spec: Cypress.Cypress['spec']
  scroller: Scroller
  appState?: AppState
}

@observer
class Runnables extends Component<RunnablesProps> {
  render () {
    const { appState, error, runnablesStore, spec } = this.props

    return (
      <div ref='container' className='container'>
        <RunnableHeader spec={spec} />
<<<<<<< HEAD
        {content(runnablesStore, spec.relative, appState, error)}
=======
        <RunnablesContent
          runnablesStore={runnablesStore}
          specPath={spec.relative}
          error={error}
        />
>>>>>>> 7289a45c
      </div>
    )
  }

  componentDidMount () {
    const { scroller, appState } = this.props

    scroller.setContainer(this.refs.container as Element, action('user:scroll:detected', () => {
      if (appState && appState.isRunning) {
        appState.temporarilySetAutoScrolling(false)
      }
    }))
  }
}

export { RunnablesList }

export default Runnables<|MERGE_RESOLUTION|>--- conflicted
+++ resolved
@@ -39,22 +39,22 @@
   </div>
 ))
 
-<<<<<<< HEAD
-const content = (runnablesStore: RunnablesStore, specPath: string, appState?: AppState, error?: Error) => {
-  if (!runnablesStore.isReady) {
-=======
 interface RunnablesContentProps {
+  appState?: AppState
   runnablesStore: RunnablesStore
   specPath: string
   error?: RunnablesErrorModel
 }
 
-const RunnablesContent = observer(({ runnablesStore, specPath, error }: RunnablesContentProps) => {
+const RunnablesContent = observer(({ appState, runnablesStore, specPath, error }: RunnablesContentProps) => {
   const { isReady, runnables } = runnablesStore
 
   if (!isReady) {
->>>>>>> 7289a45c
     return <Loading />
+  }
+
+  if (appState && appState.extendingTest) {
+    return <Studio model={runnablesStore.testById(appState.extendingTest)} />
   }
 
   // show error if there are no tests, but only if there
@@ -63,17 +63,8 @@
     error = noTestsError(specPath)
   }
 
-<<<<<<< HEAD
-  if (appState && appState.extendingTest) {
-    return <Studio model={runnablesStore.testById(appState.extendingTest)} />
-  }
-
-  return error ? <AnError error={error} /> : <RunnablesList runnables={runnablesStore.runnables} />
-}
-=======
   return error ? <RunnablesError error={error} /> : <RunnablesList runnables={runnables} />
 })
->>>>>>> 7289a45c
 
 interface RunnablesProps {
   error?: RunnablesErrorModel
@@ -91,15 +82,12 @@
     return (
       <div ref='container' className='container'>
         <RunnableHeader spec={spec} />
-<<<<<<< HEAD
-        {content(runnablesStore, spec.relative, appState, error)}
-=======
         <RunnablesContent
+          appState={appState}
           runnablesStore={runnablesStore}
           specPath={spec.relative}
           error={error}
         />
->>>>>>> 7289a45c
       </div>
     )
   }
