--- conflicted
+++ resolved
@@ -842,11 +842,10 @@
 
       Please do not modify CYPRESS_ENV value.
       """
-<<<<<<< HEAD
     when "CDP_VERSION_TOO_OLD"
       """
       A minimum CDP version of v#{arg1} is required, but the current browser has #{if arg2.major != 0 then "v#{arg2.major}.#{arg2.minor}" else 'an older version'}.
-=======
+      """
     when "CDP_COULD_NOT_CONNECT"
       """
       Cypress failed to make a connection to the Chrome DevTools Protocol after retrying for 5 seconds.
@@ -858,7 +857,6 @@
       Error details:
 
       #{arg2.stack}
->>>>>>> 4e6bd31e
       """
 
 get = (type, arg1, arg2) ->
