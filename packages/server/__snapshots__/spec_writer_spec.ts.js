exports['lib/util/spec_writer #generateCypressComand can generate a full command 1'] = `
cy.get(".input").type("typed text");
`

exports['lib/util/spec_writer #generateCypressComand can generate a command with no message 1'] = `
cy.get(".btn").click();
`

exports['lib/util/spec_writer #generateCypressComand can generate a command with an array as message 1'] = `
cy.get(".select").select(["one", "two", "three"]);
`

exports['lib/util/spec_writer #generateCypressComand can generate a command with no selector 1'] = `
cy.visit("the://url");
`

exports['lib/util/spec_writer #generateCypressComand can generate a command for an assertion with one parameter 1'] = `
cy.get(".div").should("be.visible");
`

exports['lib/util/spec_writer #generateCypressComand can generate a command for an assertion with two parameters 1'] = `
cy.get(".div").should("have.text", "action succeeded");
`

exports['lib/util/spec_writer #generateCypressComand can generate a command for an assertion with three parameters 1'] = `
cy.get(".div").should("have.attr", "data-content", "search");
`

exports['lib/util/spec_writer #addCommandsToBody adds commands with comments 1'] = `
/* ==== Generated with Cypress Studio ==== */
cy.get(".input").type("typed text");
cy.get(".btn").click();
cy.get(".btn").should("have.type", "submit");
/* ==== End Cypress Studio ==== */
`

exports['lib/util/spec_writer #generateTest creates a new test with body 1'] = `
/* ==== Test Created with Cypress Studio ==== */
it("my new test", function() {
    /* ==== Generated with Cypress Studio ==== */
    cy.get(".input").type("typed text");
    cy.get(".btn").click();
    cy.get(".btn").should("have.type", "submit");
    /* ==== End Cypress Studio ==== */
});
`

exports['lib/util/spec_writer #createNewTestInFile can create a new test in the root of a file 1'] = `
describe('top level suite', () => {
  describe('inner suite with describe', () => {
    it('test with it', () => {
      cy.get('.btn').click()
    })

    specify('test with specify', () => {
      cy.get('.btn').click()
    })

    // eslint-disable-next-line mocha/no-exclusive-tests
    it.only('test with it only', () => {
      cy.get('.btn').click()
    })

    it('test with config', { responseTimeout: 60000 }, () => {
      cy.get('.btn').click()
    })
  })

  context('inner suite with context', () => {

  })

  // eslint-disable-next-line mocha/no-exclusive-tests
  describe.only('inner suite with describe only', () => {

  })

  describe('suite with config', { responseTimeout: 60000 }, () => {

  })

  describe('suite with same title', () => {
    it('test with same title', () => {
      cy.get('.btn').click()
    })

    it('test with same title', () => {
      cy.get('.btn').click()
    })
  })

  describe('suite with same title', () => {

  })
})

/* ==== Test Created with Cypress Studio ==== */
it('test added to file', function() {
  /* ==== Generated with Cypress Studio ==== */
  cy.get('.input').type('typed text');
  cy.get('.btn').click();
  /* ==== End Cypress Studio ==== */
});

`

exports['lib/util/spec_writer #createNewTestInFile preserves comments in a completely empty spec 1'] = `
// this is an empty file
// with some comments
/*
that should be accurately
preserved in the output
 */
/* ==== Test Created with Cypress Studio ==== */
it('test added to empty file', function() {
 /* ==== Generated with Cypress Studio ==== */
 cy.get('.input').type('typed text');
 cy.get('.btn').click();
 /* ==== End Cypress Studio ==== */
});

`

exports['lib/util/spec_writer #createFile creates a new file with templated comments 1'] = `
// my_new_spec.js created with Cypress
//
// Start writing your Cypress tests below!
// If you're unfamiliar with how Cypress works,
// check out the link below and learn how to write your first test:
// https://on.cypress.io/writing-first-test

`

exports['lib/util/spec_writer #convertCommandsToText converts studio commands to resulting text 1'] = `
/* ==== Generated with Cypress Studio ==== */
cy.get('.input').type('typed text');
cy.get('.btn').click();
/* ==== End Cypress Studio ==== */
`

exports['lib/util/spec_writer #appendCommandsToTest by file details can add commands to an existing test defined with it 1'] = `
describe('top level suite', () => {
  describe('inner suite with describe', () => {
    it('test with it', () => {
      cy.get('.btn').click()
      /* ==== Generated with Cypress Studio ==== */
      cy.get('.input').type('typed text');
      cy.get('.btn').click();
      /* ==== End Cypress Studio ==== */
    })

    specify('test with specify', () => {
      cy.get('.btn').click()
    })

    // eslint-disable-next-line mocha/no-exclusive-tests
    it.only('test with it only', () => {
      cy.get('.btn').click()
    })

    it('test with config', { responseTimeout: 60000 }, () => {
      cy.get('.btn').click()
    })
  })

  context('inner suite with context', () => {

  })

  // eslint-disable-next-line mocha/no-exclusive-tests
  describe.only('inner suite with describe only', () => {

  })

  describe('suite with config', { responseTimeout: 60000 }, () => {

  })

  describe('suite with same title', () => {
    it('test with same title', () => {
      cy.get('.btn').click()
    })

    it('test with same title', () => {
      cy.get('.btn').click()
    })
  })

  describe('suite with same title', () => {

  })
})

`

exports['lib/util/spec_writer #appendCommandsToTest by file details can add commands to an existing test defined with specify 1'] = `
describe('top level suite', () => {
  describe('inner suite with describe', () => {
    it('test with it', () => {
      cy.get('.btn').click()
    })

    specify('test with specify', () => {
      cy.get('.btn').click()
      /* ==== Generated with Cypress Studio ==== */
      cy.get('.input').type('typed text');
      cy.get('.btn').click();
      /* ==== End Cypress Studio ==== */
    })

    // eslint-disable-next-line mocha/no-exclusive-tests
    it.only('test with it only', () => {
      cy.get('.btn').click()
    })

    it('test with config', { responseTimeout: 60000 }, () => {
      cy.get('.btn').click()
    })
  })

  context('inner suite with context', () => {

  })

  // eslint-disable-next-line mocha/no-exclusive-tests
  describe.only('inner suite with describe only', () => {

  })

  describe('suite with config', { responseTimeout: 60000 }, () => {

  })

  describe('suite with same title', () => {
    it('test with same title', () => {
      cy.get('.btn').click()
    })

    it('test with same title', () => {
      cy.get('.btn').click()
    })
  })

  describe('suite with same title', () => {

  })
})

`

exports['lib/util/spec_writer #appendCommandsToTest by file details can add commands to an existing test defined with it only 1'] = `
describe('top level suite', () => {
  describe('inner suite with describe', () => {
    it('test with it', () => {
      cy.get('.btn').click()
    })

    specify('test with specify', () => {
      cy.get('.btn').click()
    })

    // eslint-disable-next-line mocha/no-exclusive-tests
    it.only('test with it only', () => {
      cy.get('.btn').click()
      /* ==== Generated with Cypress Studio ==== */
      cy.get('.input').type('typed text');
      cy.get('.btn').click();
      /* ==== End Cypress Studio ==== */
    })

    it('test with config', { responseTimeout: 60000 }, () => {
      cy.get('.btn').click()
    })
  })

  context('inner suite with context', () => {

  })

  // eslint-disable-next-line mocha/no-exclusive-tests
  describe.only('inner suite with describe only', () => {

  })

  describe('suite with config', { responseTimeout: 60000 }, () => {

  })

  describe('suite with same title', () => {
    it('test with same title', () => {
      cy.get('.btn').click()
    })

    it('test with same title', () => {
      cy.get('.btn').click()
    })
  })

  describe('suite with same title', () => {

  })
})

`

exports['lib/util/spec_writer #appendCommandsToTest by file details can add commands to an existing test with config 1'] = `
describe('top level suite', () => {
  describe('inner suite with describe', () => {
    it('test with it', () => {
      cy.get('.btn').click()
    })

    specify('test with specify', () => {
      cy.get('.btn').click()
    })

    // eslint-disable-next-line mocha/no-exclusive-tests
    it.only('test with it only', () => {
      cy.get('.btn').click()
    })

    it('test with config', { responseTimeout: 60000 }, () => {
      cy.get('.btn').click()
      /* ==== Generated with Cypress Studio ==== */
      cy.get('.input').type('typed text');
      cy.get('.btn').click();
      /* ==== End Cypress Studio ==== */
    })
  })

  context('inner suite with context', () => {

  })

  // eslint-disable-next-line mocha/no-exclusive-tests
  describe.only('inner suite with describe only', () => {

  })

  describe('suite with config', { responseTimeout: 60000 }, () => {

  })

  describe('suite with same title', () => {
    it('test with same title', () => {
      cy.get('.btn').click()
    })

    it('test with same title', () => {
      cy.get('.btn').click()
    })
  })

  describe('suite with same title', () => {

  })
})

`

exports['lib/util/spec_writer #createNewTestInSuite by file details can create a new test in a suite defined with describe 1'] = `
describe('top level suite', () => {
  describe('inner suite with describe', () => {
    it('test with it', () => {
      cy.get('.btn').click()
    })

    specify('test with specify', () => {
      cy.get('.btn').click()
    })

    // eslint-disable-next-line mocha/no-exclusive-tests
    it.only('test with it only', () => {
      cy.get('.btn').click()
    })

    it('test with config', { responseTimeout: 60000 }, () => {
      cy.get('.btn').click()
    })

    /* ==== Test Created with Cypress Studio ==== */
    it('test added to describe', function() {
      /* ==== Generated with Cypress Studio ==== */
      cy.get('.input').type('typed text');
      cy.get('.btn').click();
      /* ==== End Cypress Studio ==== */
    });
  })

  context('inner suite with context', () => {

  })

  // eslint-disable-next-line mocha/no-exclusive-tests
  describe.only('inner suite with describe only', () => {

  })

  describe('suite with config', { responseTimeout: 60000 }, () => {

  })

  describe('suite with same title', () => {
    it('test with same title', () => {
      cy.get('.btn').click()
    })

    it('test with same title', () => {
      cy.get('.btn').click()
    })
  })

  describe('suite with same title', () => {

  })
})

`

exports['lib/util/spec_writer #createNewTestInSuite by file details can create a new test in a suite defined with context 1'] = `
describe('top level suite', () => {
  describe('inner suite with describe', () => {
    it('test with it', () => {
      cy.get('.btn').click()
    })

    specify('test with specify', () => {
      cy.get('.btn').click()
    })

    // eslint-disable-next-line mocha/no-exclusive-tests
    it.only('test with it only', () => {
      cy.get('.btn').click()
    })

    it('test with config', { responseTimeout: 60000 }, () => {
      cy.get('.btn').click()
    })
  })

  context('inner suite with context', () => {
    /* ==== Test Created with Cypress Studio ==== */
    it('test added to context', function() {
      /* ==== Generated with Cypress Studio ==== */
      cy.get('.input').type('typed text');
      cy.get('.btn').click();
      cy.get('.btn').should('have.type', 'submit');
      /* ==== End Cypress Studio ==== */
    });
  })

  // eslint-disable-next-line mocha/no-exclusive-tests
  describe.only('inner suite with describe only', () => {

  })

  describe('suite with config', { responseTimeout: 60000 }, () => {

  })

  describe('suite with same title', () => {
    it('test with same title', () => {
      cy.get('.btn').click()
    })

    it('test with same title', () => {
      cy.get('.btn').click()
    })
  })

  describe('suite with same title', () => {

  })
})

`

exports['lib/util/spec_writer #createNewTestInSuite by file details can create a new test in a suite defined with describe only 1'] = `
describe('top level suite', () => {
  describe('inner suite with describe', () => {
    it('test with it', () => {
      cy.get('.btn').click()
    })

    specify('test with specify', () => {
      cy.get('.btn').click()
    })

    // eslint-disable-next-line mocha/no-exclusive-tests
    it.only('test with it only', () => {
      cy.get('.btn').click()
    })

    it('test with config', { responseTimeout: 60000 }, () => {
      cy.get('.btn').click()
    })
  })

  context('inner suite with context', () => {

  })

  // eslint-disable-next-line mocha/no-exclusive-tests
  describe.only('inner suite with describe only', () => {
    /* ==== Test Created with Cypress Studio ==== */
    it('test added to describe only', function() {
      /* ==== Generated with Cypress Studio ==== */
      cy.get('.input').type('typed text');
      cy.get('.btn').click();
      /* ==== End Cypress Studio ==== */
    });
  })

  describe('suite with config', { responseTimeout: 60000 }, () => {

  })

  describe('suite with same title', () => {
    it('test with same title', () => {
      cy.get('.btn').click()
    })

    it('test with same title', () => {
      cy.get('.btn').click()
    })
  })

  describe('suite with same title', () => {

  })
})

`

exports['lib/util/spec_writer #createNewTestInSuite by file details can create a new test in a suite with config 1'] = `
describe('top level suite', () => {
  describe('inner suite with describe', () => {
    it('test with it', () => {
      cy.get('.btn').click()
    })

    specify('test with specify', () => {
      cy.get('.btn').click()
<<<<<<< HEAD
      /* ==== Generated with Cypress Studio ==== */
      cy.get('.input').type('typed text');
      cy.get('.btn').click();
      cy.get('.btn').should('have.type', 'submit');
      /* ==== End Cypress Studio ==== */
=======
>>>>>>> 636aae03
    })

    // eslint-disable-next-line mocha/no-exclusive-tests
    it.only('test with it only', () => {
      cy.get('.btn').click()
    })

    it('test with config', { responseTimeout: 60000 }, () => {
      cy.get('.btn').click()
    })
  })

  context('inner suite with context', () => {

  })

  // eslint-disable-next-line mocha/no-exclusive-tests
  describe.only('inner suite with describe only', () => {

  })

  describe('suite with config', { responseTimeout: 60000 }, () => {
    /* ==== Test Created with Cypress Studio ==== */
    it('test added to describe with config', function() {
      /* ==== Generated with Cypress Studio ==== */
      cy.get('.input').type('typed text');
      cy.get('.btn').click();
      /* ==== End Cypress Studio ==== */
    });
  })

  describe('suite with same title', () => {
    it('test with same title', () => {
      cy.get('.btn').click()
    })

    it('test with same title', () => {
      cy.get('.btn').click()
    })
  })

  describe('suite with same title', () => {

  })
})

`

exports['lib/util/spec_writer #createNewTestInSuite by suite title can create a new test in a suite defined with describe 1'] = `
describe('top level suite', () => {
  describe('inner suite with describe', () => {
    it('test with it', () => {
      cy.get('.btn').click()
    })

    specify('test with specify', () => {
      cy.get('.btn').click()
    })

    // eslint-disable-next-line mocha/no-exclusive-tests
    it.only('test with it only', () => {
      cy.get('.btn').click()
    })

    it('test with config', { responseTimeout: 60000 }, () => {
      cy.get('.btn').click()
    })

    /* ==== Test Created with Cypress Studio ==== */
    it('test added to describe', function() {
      /* ==== Generated with Cypress Studio ==== */
      cy.get('.input').type('typed text');
      cy.get('.btn').click();
      cy.get('.btn').should('have.type', 'submit');
      /* ==== End Cypress Studio ==== */
    });
  })

  context('inner suite with context', () => {

  })

  // eslint-disable-next-line mocha/no-exclusive-tests
  describe.only('inner suite with describe only', () => {

  })

  describe('suite with config', { responseTimeout: 60000 }, () => {

  })

  describe('suite with same title', () => {
    it('test with same title', () => {
      cy.get('.btn').click()
    })

    it('test with same title', () => {
      cy.get('.btn').click()
    })
  })

  describe('suite with same title', () => {

  })
})

`

exports['lib/util/spec_writer #createNewTestInSuite by suite title can create a new test in a suite defined with context 1'] = `
describe('top level suite', () => {
  describe('inner suite with describe', () => {
    it('test with it', () => {
      cy.get('.btn').click()
    })

    specify('test with specify', () => {
      cy.get('.btn').click()
    })

    // eslint-disable-next-line mocha/no-exclusive-tests
    it.only('test with it only', () => {
      cy.get('.btn').click()
    })

    it('test with config', { responseTimeout: 60000 }, () => {
      cy.get('.btn').click()
    })
  })

  context('inner suite with context', () => {
    /* ==== Test Created with Cypress Studio ==== */
    it('test added to context', function() {
      /* ==== Generated with Cypress Studio ==== */
      cy.get('.input').type('typed text');
      cy.get('.btn').click();
      cy.get('.btn').should('have.type', 'submit');
      /* ==== End Cypress Studio ==== */
    });
  })

  // eslint-disable-next-line mocha/no-exclusive-tests
  describe.only('inner suite with describe only', () => {

  })

  describe('suite with config', { responseTimeout: 60000 }, () => {

  })

  describe('suite with same title', () => {
    it('test with same title', () => {
      cy.get('.btn').click()
    })

    it('test with same title', () => {
      cy.get('.btn').click()
    })
  })

  describe('suite with same title', () => {

  })
})

`

exports['lib/util/spec_writer #createNewTestInSuite by suite title can create a new test in a suite defined with describe only 1'] = `
describe('top level suite', () => {
  describe('inner suite with describe', () => {
    it('test with it', () => {
      cy.get('.btn').click()
    })

    specify('test with specify', () => {
      cy.get('.btn').click()
    })

    // eslint-disable-next-line mocha/no-exclusive-tests
    it.only('test with it only', () => {
      cy.get('.btn').click()
<<<<<<< HEAD
      /* ==== Generated with Cypress Studio ==== */
      cy.get('.input').type('typed text');
      cy.get('.btn').click();
      cy.get('.btn').should('have.type', 'submit');
      /* ==== End Cypress Studio ==== */
=======
>>>>>>> 636aae03
    })

    it('test with config', { responseTimeout: 60000 }, () => {
      cy.get('.btn').click()
    })
  })

  context('inner suite with context', () => {

  })

  // eslint-disable-next-line mocha/no-exclusive-tests
  describe.only('inner suite with describe only', () => {
    /* ==== Test Created with Cypress Studio ==== */
    it('test added to describe only', function() {
      /* ==== Generated with Cypress Studio ==== */
      cy.get('.input').type('typed text');
      cy.get('.btn').click();
      /* ==== End Cypress Studio ==== */
    });
  })

  describe('suite with config', { responseTimeout: 60000 }, () => {

  })

  describe('suite with same title', () => {
    it('test with same title', () => {
      cy.get('.btn').click()
    })

    it('test with same title', () => {
      cy.get('.btn').click()
    })
  })

  describe('suite with same title', () => {

  })
})

`

exports['lib/util/spec_writer #createNewTestInSuite by suite title can create a new test in a suite with config 1'] = `
describe('top level suite', () => {
  describe('inner suite with describe', () => {
    it('test with it', () => {
      cy.get('.btn').click()
    })

    specify('test with specify', () => {
      cy.get('.btn').click()
    })

    // eslint-disable-next-line mocha/no-exclusive-tests
    it.only('test with it only', () => {
      cy.get('.btn').click()
    })

    it('test with config', { responseTimeout: 60000 }, () => {
      cy.get('.btn').click()
    })
  })

  context('inner suite with context', () => {

  })

  // eslint-disable-next-line mocha/no-exclusive-tests
  describe.only('inner suite with describe only', () => {

  })

  describe('suite with config', { responseTimeout: 60000 }, () => {
    /* ==== Test Created with Cypress Studio ==== */
    it('test added to describe with config', function() {
      /* ==== Generated with Cypress Studio ==== */
      cy.get('.input').type('typed text');
      cy.get('.btn').click();
      cy.get('.btn').should('have.type', 'submit');
      /* ==== End Cypress Studio ==== */
    });
  })

  describe('suite with same title', () => {
    it('test with same title', () => {
      cy.get('.btn').click()
    })

    it('test with same title', () => {
      cy.get('.btn').click()
    })
  })

  describe('suite with same title', () => {

  })
})

`

exports['lib/util/spec_writer #appendCommandsToTest by test title can add commands to an existing test defined with it 1'] = `
describe('top level suite', () => {
  describe('inner suite with describe', () => {
    it('test with it', () => {
      cy.get('.btn').click()
      /* ==== Generated with Cypress Studio ==== */
      cy.get('.input').type('typed text');
      cy.get('.btn').click();
      /* ==== End Cypress Studio ==== */
    })

    specify('test with specify', () => {
      cy.get('.btn').click()
    })

    // eslint-disable-next-line mocha/no-exclusive-tests
    it.only('test with it only', () => {
      cy.get('.btn').click()
    })

    it('test with config', { responseTimeout: 60000 }, () => {
      cy.get('.btn').click()
<<<<<<< HEAD
      /* ==== Generated with Cypress Studio ==== */
      cy.get('.input').type('typed text');
      cy.get('.btn').click();
      cy.get('.btn').should('have.type', 'submit');
      /* ==== End Cypress Studio ==== */
=======
>>>>>>> 636aae03
    })
  })

  context('inner suite with context', () => {

  })

  // eslint-disable-next-line mocha/no-exclusive-tests
  describe.only('inner suite with describe only', () => {

  })

  describe('suite with config', { responseTimeout: 60000 }, () => {

  })

  describe('suite with same title', () => {
    it('test with same title', () => {
      cy.get('.btn').click()
    })

    it('test with same title', () => {
      cy.get('.btn').click()
    })
  })

  describe('suite with same title', () => {

  })
})

`

exports['lib/util/spec_writer #appendCommandsToTest by test title can add commands to an existing test defined with specify 1'] = `
describe('top level suite', () => {
  describe('inner suite with describe', () => {
    it('test with it', () => {
      cy.get('.btn').click()
    })

    specify('test with specify', () => {
      cy.get('.btn').click()
      /* ==== Generated with Cypress Studio ==== */
      cy.get('.input').type('typed text');
      cy.get('.btn').click();
      /* ==== End Cypress Studio ==== */
    })

    // eslint-disable-next-line mocha/no-exclusive-tests
    it.only('test with it only', () => {
      cy.get('.btn').click()
    })

    it('test with config', { responseTimeout: 60000 }, () => {
      cy.get('.btn').click()
    })
  })

  context('inner suite with context', () => {

  })

  // eslint-disable-next-line mocha/no-exclusive-tests
  describe.only('inner suite with describe only', () => {

  })

  describe('suite with config', { responseTimeout: 60000 }, () => {

  })

  describe('suite with same title', () => {
    it('test with same title', () => {
      cy.get('.btn').click()
    })

    it('test with same title', () => {
      cy.get('.btn').click()
    })
  })

  describe('suite with same title', () => {

  })
})

`

exports['lib/util/spec_writer #appendCommandsToTest by test title can add commands to an existing test defined with it only 1'] = `
describe('top level suite', () => {
  describe('inner suite with describe', () => {
    it('test with it', () => {
      cy.get('.btn').click()
    })

    specify('test with specify', () => {
      cy.get('.btn').click()
    })

    // eslint-disable-next-line mocha/no-exclusive-tests
    it.only('test with it only', () => {
      cy.get('.btn').click()
      /* ==== Generated with Cypress Studio ==== */
      cy.get('.input').type('typed text');
      cy.get('.btn').click();
      cy.get('.btn').should('have.type', 'submit');
      /* ==== End Cypress Studio ==== */
    })

    it('test with config', { responseTimeout: 60000 }, () => {
      cy.get('.btn').click()
    })
  })

  context('inner suite with context', () => {

  })

  // eslint-disable-next-line mocha/no-exclusive-tests
  describe.only('inner suite with describe only', () => {

  })

  describe('suite with config', { responseTimeout: 60000 }, () => {

  })

  describe('suite with same title', () => {
    it('test with same title', () => {
      cy.get('.btn').click()
    })

    it('test with same title', () => {
      cy.get('.btn').click()
    })
  })

  describe('suite with same title', () => {

  })
})

`

exports['lib/util/spec_writer #appendCommandsToTest by test title can add commands to an existing test with config 1'] = `
describe('top level suite', () => {
  describe('inner suite with describe', () => {
    it('test with it', () => {
      cy.get('.btn').click()
    })

    specify('test with specify', () => {
      cy.get('.btn').click()
    })

    // eslint-disable-next-line mocha/no-exclusive-tests
    it.only('test with it only', () => {
      cy.get('.btn').click()
    })

    it('test with config', { responseTimeout: 60000 }, () => {
      cy.get('.btn').click()
      /* ==== Generated with Cypress Studio ==== */
      cy.get('.input').type('typed text');
      cy.get('.btn').click();
      /* ==== End Cypress Studio ==== */
    })
  })

  context('inner suite with context', () => {

  })

  // eslint-disable-next-line mocha/no-exclusive-tests
  describe.only('inner suite with describe only', () => {

  })

  describe('suite with config', { responseTimeout: 60000 }, () => {

  })
<<<<<<< HEAD
})

/* ==== Test Created with Cypress Studio ==== */
it('test added to file', function() {
  /* ==== Generated with Cypress Studio ==== */
  cy.get('.input').type('typed text');
  cy.get('.btn').click();
  cy.get('.btn').should('have.type', 'submit');
  /* ==== End Cypress Studio ==== */
});

`

exports['lib/util/spec_writer #createNewTestInFile preserves comments in a completely empty spec 1'] = `
// this is an empty file
// with some comments
/*
that should be accurately
preserved in the output
 */
/* ==== Test Created with Cypress Studio ==== */
it('test added to empty file', function() {
 /* ==== Generated with Cypress Studio ==== */
 cy.get('.input').type('typed text');
 cy.get('.btn').click();
 cy.get('.btn').should('have.type', 'submit');
 /* ==== End Cypress Studio ==== */
});
=======

  describe('suite with same title', () => {
    it('test with same title', () => {
      cy.get('.btn').click()
    })
>>>>>>> 636aae03

    it('test with same title', () => {
      cy.get('.btn').click()
    })
  })

  describe('suite with same title', () => {

  })
})

<<<<<<< HEAD
exports['lib/util/spec_writer #convertCommandsToText converts studio commands to resulting text 1'] = `
/* ==== Generated with Cypress Studio ==== */
cy.get('.input').type('typed text');
cy.get('.btn').click();
cy.get('.btn').should('have.type', 'submit');
/* ==== End Cypress Studio ==== */
=======
>>>>>>> 636aae03
`<|MERGE_RESOLUTION|>--- conflicted
+++ resolved
@@ -31,6 +31,14 @@
 cy.get(".input").type("typed text");
 cy.get(".btn").click();
 cy.get(".btn").should("have.type", "submit");
+/* ==== End Cypress Studio ==== */
+`
+
+exports['lib/util/spec_writer #convertCommandsToText converts studio commands to resulting text 1'] = `
+/* ==== Generated with Cypress Studio ==== */
+cy.get('.input').type('typed text');
+cy.get('.btn').click();
+cy.get('.btn').should('have.type', 'submit');
 /* ==== End Cypress Studio ==== */
 `
 
@@ -45,99 +53,6 @@
 });
 `
 
-exports['lib/util/spec_writer #createNewTestInFile can create a new test in the root of a file 1'] = `
-describe('top level suite', () => {
-  describe('inner suite with describe', () => {
-    it('test with it', () => {
-      cy.get('.btn').click()
-    })
-
-    specify('test with specify', () => {
-      cy.get('.btn').click()
-    })
-
-    // eslint-disable-next-line mocha/no-exclusive-tests
-    it.only('test with it only', () => {
-      cy.get('.btn').click()
-    })
-
-    it('test with config', { responseTimeout: 60000 }, () => {
-      cy.get('.btn').click()
-    })
-  })
-
-  context('inner suite with context', () => {
-
-  })
-
-  // eslint-disable-next-line mocha/no-exclusive-tests
-  describe.only('inner suite with describe only', () => {
-
-  })
-
-  describe('suite with config', { responseTimeout: 60000 }, () => {
-
-  })
-
-  describe('suite with same title', () => {
-    it('test with same title', () => {
-      cy.get('.btn').click()
-    })
-
-    it('test with same title', () => {
-      cy.get('.btn').click()
-    })
-  })
-
-  describe('suite with same title', () => {
-
-  })
-})
-
-/* ==== Test Created with Cypress Studio ==== */
-it('test added to file', function() {
-  /* ==== Generated with Cypress Studio ==== */
-  cy.get('.input').type('typed text');
-  cy.get('.btn').click();
-  /* ==== End Cypress Studio ==== */
-});
-
-`
-
-exports['lib/util/spec_writer #createNewTestInFile preserves comments in a completely empty spec 1'] = `
-// this is an empty file
-// with some comments
-/*
-that should be accurately
-preserved in the output
- */
-/* ==== Test Created with Cypress Studio ==== */
-it('test added to empty file', function() {
- /* ==== Generated with Cypress Studio ==== */
- cy.get('.input').type('typed text');
- cy.get('.btn').click();
- /* ==== End Cypress Studio ==== */
-});
-
-`
-
-exports['lib/util/spec_writer #createFile creates a new file with templated comments 1'] = `
-// my_new_spec.js created with Cypress
-//
-// Start writing your Cypress tests below!
-// If you're unfamiliar with how Cypress works,
-// check out the link below and learn how to write your first test:
-// https://on.cypress.io/writing-first-test
-
-`
-
-exports['lib/util/spec_writer #convertCommandsToText converts studio commands to resulting text 1'] = `
-/* ==== Generated with Cypress Studio ==== */
-cy.get('.input').type('typed text');
-cy.get('.btn').click();
-/* ==== End Cypress Studio ==== */
-`
-
 exports['lib/util/spec_writer #appendCommandsToTest by file details can add commands to an existing test defined with it 1'] = `
 describe('top level suite', () => {
   describe('inner suite with describe', () => {
@@ -146,6 +61,7 @@
       /* ==== Generated with Cypress Studio ==== */
       cy.get('.input').type('typed text');
       cy.get('.btn').click();
+      cy.get('.btn').should('have.type', 'submit');
       /* ==== End Cypress Studio ==== */
     })
 
@@ -205,6 +121,7 @@
       /* ==== Generated with Cypress Studio ==== */
       cy.get('.input').type('typed text');
       cy.get('.btn').click();
+      cy.get('.btn').should('have.type', 'submit');
       /* ==== End Cypress Studio ==== */
     })
 
@@ -265,6 +182,7 @@
       /* ==== Generated with Cypress Studio ==== */
       cy.get('.input').type('typed text');
       cy.get('.btn').click();
+      cy.get('.btn').should('have.type', 'submit');
       /* ==== End Cypress Studio ==== */
     })
 
@@ -324,6 +242,231 @@
       /* ==== Generated with Cypress Studio ==== */
       cy.get('.input').type('typed text');
       cy.get('.btn').click();
+      cy.get('.btn').should('have.type', 'submit');
+      /* ==== End Cypress Studio ==== */
+    })
+  })
+
+  context('inner suite with context', () => {
+
+  })
+
+  // eslint-disable-next-line mocha/no-exclusive-tests
+  describe.only('inner suite with describe only', () => {
+
+  })
+
+  describe('suite with config', { responseTimeout: 60000 }, () => {
+
+  })
+
+  describe('suite with same title', () => {
+    it('test with same title', () => {
+      cy.get('.btn').click()
+    })
+
+    it('test with same title', () => {
+      cy.get('.btn').click()
+    })
+  })
+
+  describe('suite with same title', () => {
+
+  })
+})
+
+`
+
+exports['lib/util/spec_writer #appendCommandsToTest by test title can add commands to an existing test defined with it 1'] = `
+describe('top level suite', () => {
+  describe('inner suite with describe', () => {
+    it('test with it', () => {
+      cy.get('.btn').click()
+      /* ==== Generated with Cypress Studio ==== */
+      cy.get('.input').type('typed text');
+      cy.get('.btn').click();
+      cy.get('.btn').should('have.type', 'submit');
+      /* ==== End Cypress Studio ==== */
+    })
+
+    specify('test with specify', () => {
+      cy.get('.btn').click()
+    })
+
+    // eslint-disable-next-line mocha/no-exclusive-tests
+    it.only('test with it only', () => {
+      cy.get('.btn').click()
+    })
+
+    it('test with config', { responseTimeout: 60000 }, () => {
+      cy.get('.btn').click()
+    })
+  })
+
+  context('inner suite with context', () => {
+
+  })
+
+  // eslint-disable-next-line mocha/no-exclusive-tests
+  describe.only('inner suite with describe only', () => {
+
+  })
+
+  describe('suite with config', { responseTimeout: 60000 }, () => {
+
+  })
+
+  describe('suite with same title', () => {
+    it('test with same title', () => {
+      cy.get('.btn').click()
+    })
+
+    it('test with same title', () => {
+      cy.get('.btn').click()
+    })
+  })
+
+  describe('suite with same title', () => {
+
+  })
+})
+
+`
+
+exports['lib/util/spec_writer #appendCommandsToTest by test title can add commands to an existing test defined with specify 1'] = `
+describe('top level suite', () => {
+  describe('inner suite with describe', () => {
+    it('test with it', () => {
+      cy.get('.btn').click()
+    })
+
+    specify('test with specify', () => {
+      cy.get('.btn').click()
+      /* ==== Generated with Cypress Studio ==== */
+      cy.get('.input').type('typed text');
+      cy.get('.btn').click();
+      cy.get('.btn').should('have.type', 'submit');
+      /* ==== End Cypress Studio ==== */
+    })
+
+    // eslint-disable-next-line mocha/no-exclusive-tests
+    it.only('test with it only', () => {
+      cy.get('.btn').click()
+    })
+
+    it('test with config', { responseTimeout: 60000 }, () => {
+      cy.get('.btn').click()
+    })
+  })
+
+  context('inner suite with context', () => {
+
+  })
+
+  // eslint-disable-next-line mocha/no-exclusive-tests
+  describe.only('inner suite with describe only', () => {
+
+  })
+
+  describe('suite with config', { responseTimeout: 60000 }, () => {
+
+  })
+
+  describe('suite with same title', () => {
+    it('test with same title', () => {
+      cy.get('.btn').click()
+    })
+
+    it('test with same title', () => {
+      cy.get('.btn').click()
+    })
+  })
+
+  describe('suite with same title', () => {
+
+  })
+})
+
+`
+
+exports['lib/util/spec_writer #appendCommandsToTest by test title can add commands to an existing test defined with it only 1'] = `
+describe('top level suite', () => {
+  describe('inner suite with describe', () => {
+    it('test with it', () => {
+      cy.get('.btn').click()
+    })
+
+    specify('test with specify', () => {
+      cy.get('.btn').click()
+    })
+
+    // eslint-disable-next-line mocha/no-exclusive-tests
+    it.only('test with it only', () => {
+      cy.get('.btn').click()
+      /* ==== Generated with Cypress Studio ==== */
+      cy.get('.input').type('typed text');
+      cy.get('.btn').click();
+      cy.get('.btn').should('have.type', 'submit');
+      /* ==== End Cypress Studio ==== */
+    })
+
+    it('test with config', { responseTimeout: 60000 }, () => {
+      cy.get('.btn').click()
+    })
+  })
+
+  context('inner suite with context', () => {
+
+  })
+
+  // eslint-disable-next-line mocha/no-exclusive-tests
+  describe.only('inner suite with describe only', () => {
+
+  })
+
+  describe('suite with config', { responseTimeout: 60000 }, () => {
+
+  })
+
+  describe('suite with same title', () => {
+    it('test with same title', () => {
+      cy.get('.btn').click()
+    })
+
+    it('test with same title', () => {
+      cy.get('.btn').click()
+    })
+  })
+
+  describe('suite with same title', () => {
+
+  })
+})
+
+`
+
+exports['lib/util/spec_writer #appendCommandsToTest by test title can add commands to an existing test with config 1'] = `
+describe('top level suite', () => {
+  describe('inner suite with describe', () => {
+    it('test with it', () => {
+      cy.get('.btn').click()
+    })
+
+    specify('test with specify', () => {
+      cy.get('.btn').click()
+    })
+
+    // eslint-disable-next-line mocha/no-exclusive-tests
+    it.only('test with it only', () => {
+      cy.get('.btn').click()
+    })
+
+    it('test with config', { responseTimeout: 60000 }, () => {
+      cy.get('.btn').click()
+      /* ==== Generated with Cypress Studio ==== */
+      cy.get('.input').type('typed text');
+      cy.get('.btn').click();
+      cy.get('.btn').should('have.type', 'submit');
       /* ==== End Cypress Studio ==== */
     })
   })
@@ -383,6 +526,7 @@
       /* ==== Generated with Cypress Studio ==== */
       cy.get('.input').type('typed text');
       cy.get('.btn').click();
+      cy.get('.btn').should('have.type', 'submit');
       /* ==== End Cypress Studio ==== */
     });
   })
@@ -507,6 +651,7 @@
       /* ==== Generated with Cypress Studio ==== */
       cy.get('.input').type('typed text');
       cy.get('.btn').click();
+      cy.get('.btn').should('have.type', 'submit');
       /* ==== End Cypress Studio ==== */
     });
   })
@@ -541,14 +686,6 @@
 
     specify('test with specify', () => {
       cy.get('.btn').click()
-<<<<<<< HEAD
-      /* ==== Generated with Cypress Studio ==== */
-      cy.get('.input').type('typed text');
-      cy.get('.btn').click();
-      cy.get('.btn').should('have.type', 'submit');
-      /* ==== End Cypress Studio ==== */
-=======
->>>>>>> 636aae03
     })
 
     // eslint-disable-next-line mocha/no-exclusive-tests
@@ -576,6 +713,7 @@
       /* ==== Generated with Cypress Studio ==== */
       cy.get('.input').type('typed text');
       cy.get('.btn').click();
+      cy.get('.btn').should('have.type', 'submit');
       /* ==== End Cypress Studio ==== */
     });
   })
@@ -729,14 +867,6 @@
     // eslint-disable-next-line mocha/no-exclusive-tests
     it.only('test with it only', () => {
       cy.get('.btn').click()
-<<<<<<< HEAD
-      /* ==== Generated with Cypress Studio ==== */
-      cy.get('.input').type('typed text');
-      cy.get('.btn').click();
-      cy.get('.btn').should('have.type', 'submit');
-      /* ==== End Cypress Studio ==== */
-=======
->>>>>>> 636aae03
     })
 
     it('test with config', { responseTimeout: 60000 }, () => {
@@ -755,6 +885,7 @@
       /* ==== Generated with Cypress Studio ==== */
       cy.get('.input').type('typed text');
       cy.get('.btn').click();
+      cy.get('.btn').should('have.type', 'submit');
       /* ==== End Cypress Studio ==== */
     });
   })
@@ -838,218 +969,53 @@
 
 `
 
-exports['lib/util/spec_writer #appendCommandsToTest by test title can add commands to an existing test defined with it 1'] = `
-describe('top level suite', () => {
-  describe('inner suite with describe', () => {
-    it('test with it', () => {
-      cy.get('.btn').click()
-      /* ==== Generated with Cypress Studio ==== */
-      cy.get('.input').type('typed text');
-      cy.get('.btn').click();
-      /* ==== End Cypress Studio ==== */
-    })
-
-    specify('test with specify', () => {
-      cy.get('.btn').click()
-    })
-
-    // eslint-disable-next-line mocha/no-exclusive-tests
-    it.only('test with it only', () => {
-      cy.get('.btn').click()
-    })
-
-    it('test with config', { responseTimeout: 60000 }, () => {
-      cy.get('.btn').click()
-<<<<<<< HEAD
-      /* ==== Generated with Cypress Studio ==== */
-      cy.get('.input').type('typed text');
-      cy.get('.btn').click();
-      cy.get('.btn').should('have.type', 'submit');
-      /* ==== End Cypress Studio ==== */
-=======
->>>>>>> 636aae03
-    })
-  })
-
-  context('inner suite with context', () => {
-
-  })
-
-  // eslint-disable-next-line mocha/no-exclusive-tests
-  describe.only('inner suite with describe only', () => {
-
-  })
-
-  describe('suite with config', { responseTimeout: 60000 }, () => {
-
-  })
-
-  describe('suite with same title', () => {
-    it('test with same title', () => {
-      cy.get('.btn').click()
-    })
-
-    it('test with same title', () => {
-      cy.get('.btn').click()
-    })
-  })
-
-  describe('suite with same title', () => {
-
-  })
-})
-
-`
-
-exports['lib/util/spec_writer #appendCommandsToTest by test title can add commands to an existing test defined with specify 1'] = `
-describe('top level suite', () => {
-  describe('inner suite with describe', () => {
-    it('test with it', () => {
-      cy.get('.btn').click()
-    })
-
-    specify('test with specify', () => {
-      cy.get('.btn').click()
-      /* ==== Generated with Cypress Studio ==== */
-      cy.get('.input').type('typed text');
-      cy.get('.btn').click();
-      /* ==== End Cypress Studio ==== */
-    })
-
-    // eslint-disable-next-line mocha/no-exclusive-tests
-    it.only('test with it only', () => {
-      cy.get('.btn').click()
-    })
-
-    it('test with config', { responseTimeout: 60000 }, () => {
-      cy.get('.btn').click()
-    })
-  })
-
-  context('inner suite with context', () => {
-
-  })
-
-  // eslint-disable-next-line mocha/no-exclusive-tests
-  describe.only('inner suite with describe only', () => {
-
-  })
-
-  describe('suite with config', { responseTimeout: 60000 }, () => {
-
-  })
-
-  describe('suite with same title', () => {
-    it('test with same title', () => {
-      cy.get('.btn').click()
-    })
-
-    it('test with same title', () => {
-      cy.get('.btn').click()
-    })
-  })
-
-  describe('suite with same title', () => {
-
-  })
-})
-
-`
-
-exports['lib/util/spec_writer #appendCommandsToTest by test title can add commands to an existing test defined with it only 1'] = `
-describe('top level suite', () => {
-  describe('inner suite with describe', () => {
-    it('test with it', () => {
-      cy.get('.btn').click()
-    })
-
-    specify('test with specify', () => {
-      cy.get('.btn').click()
-    })
-
-    // eslint-disable-next-line mocha/no-exclusive-tests
-    it.only('test with it only', () => {
-      cy.get('.btn').click()
-      /* ==== Generated with Cypress Studio ==== */
-      cy.get('.input').type('typed text');
-      cy.get('.btn').click();
-      cy.get('.btn').should('have.type', 'submit');
-      /* ==== End Cypress Studio ==== */
-    })
-
-    it('test with config', { responseTimeout: 60000 }, () => {
-      cy.get('.btn').click()
-    })
-  })
-
-  context('inner suite with context', () => {
-
-  })
-
-  // eslint-disable-next-line mocha/no-exclusive-tests
-  describe.only('inner suite with describe only', () => {
-
-  })
-
-  describe('suite with config', { responseTimeout: 60000 }, () => {
-
-  })
-
-  describe('suite with same title', () => {
-    it('test with same title', () => {
-      cy.get('.btn').click()
-    })
-
-    it('test with same title', () => {
-      cy.get('.btn').click()
-    })
-  })
-
-  describe('suite with same title', () => {
-
-  })
-})
-
-`
-
-exports['lib/util/spec_writer #appendCommandsToTest by test title can add commands to an existing test with config 1'] = `
-describe('top level suite', () => {
-  describe('inner suite with describe', () => {
-    it('test with it', () => {
-      cy.get('.btn').click()
-    })
-
-    specify('test with specify', () => {
-      cy.get('.btn').click()
-    })
-
-    // eslint-disable-next-line mocha/no-exclusive-tests
-    it.only('test with it only', () => {
-      cy.get('.btn').click()
-    })
-
-    it('test with config', { responseTimeout: 60000 }, () => {
-      cy.get('.btn').click()
-      /* ==== Generated with Cypress Studio ==== */
-      cy.get('.input').type('typed text');
-      cy.get('.btn').click();
-      /* ==== End Cypress Studio ==== */
-    })
-  })
-
-  context('inner suite with context', () => {
-
-  })
-
-  // eslint-disable-next-line mocha/no-exclusive-tests
-  describe.only('inner suite with describe only', () => {
-
-  })
-
-  describe('suite with config', { responseTimeout: 60000 }, () => {
-
-  })
-<<<<<<< HEAD
+exports['lib/util/spec_writer #createNewTestInFile can create a new test in the root of a file 1'] = `
+describe('top level suite', () => {
+  describe('inner suite with describe', () => {
+    it('test with it', () => {
+      cy.get('.btn').click()
+    })
+
+    specify('test with specify', () => {
+      cy.get('.btn').click()
+    })
+
+    // eslint-disable-next-line mocha/no-exclusive-tests
+    it.only('test with it only', () => {
+      cy.get('.btn').click()
+    })
+
+    it('test with config', { responseTimeout: 60000 }, () => {
+      cy.get('.btn').click()
+    })
+  })
+
+  context('inner suite with context', () => {
+
+  })
+
+  // eslint-disable-next-line mocha/no-exclusive-tests
+  describe.only('inner suite with describe only', () => {
+
+  })
+
+  describe('suite with config', { responseTimeout: 60000 }, () => {
+
+  })
+
+  describe('suite with same title', () => {
+    it('test with same title', () => {
+      cy.get('.btn').click()
+    })
+
+    it('test with same title', () => {
+      cy.get('.btn').click()
+    })
+  })
+
+  describe('suite with same title', () => {
+
+  })
 })
 
 /* ==== Test Created with Cypress Studio ==== */
@@ -1078,31 +1044,15 @@
  cy.get('.btn').should('have.type', 'submit');
  /* ==== End Cypress Studio ==== */
 });
-=======
-
-  describe('suite with same title', () => {
-    it('test with same title', () => {
-      cy.get('.btn').click()
-    })
->>>>>>> 636aae03
-
-    it('test with same title', () => {
-      cy.get('.btn').click()
-    })
-  })
-
-  describe('suite with same title', () => {
-
-  })
-})
-
-<<<<<<< HEAD
-exports['lib/util/spec_writer #convertCommandsToText converts studio commands to resulting text 1'] = `
-/* ==== Generated with Cypress Studio ==== */
-cy.get('.input').type('typed text');
-cy.get('.btn').click();
-cy.get('.btn').should('have.type', 'submit');
-/* ==== End Cypress Studio ==== */
-=======
->>>>>>> 636aae03
+
+`
+
+exports['lib/util/spec_writer #createFile creates a new file with templated comments 1'] = `
+// my_new_spec.js created with Cypress
+//
+// Start writing your Cypress tests below!
+// If you're unfamiliar with how Cypress works,
+// check out the link below and learn how to write your first test:
+// https://on.cypress.io/writing-first-test
+
 `