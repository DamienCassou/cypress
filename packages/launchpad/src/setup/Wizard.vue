--- conflicted
+++ resolved
@@ -43,15 +43,9 @@
     testingType
     ...EnvironmentSetup
     ...InstallDependencies
-<<<<<<< HEAD
-    ...InitializeConfig
     ...ConfigFiles
   }
-=======
-  }
-  ...ConfigFile
   ...InitializeConfig_Config
->>>>>>> 463cc03c
 }`
 
 const props = defineProps<{
