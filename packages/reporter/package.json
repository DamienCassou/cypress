{
  "name": "@packages/reporter",
  "version": "0.0.0",
  "private": true,
  "files": [
    "lib"
  ],
  "main": "src/main.jsx",
  "scripts": {
    "build": "webpack",
    "prebuild-prod": "npm run check-deps-pre",
    "build-prod": "npm run build",
    "check-deps": "node ../../scripts/check-deps.js --verbose",
    "check-deps-pre": "npm run check-deps -- --prescript",
    "clean-deps": "rm -rf node_modules",
    "cypress:open": "node ../../scripts/cypress open --project .",
    "cypress:run": "node ../../scripts/cypress run --project .",
    "postinstall": "echo '@packages/reporter needs: npm run build'",
    "lint": "bin-up eslint --fix lib/*.js src/*.js* src/**/*.js*",
    "preclean": "npm run check-deps-pre",
    "pretest": "npm run check-deps-pre",
    "test": "mocha 'src/**/*.spec.*'",
    "test-watch": "npm run test -- --watch",
    "prewatch": "npm run check-deps-pre",
    "watch": "npm run build -- --watch --progress"
  },
  "devDependencies": {
    "@cypress/react-tooltip": "0.5.0",
    "@types/enzyme": "3.9.1",
    "bin-up": "1.2.0",
    "chai": "3.5.0",
    "chai-enzyme": "1.0.0-beta.1",
    "classnames": "2.2.6",
    "css-element-queries": "1.2.0",
    "enzyme": "3.9.0",
    "enzyme-adapter-react-16": "1.12.1",
    "font-awesome": "4.7.0",
    "jsdom": "13.2.0",
    "lodash": "4.17.14",
    "markdown-it": "6.1.1",
<<<<<<< HEAD
    "mobx": "3.6.2",
    "mobx-react": "4.4.3",
    "mocha": "6.1.4",
=======
    "mobx": "5.11.0",
    "mobx-react": "5.4.4",
>>>>>>> 3bcf9dd4
    "prop-types": "15.7.2",
    "react": "16.8.6",
    "react-dom": "16.8.6",
    "sinon": "7.0.0",
    "webpack": "4.32.2",
    "webpack-cli": "3.3.2"
  }
}<|MERGE_RESOLUTION|>--- conflicted
+++ resolved
@@ -38,14 +38,9 @@
     "jsdom": "13.2.0",
     "lodash": "4.17.14",
     "markdown-it": "6.1.1",
-<<<<<<< HEAD
-    "mobx": "3.6.2",
-    "mobx-react": "4.4.3",
-    "mocha": "6.1.4",
-=======
     "mobx": "5.11.0",
     "mobx-react": "5.4.4",
->>>>>>> 3bcf9dd4
+    "mocha": "6.1.4",
     "prop-types": "15.7.2",
     "react": "16.8.6",
     "react-dom": "16.8.6",
