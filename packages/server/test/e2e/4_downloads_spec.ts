--- conflicted
+++ resolved
@@ -1,13 +1,7 @@
-<<<<<<< HEAD
+import fs from 'fs-extra'
 import path from 'path'
 
 import e2e, { expect } from '../support/helpers/e2e'
-=======
-import fs from 'fs-extra'
-import path from 'path'
-
-import e2e from '../support/helpers/e2e'
->>>>>>> df813be1
 import Fixtures from '../support/helpers/fixtures'
 import fs from '../../lib/util/fs'
 
@@ -24,7 +18,22 @@
     },
   })
 
-<<<<<<< HEAD
+  e2e.it('allows changing the downloads folder', {
+    project: Fixtures.projectPath('downloads'),
+    spec: '*',
+    config: {
+      downloadsFolder: 'cypress/dls',
+      video: false,
+    },
+    onRun: async (exec) => {
+      await exec()
+
+      expect(await fileExists('records.csv'), 'records.csv should exist').to.be.true
+      expect(await fileExists('files.zip'), 'files.zip should exist').to.be.true
+      expect(await fileExists('people.xlsx'), 'people.xlsx should exist').to.be.true
+    },
+  })
+
   it('trashes downloads between runs', async function () {
     await e2e.exec(this, {
       project: downloadsProject,
@@ -62,25 +71,7 @@
     const exists = await fs.pathExists(filePath)
 
     expect(exists, `Expected ${filePath} to exist, but it does not`).to.be.true
-=======
   const fileExists = (fileName) => {
     return fs.pathExists(path.join(Fixtures.projectPath('downloads'), 'cypress', 'dls', fileName))
   }
-
-  e2e.it('allows changing the downloads folder', {
-    project: Fixtures.projectPath('downloads'),
-    spec: '*',
-    config: {
-      downloadsFolder: 'cypress/dls',
-      video: false,
-    },
-    onRun: async (exec) => {
-      await exec()
-
-      expect(await fileExists('records.csv'), 'records.csv should exist').to.be.true
-      expect(await fileExists('files.zip'), 'files.zip should exist').to.be.true
-      expect(await fileExists('people.xlsx'), 'people.xlsx should exist').to.be.true
-    },
->>>>>>> df813be1
-  })
 })