import _ from 'lodash'
import { observer } from 'mobx-react'
import React, { ReactElement } from 'react'

import FileNameOpener from '../lib/file-name-opener'
<<<<<<< HEAD
import { ErrModel } from './err-model'
=======
import Err, { ParsedStackFileLine, ParsedStackMessageLine } from './err-model'
>>>>>>> c4445fa3

const cypressLineRegex = /(cypress:\/\/|cypress_runner\.js)/

interface Props {
  err: Err,
}

type StringOrElement = string | ReactElement

const ErrorStack = observer(({ err }: Props) => {
  if (!err.parsedStack) return <>err.stack</>

  // only display stack lines beyond the original message, since it's already
  // displayed above this
  let foundFirstStackLine = false
  const stackLines = _.filter(err.parsedStack, (line) => {
    if (foundFirstStackLine) return true

    if ((line as ParsedStackMessageLine).message != null) return false

    foundFirstStackLine = true

    return true
  })
  // instead of having every line indented, get rid of the smallest amount of
  // whitespace common to each line so the stack is aligned left but lines
  // with extra whitespace still have it
  const whitespaceLengths = _.map(stackLines, ({ whitespace }) => whitespace ? whitespace.length : 0)
  const commonWhitespaceLength = Math.min(...whitespaceLengths)

  const makeLine = (key: string, content: StringOrElement[]) => {
    return (
      <div className='err-stack-line' key={key}>{content}</div>
    )
  }

  let stopLinking = false
  const lines = _.map(stackLines, (stackLine, index) => {
    const { originalFile, function: fn, line, column, absoluteFile } = stackLine as ParsedStackFileLine
    const key = `${originalFile}${index}`

    const whitespace = stackLine.whitespace.slice(commonWhitespaceLength)

    if ((stackLine as ParsedStackMessageLine).message != null) {
      // we append some errors with 'node internals', which we don't want to link
      // so stop linking anything after 'From Node.js Internals'
      if ((stackLine as ParsedStackMessageLine).message.includes('From Node')) {
        stopLinking = true
      }

      return makeLine(key, [whitespace, (stackLine as ParsedStackMessageLine).message])
    }

    if (stopLinking) {
      // we have already shown a good link, so no need to make
      // clickable links deep in the woods of the stack trace
      return makeLine(key, [whitespace, `at ${fn} (${originalFile}:${line}:${column})`])
    }

    // decide if can show "open file in IDE" link or not
    // sometimes we can determine the file on disk, but if
    // there are no source maps, or the file was transpiled in the browser
    // then all we can do is show the link as is without making it clickable
    if (!absoluteFile) {
      return makeLine(key, [whitespace, `at ${fn} (${originalFile}:${line}:${column})`])
    }

    if (cypressLineRegex.test(originalFile || '')) {
      return makeLine(key, [whitespace, `at ${fn} (${originalFile}:${line}:${column})`])
    }

    const link = (
      <FileNameOpener key={key} className="runnable-err-file-path" fileDetails={stackLine as ParsedStackFileLine} />
    )

    return makeLine(key, [whitespace, `at ${fn} (`, link, ')'])
  })

  return <>{lines}</>
})

export default ErrorStack<|MERGE_RESOLUTION|>--- conflicted
+++ resolved
@@ -3,16 +3,12 @@
 import React, { ReactElement } from 'react'
 
 import FileNameOpener from '../lib/file-name-opener'
-<<<<<<< HEAD
-import { ErrModel } from './err-model'
-=======
-import Err, { ParsedStackFileLine, ParsedStackMessageLine } from './err-model'
->>>>>>> c4445fa3
+import { ErrModel, ParsedStackFileLine, ParsedStackMessageLine } from './err-model'
 
 const cypressLineRegex = /(cypress:\/\/|cypress_runner\.js)/
 
 interface Props {
-  err: Err,
+  err: ErrModel,
 }
 
 type StringOrElement = string | ReactElement
