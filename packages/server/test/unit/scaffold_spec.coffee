require("../spec_helper")

path       = require("path")
Promise    = require("bluebird")
cypressEx  = require("@packages/example")
snapshot   = require("snap-shot-it")
config     = require("#{root}lib/config")
Project    = require("#{root}lib/project")
scaffold   = require("#{root}lib/scaffold")
fs         = require("#{root}lib/util/fs")
glob       = require("#{root}lib/util/glob")
Fixtures   = require("#{root}/test/support/helpers/fixtures")

describe "lib/scaffold", ->
  beforeEach ->
    Fixtures.scaffold()

  afterEach ->
    Fixtures.remove()

  context ".integrationExampleName", ->
    it "returns examples", ->
      expect(scaffold.integrationExampleName()).to.eq("examples")

  context.skip ".isNewProject", ->
    beforeEach ->
      todosPath = Fixtures.projectPath("todos")

      config.get(todosPath)
      .then (@cfg) =>
        {@integrationFolder} = @cfg

    it "is false when files.length isnt 1", ->
      id = =>
        @ids = Project(@idsPath)
        @ids.getConfig()
        .then (cfg) =>
          @ids.scaffold(cfg).return(cfg)
        .then (cfg) =>
          @ids.determineIsNewProject(cfg.integrationFolder)
        .then (ret) ->
          expect(ret).to.be.false

      todo = =>
        @todos = Project(@todosPath)
        @todos.getConfig()
        .then (cfg) =>
          @todos.scaffold(cfg).return(cfg)
        .then (cfg) =>
          @todos.determineIsNewProject(cfg.integrationFolder)
        .then (ret) ->
          expect(ret).to.be.false

      Promise.join(id, todo)

    it "is true when files, name + bytes match to scaffold", ->
      ## TODO this test really can move to scaffold
      pristine = Project(@pristinePath)
      pristine.getConfig()
      .then (cfg) ->
        pristine.scaffold(cfg).return(cfg)
      .then (cfg) ->
        pristine.determineIsNewProject(cfg.integrationFolder)
      .then (ret) ->
        expect(ret).to.be.true

    it "is false when bytes dont match scaffold", ->
      ## TODO this test really can move to scaffold
      pristine = Project(@pristinePath)
      pristine.getConfig()
      .then (cfg) ->
        pristine.scaffold(cfg).return(cfg)
      .then (cfg) ->
        example = scaffold.integrationExampleName()
        file    = path.join(cfg.integrationFolder, example)

        ## write some data to the file so it is now
        ## different in file size
        fs.readFileAsync(file, "utf8")
        .then (str) ->
          str += "foo bar baz"
          fs.writeFileAsync(file, str).return(cfg)
      .then (cfg) ->
        pristine.determineIsNewProject(cfg.integrationFolder)
      .then (ret) ->
        expect(ret).to.be.false

  context ".integration", ->
    beforeEach ->
      pristinePath = Fixtures.projectPath("pristine")

      config.get(pristinePath).then (@cfg) =>
        {@integrationFolder} = @cfg

    it "creates both integrationFolder and example specs when integrationFolder does not exist", ->
      Promise.join(
        cypressEx.getPathToExamples(),
        scaffold.integration(@integrationFolder, @cfg)
      )
      .spread (exampleSpecs) =>
        Promise.join(
          fs.statAsync(@integrationFolder + "/examples/actions.spec.js").get("size"),
          fs.statAsync(exampleSpecs[0]).get("size"),
          fs.statAsync(@integrationFolder + "/examples/location.spec.js").get("size"),
          fs.statAsync(exampleSpecs[8]).get("size")
        ).spread (size1, size2, size3, size4) ->
          expect(size1).to.eq(size2)
          expect(size3).to.eq(size4)

    it "does not create any files if integrationFolder is not default", ->
      @cfg.resolved.integrationFolder.from = "config"

      scaffold.integration(@integrationFolder, @cfg)
      .then =>
        glob("**/*", {cwd: @integrationFolder})
      .then (files) ->
        expect(files.length).to.eq(0)

    it "does not create example specs if integrationFolder already exists", ->
      ## create the integrationFolder ourselves manually
      fs.ensureDirAsync(@integrationFolder)
      .then =>
        ## now scaffold
        scaffold.integration(@integrationFolder, @cfg)
      .then =>
        glob("**/*", {cwd: @integrationFolder})
      .then (files) ->
        ## ensure no files exist
        expect(files.length).to.eq(0)

    it "throws if trying to scaffold a file not present in file tree", ->
      integrationPath = path.join(@integrationFolder, "foo")
      fs.removeAsync(integrationPath)
      .then =>
        scaffold.integration(integrationPath, @cfg)
      .then ->
        throw new Error("Should throw the right error")
      .catch (err = {}) =>
        expect(err.stack).to.contain("not in the scaffolded file tree")

  context ".support", ->
    beforeEach ->
      pristinePath = Fixtures.projectPath("pristine")

      config.get(pristinePath).then (@cfg) =>
        {@supportFolder} = @cfg

    it "does not create any files if supportFolder directory already exists", ->
      ## first remove it
      fs.removeAsync(@supportFolder)
      .then =>
        ## create the supportFolder ourselves manually
        fs.ensureDirAsync(@supportFolder)
      .then =>
        ## now scaffold
        scaffold.support(@supportFolder, @cfg)
      .then =>
        glob("**/*", {cwd: @supportFolder})
      .then (files) ->
        ## ensure no files exist
        expect(files.length).to.eq(0)

    it "does not create any files if supportFile is not default", ->
      @cfg.resolved.supportFile.from = "config"

      scaffold.support(@supportFolder, @cfg)
      .then =>
        glob("**/*", {cwd: @supportFolder})
      .then (files) ->
        expect(files.length).to.eq(0)

    it "does not create any files if supportFile is false", ->
      @cfg.supportFile = false

      scaffold.support(@supportFolder, @cfg)
      .then =>
        glob("**/*", {cwd: @supportFolder})
      .then (files) ->
        expect(files.length).to.eq(0)

    it "throws if trying to scaffold a file not present in file tree", ->
      supportPath = path.join(@supportFolder, "foo")
      fs.removeAsync(supportPath)
      .then =>
        scaffold.support(supportPath, @cfg)
      .then ->
        throw new Error("Should throw the right error")
      .catch (err = {}) =>
        expect(err.stack).to.contain("not in the scaffolded file tree")

    it "creates supportFolder and commands.js and index.js when supportFolder does not exist", ->
      scaffold.support(@supportFolder, @cfg)
      .then =>
        Promise.join(
          fs.readFileAsync(@supportFolder + "/commands.js", "utf8")
          fs.readFileAsync(@supportFolder + "/index.js", "utf8")
        ).spread (commandsContents, indexContents) ->
          snapshot(commandsContents)
          snapshot(indexContents)

  context ".background", ->
    beforeEach ->
      pristinePath = Fixtures.projectPath("pristine")

      config.get(pristinePath).then (@cfg) =>
        {@backgroundFile} = @cfg
        @backgroundFolder = path.dirname(@backgroundFile)

    it "creates backgroundFile when backgroundFolder does not exist", ->
      ## first remove it
      fs.removeAsync(@backgroundFolder)
      .then =>
        scaffold.background(@backgroundFolder, @cfg)
      .then =>
        fs.readFileAsync(@backgroundFolder + "/index.js", "utf8")
      .then (str) ->
        snapshot(str.split('`').join('<backtick>'))

    it "does not create any files if backgroundFile directory already exists", ->
      ## first remove it
      fs.removeAsync(@backgroundFolder)
      .then =>
        ## create the backgroundFolder ourselves manually
        fs.ensureDirAsync(@backgroundFolder)
      .then =>
        ## now scaffold
        scaffold.background(@backgroundFolder, @cfg)
      .then =>
        glob("**/*", {cwd: @backgroundFolder})
      .then (files) ->
        ## ensure no files exist
        expect(files.length).to.eq(0)

    it "does not create any files if backgroundFile is not default", ->
      @cfg.resolved.backgroundFile.from = "config"

    it "does not create any files if backgroundFile is false", ->
      @cfg.backgroundFile = false

      scaffold.background(@backgroundFile, @cfg)
      .then =>
        glob("**/*", {cwd: @backgroundFile})
      .then (files) ->
        expect(files.length).to.eq(0)

  context ".fixture", ->
    beforeEach ->
      pristinePath = Fixtures.projectPath("pristine")

      config.get(pristinePath).then (@cfg) =>
        {@fixturesFolder} = @cfg

    it "creates both fixturesFolder and example.json when fixturesFolder does not exist", ->
      scaffold.fixture(@fixturesFolder, @cfg)
      .then =>
        fs.readFileAsync(@fixturesFolder + "/example.json", "utf8")
      .then (str) ->
        expect(str).to.eq """
        {
          "name": "Using fixtures to represent data",
          "email": "hello@cypress.io",
          "body": "Fixtures are a great way to mock data for responses to routes"
        }
        """

    it "does not create any files if fixturesFolder is not default", ->
      @cfg.resolved.fixturesFolder.from = "config"

      scaffold.fixture(@fixturesFolder, @cfg)
      .then =>
        glob("**/*", {cwd: @fixturesFolder})
      .then (files) ->
        expect(files.length).to.eq(0)

    it "does not create any files if fixturesFolder is false", ->
      @cfg.fixturesFolder = false

      scaffold.fixture(@fixturesFolder, @cfg)
      .then =>
        glob("**/*", {cwd: @fixturesFolder})
      .then (files) ->
        expect(files.length).to.eq(0)

    it "does not create example.json if fixturesFolder already exists", ->
      ## create the fixturesFolder ourselves manually
      fs.ensureDirAsync(@fixturesFolder)
      .then =>
        ## now scaffold
        scaffold.fixture(@fixturesFolder, @cfg)
      .then =>
        glob("**/*", {cwd: @fixturesFolder})
      .then (files) ->
        ## ensure no files exist
        expect(files.length).to.eq(0)

    it "throws if trying to scaffold a file not present in file tree", ->
      fixturesPath = path.join(@fixturesFolder, "foo")
      fs.removeAsync(fixturesPath)
      .then =>
        scaffold.fixture(fixturesPath, @cfg)
      .then ->
        throw new Error("Should throw the right error")
      .catch (err = {}) =>
        expect(err.stack).to.contain("not in the scaffolded file tree")

  context ".fileTree", ->
    beforeEach ->
      todosPath = Fixtures.projectPath("todos")
      config.get(todosPath).then (@cfg) =>
        @cfg.backgroundFile = path.join(@cfg.projectRoot, "cypress/background/index.js")

    it "returns tree-like structure of scaffolded", ->
      scaffold.fileTree(@cfg).then(snapshot)

    it "leaves out fixtures if configured to false", ->
      @cfg.fixturesFolder = false
      scaffold.fileTree(@cfg).then(snapshot)

    it "leaves out support if configured to false", ->
      @cfg.supportFile = false
      scaffold.fileTree(@cfg).then(snapshot)

<<<<<<< HEAD
    it "leaves out background if configured to false", ->
      @cfg.backgroundFile = false
      snapshot(scaffold.fileTree(@cfg))
=======
    it "leaves out plugins if configured to false", ->
      @cfg.pluginsFile = false
      scaffold.fileTree(@cfg).then(snapshot)
>>>>>>> e4bb9455
<|MERGE_RESOLUTION|>--- conflicted
+++ resolved
@@ -320,12 +320,6 @@
       @cfg.supportFile = false
       scaffold.fileTree(@cfg).then(snapshot)
 
-<<<<<<< HEAD
     it "leaves out background if configured to false", ->
       @cfg.backgroundFile = false
-      snapshot(scaffold.fileTree(@cfg))
-=======
-    it "leaves out plugins if configured to false", ->
-      @cfg.pluginsFile = false
-      scaffold.fileTree(@cfg).then(snapshot)
->>>>>>> e4bb9455
+      scaffold.fileTree(@cfg).then(snapshot)