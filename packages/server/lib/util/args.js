--- conflicted
+++ resolved
@@ -10,20 +10,12 @@
 const minimist = require('minimist')
 const coerce = require('./coerce')
 const config = require('../config')
-<<<<<<< HEAD
-=======
-const proxy = require('./proxy')
->>>>>>> b8f02579
 
 const nestedObjectsInCurlyBracesRe = /\{(.+?)\}/g
 const nestedArraysInSquareBracketsRe = /\[(.+?)\]/g
 const everythingAfterFirstEqualRe = /=(.*)/
 
-<<<<<<< HEAD
-const whitelist = 'cwd appPath execPath apiKey smokeTest getKey generateKey runProject project spec reporter reporterOptions port env ci record updating ping key logs clearLogs returnPkg version mode headed config exit exitWithCode browser runMode outputPath parallel ciBuildId group inspectBrk configFile'.split(' ')
-=======
-const whitelist = 'cwd appPath execPath apiKey smokeTest getKey generateKey runProject project spec reporter reporterOptions port env ci record updating ping key logs clearLogs returnPkg version mode headed config exit exitWithCode browser runMode outputPath parallel ciBuildId group inspectBrk proxySource'.split(' ')
->>>>>>> b8f02579
+const whitelist = 'cwd appPath execPath apiKey smokeTest getKey generateKey runProject project spec reporter reporterOptions port env ci record updating ping key logs clearLogs returnPkg version mode headed config exit exitWithCode browser runMode outputPath parallel ciBuildId group inspectBrk configFile proxySource'.split(' ')
 
 // returns true if the given string has double quote character "
 // only at the last position.
