/* eslint-disable prefer-rest-params */

const _ = require('lodash')
const $errUtils = require('./error_utils')
<<<<<<< HEAD
const { getTestFromRunnable } = require('./utils')
=======
const $stackUtils = require('./stack_utils')
>>>>>>> 4b4628ea

// in the browser mocha is coming back
// as window
const mocha = require('mocha')

const Mocha = mocha.Mocha != null ? mocha.Mocha : mocha
const { Test, Runner, Runnable, Hook, Suite } = Mocha

const runnerRun = Runner.prototype.run
const runnerFail = Runner.prototype.fail
const runnerRunTests = Runner.prototype.runTests
const runnableRun = Runnable.prototype.run
const runnableClearTimeout = Runnable.prototype.clearTimeout
const runnableResetTimeout = Runnable.prototype.resetTimeout
const testRetries = Test.prototype.retries
const testClone = Test.prototype.clone
const suiteAddTest = Suite.prototype.addTest
const suiteRetries = Suite.prototype.retries
const hookRetries = Hook.prototype.retries

// don't let mocha polute the global namespace
delete window.mocha
delete window.Mocha

function invokeFnWithOriginalTitle (ctx, originalTitle, mochaArgs, fn) {
  const ret = fn.apply(ctx, mochaArgs)

  ret.originalTitle = originalTitle

  return ret
}

function overloadMochaFnForConfig (fnName, specWindow) {
  const _fn = specWindow[fnName]

  const fnType = fnName === 'it' || fnName === 'specify' ? 'Test' : 'Suite'

  function overrideFn (fn) {
    specWindow[fnName] = fn()
    specWindow[fnName]['only'] = fn('only')
    specWindow[fnName]['skip'] = fn('skip')
    // override xit, xdescribe, etc
    if (specWindow[`x${fnName}`]) specWindow[`x${fnName}`] = specWindow[fnName]['skip']
  }

  overrideFn(function (subFn) {
    return function (...args) {
      /**
       * @type {Cypress.Cypress}
       */
      const Cypress = specWindow.Cypress

      const origFn = subFn ? _fn[subFn] : _fn

      if (args.length > 2 && _.isObject(args[1])) {
        const opts = _.defaults({}, args[1], {
          browser: null,
        })

        const mochaArgs = [args[0], args[2]]

        const configMatchesBrowser = opts.browser == null || Cypress.isBrowser(opts.browser, `${fnType} config value \`{ browser }\``)

        if (!configMatchesBrowser) {
          // TODO: this would mess up the dashboard since it would be registered as a new test
          const originalTitle = mochaArgs[0]

          mochaArgs[0] = `${originalTitle} (skipped due to browser)`

          // TODO: weird edge case where you have an .only but also skipped the test due to the browser
          if (subFn === 'only') {
            mochaArgs[1] = function () {
              this.skip()
            }

            return invokeFnWithOriginalTitle(this, originalTitle, mochaArgs, origFn)
          }

          return invokeFnWithOriginalTitle(this, originalTitle, mochaArgs, _fn['skip'])
        }

        const ret = origFn.apply(this, mochaArgs)

        ret.cfg = opts

        return ret
      }

      return origFn.apply(this, args)
    }
  })
}

function getInvocationDetails (specWindow, config) {
  if (specWindow.Error) {
    let stack = (new specWindow.Error()).stack

    // firefox throws a different stack than chromium
    // which includes this file (mocha.js) and mocha/.../common.js at the top
    if (specWindow.Cypress.browser.family === 'firefox') {
      stack = $stackUtils.stackWithLinesDroppedFromMarker(stack, 'mocha/lib/interfaces/common.js')
    }

    return $stackUtils.getSourceDetailsForFirstLine(stack, config('projectRoot'))
  }
}

function overloadMochaHook (fnName, suite, specWindow, config) {
  const _fn = suite[fnName]

  suite[fnName] = function (title, fn) {
    const _createHook = this._createHook

    this._createHook = function (title, fn) {
      const hook = _createHook.call(this, title, fn)

      hook.invocationDetails = getInvocationDetails(specWindow, config)

      return hook
    }

    const ret = _fn.call(this, title, fn)

    this._createHook = _createHook

    return ret
  }
}

function overloadMochaTest (suite, specWindow, config) {
  const _fn = suite.addTest

  suite.addTest = function (test) {
    test.invocationDetails = getInvocationDetails(specWindow, config)

    return _fn.call(this, test)
  }
}

const ui = (specWindow, _mocha, config) => {
  // Override mocha.ui so that the pre-require event is emitted
  // with the iframe's `window` reference, rather than the parent's.
  _mocha.ui = function (name) {
    this._ui = Mocha.interfaces[name]

    if (!this._ui) {
      $errUtils.throwErrByPath('mocha.invalid_interface', { args: { name } })
    }

    this._ui = this._ui(this.suite)

    // this causes the mocha globals in the spec window to be defined
    // such as describe, it, before, beforeEach, etc
    this.suite.emit('pre-require', specWindow, null, this)

    // allow testConfigOverrides/suite-config-overrides
    // by accepting 3 arguments to it/describe/context
    overloadMochaFnForConfig('it', specWindow)
    overloadMochaFnForConfig('specify', specWindow)
    overloadMochaFnForConfig('describe', specWindow)
    overloadMochaFnForConfig('context', specWindow)

    // overload tests and hooks so that we can get the stack info
    overloadMochaHook('beforeAll', this.suite.constructor.prototype, specWindow, config)
    overloadMochaHook('beforeEach', this.suite.constructor.prototype, specWindow, config)
    overloadMochaHook('afterAll', this.suite.constructor.prototype, specWindow, config)
    overloadMochaHook('afterEach', this.suite.constructor.prototype, specWindow, config)

    overloadMochaTest(this.suite.constructor.prototype, specWindow, config)

    return this
  }

  return _mocha.ui('bdd')
}

const setMochaProps = (specWindow, _mocha, config) => {
  // Mocha is usually defined in the spec when used normally
  // in the browser or node, so we add it as a global
  // for our users too
  const M = (specWindow.Mocha = Mocha)
  const m = (specWindow.mocha = _mocha)

  // also attach the Mocha class
  // to the mocha instance for clarity
  m.Mocha = M

  // this needs to be part of the configuration of cypress.json
  // we can't just forcibly use bdd
  return ui(specWindow, _mocha, config)
}

const createMocha = (specWindow, config) => {
  const _mocha = new Mocha({
    reporter: () => {},
    timeout: false,
  })

  // set mocha props on the specWindow
  setMochaProps(specWindow, _mocha, config)

  // return the newly created mocha instance
  return _mocha
}

const getRunner = function (_mocha) {
  Runner.prototype.run = function () {
    // reset our runner#run function
    // so the next time we call it
    // its normal again!
    restoreRunnerRun()

    // return the runner instance
    return this
  }

  return _mocha.run()
}

const restoreRunnableClearTimeout = () => {
  Runnable.prototype.clearTimeout = runnableClearTimeout
}

const restoreRunnableResetTimeout = () => {
  Runnable.prototype.resetTimeout = runnableResetTimeout
}

const restoreRunnerRun = () => {
  Runner.prototype.run = runnerRun
}

const restoreRunnerFail = () => {
  Runner.prototype.fail = runnerFail
}

const restoreRunnableRun = () => {
  Runnable.prototype.run = runnableRun
}

const restoreSuiteRetries = () => {
  Suite.prototype.retries = suiteRetries
}

function restoreTestClone () {
  Test.prototype.clone = testClone
}

function restoreRunnerRunTests () {
  Runner.prototype.runTests = runnerRunTests
}

function restoreSuiteAddTest () {
  Mocha.Suite.prototype.addTest = suiteAddTest
}
const restoreHookRetries = () => {
  Hook.prototype.retries = hookRetries
}

const patchSuiteRetries = () => {
  Suite.prototype.retries = function (...args) {
    if (args[0] !== undefined && args[0] > -1) {
      const err = $errUtils.cypressErrByPath('mocha.manually_set_retries_suite', {})

      throw err
    }

    return suiteRetries.apply(this, args)
  }
}

const patchHookRetries = () => {
  Hook.prototype.retries = function (...args) {
    if (args[0] !== undefined && args[0] > -1) {
      const err = $errUtils.cypressErrByPath('mocha.manually_set_retries_suite', {})

      // so this error doesn't cause a retry
      getTestFromRunnable(this)._retries = -1

      throw err
    }

    return hookRetries.apply(this, args)
  }
}

// matching the current Runner.prototype.fail except
// changing the logic for determing whether this is a valid err
const patchRunnerFail = () => {
  Runner.prototype.fail = function (runnable, err) {
    const errMessage = _.get(err, 'message')

    if (errMessage && errMessage.indexOf('Resolution method is overspecified') > -1) {
      err.message = $errUtils.errByPath('mocha.overspecified', { error: err.stack }).message
    }

    // if this isnt a correct error object then just bail
    // and call the original function
    if (Object.prototype.toString.call(err) !== '[object Error]') {
      return runnerFail.call(this, runnable, err)
    }

    // else replicate the normal mocha functionality
    ++this.failures

    runnable.state = 'failed'

    this.emit('fail', runnable, err)
  }
}

const patchRunnableRun = (Cypress) => {
  Runnable.prototype.run = function (...args) {
    const runnable = this

    Cypress.action('mocha:runnable:run', runnableRun, runnable, args)
  }
}

function patchTestClone () {
  Test.prototype.clone = function () {
    if (this.trueFn) {
      this.fn = this.trueFn
    }

    const ret = testClone.apply(this, arguments)

    ret.id = this.id

    return ret
  }
}

function patchRunnerRunTests () {
  Runner.prototype.runTests = function () {
    const suite = arguments[0]

    const _slice = suite.tests.slice

    // HACK: we need to dynamically enqueue tests to suite.tests during a test run
    // however Mocha calls `.slice` on this property and thus we no longer have a reference
    // to the internal test queue. So we replace the .slice method
    // in a way that we keep a reference to the returned array. we name it suite.testsQueue
    suite.tests.slice = function () {
      this.slice = _slice

      const ret = _slice.apply(this, arguments)

      suite.testsQueue = ret

      return ret
    }

    const ret = runnerRunTests.apply(this, arguments)

    return ret
  }
}

const patchRunnableClearTimeout = () => {
  Runnable.prototype.clearTimeout = function (...args) {
    // call the original
    runnableClearTimeout.apply(this, args)

    this.timer = null
  }
}

function patchSuiteAddTest (Cypress) {
  Mocha.Suite.prototype.addTest = function (...args) {
    const test = args[0]

    const ret = suiteAddTest.apply(this, args)

    test.retries = function (...args) {
      if (args[0] !== undefined && args[0] > -1) {
        const err = $errUtils.cypressErrByPath('mocha.manually_set_retries_test', {})

        // so this error doesn't cause a retry
        test._retries = -1

        throw err
      }

      return testRetries.apply(this, args)
    }

    return ret
  }
}

const patchRunnableResetTimeout = () => {
  Runnable.prototype.resetTimeout = function () {
    const runnable = this

    const ms = this.timeout() || 1e9

    this.clearTimeout()

    const getErrPath = function () {
      // we've yield an explicit done callback
      if (runnable.async) {
        return 'mocha.async_timed_out'
      }

      // TODO: improve this error message. It's not that
      // a command necessarily timed out - in fact this is
      // a mocha timeout, and a command likely *didn't*
      // time out correctly, so we received this message instead.
      return 'mocha.timed_out'
    }

    this.timer = setTimeout(() => {
      const err = $errUtils.errByPath(getErrPath(), { ms })

      runnable.callback(err)
      runnable.timedOut = true
    }, ms)
  }
}

const restore = () => {
  restoreRunnerRun()
  restoreRunnerFail()
  restoreRunnableRun()
  restoreRunnableClearTimeout()
  restoreRunnableResetTimeout()
  restoreSuiteRetries()
  restoreHookRetries()
  restoreRunnerRunTests()
  restoreTestClone()
  restoreSuiteAddTest()
}

const override = (Cypress) => {
  patchRunnerFail()
  patchRunnableRun(Cypress)
  patchRunnableClearTimeout()
  patchRunnableResetTimeout()
  patchSuiteRetries()
  patchHookRetries()
  patchRunnerRunTests()
  patchTestClone()
  patchSuiteAddTest(Cypress)
}

const create = (specWindow, Cypress, config) => {
  restore()

  override(Cypress)

  // generate the mocha + Mocha globals
  // on the specWindow, and get the new
  // _mocha instance
  const _mocha = createMocha(specWindow, config)

  const _runner = getRunner(_mocha)

  _mocha.suite.file = Cypress.spec.relative

  return {
    _mocha,

    createRootTest (title, fn) {
      const r = new Test(title, fn)

      _runner.suite.addTest(r)

      return r
    },

    getRunner () {
      return _runner
    },

    getRootSuite () {
      return _mocha.suite
    },
  }
}

module.exports = {
  restore,

  create,
}<|MERGE_RESOLUTION|>--- conflicted
+++ resolved
@@ -2,11 +2,8 @@
 
 const _ = require('lodash')
 const $errUtils = require('./error_utils')
-<<<<<<< HEAD
 const { getTestFromRunnable } = require('./utils')
-=======
 const $stackUtils = require('./stack_utils')
->>>>>>> 4b4628ea
 
 // in the browser mocha is coming back
 // as window
