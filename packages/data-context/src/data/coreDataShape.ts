--- conflicted
+++ resolved
@@ -34,11 +34,8 @@
   projects: ProjectShape[]
   activeProject: ActiveProjectShape | null
   isInGlobalMode: boolean
-<<<<<<< HEAD
   isAuthBrowserOpened: boolean
-=======
   activeTestingType: Maybe<TestingTypeEnum>
->>>>>>> 11d07d72
 }
 
 export interface WizardDataShape {
