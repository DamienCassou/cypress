--- conflicted
+++ resolved
@@ -73,11 +73,7 @@
     return { 
       loading: result.fetching, 
       wizard: computed(() => result.data.value?.wizard),
-<<<<<<< HEAD
-      app: computed(() => result.data.value?.app)
-=======
       app: computed(() => result.data.value?.app!) 
->>>>>>> da827512
     };
   },
 });
