--- conflicted
+++ resolved
@@ -5,11 +5,7 @@
   CypressOutgoingResponse,
   BrowserPreRequest,
 } from '@packages/proxy'
-<<<<<<< HEAD
-import debugModule, { Debug } from 'debug'
-=======
 import Debug from 'debug'
->>>>>>> 66303f63
 import ErrorMiddleware from './error-middleware'
 import { HttpBuffers } from './util/buffers'
 import { GetPreRequestCb, PreRequests } from './util/prerequests'
@@ -22,12 +18,7 @@
 import ResponseMiddleware from './response-middleware'
 import { DeferredSourceMapCache } from '@packages/rewriter'
 
-<<<<<<< HEAD
-const debug = debugModule('cypress:proxy:http')
-const debugRequests = debugModule('cypress-verbose:proxy:http')
-=======
 const debugRequests = Debug('cypress-verbose:proxy:http')
->>>>>>> 66303f63
 
 export enum HttpStages {
   IncomingRequest,
@@ -46,14 +37,9 @@
 type HttpMiddlewareCtx<T> = {
   req: CypressIncomingRequest
   res: CypressOutgoingResponse
-<<<<<<< HEAD
-  stage: HttpStages
-  debug: Debug
-=======
   shouldCorrelatePreRequests: () => boolean
   stage: HttpStages
   debug: Debug.Debugger
->>>>>>> 66303f63
   middleware: HttpMiddlewareStacks
   deferSourceMapRewrite: (opts: { js: string, url: string }) => string
   getPreRequest: (cb: GetPreRequestCb) => void
@@ -102,13 +88,8 @@
   skipMiddleware: (name: string) => void
 }>
 
-<<<<<<< HEAD
-export function _runStage (type: HttpStages, ctx: any) {
-  const stage = ctx.stage = HttpStages[type]
-=======
 export function _runStage (type: HttpStages, ctx: any, onError) {
   ctx.stage = HttpStages[type]
->>>>>>> 66303f63
 
   const runMiddlewareStack = () => {
     const middlewares = ctx.middleware[type]
@@ -168,11 +149,7 @@
           _end()
         },
         onError: (error: Error) => {
-<<<<<<< HEAD
-          ctx.debug('Error in middleware %o', { stage, middlewareName, error })
-=======
           ctx.debug('Error in middleware %o', { middlewareName, error })
->>>>>>> 66303f63
 
           if (type === HttpStages.Error) {
             return
@@ -244,11 +221,7 @@
       netStubbingState: this.netStubbingState,
       socket: this.socket,
       debug: (formatter, ...args) => {
-<<<<<<< HEAD
-        debugRequests(`%s %s %s: ${formatter}`, ctx.stage, ctx.req.method, ctx.req.proxiedUrl, ...args)
-=======
         debugRequests(`%s %s %s ${formatter}`, ctx.req.method, ctx.req.proxiedUrl, ctx.stage, ...args)
->>>>>>> 66303f63
       },
       deferSourceMapRewrite: (opts) => {
         this.deferredSourceMapCache.defer({
@@ -259,8 +232,6 @@
       getPreRequest: (cb) => {
         this.preRequests.get(ctx.req, ctx.debug, cb)
       },
-<<<<<<< HEAD
-=======
     }
 
     const onError = () => {
@@ -270,7 +241,6 @@
         ctx.debug('Re-using pre-request data %o', ctx.req.browserPreRequest)
         this.addPendingBrowserPreRequest(ctx.req.browserPreRequest)
       }
->>>>>>> 66303f63
     }
 
     return _runStage(HttpStages.IncomingRequest, ctx, onError)
@@ -307,11 +277,6 @@
   }
 
   addPendingBrowserPreRequest (browserPreRequest: BrowserPreRequest) {
-<<<<<<< HEAD
-    debug('received browser pre-request: %o', browserPreRequest)
-
-=======
->>>>>>> 66303f63
     this.preRequests.addPending(browserPreRequest)
   }
 }