--- conflicted
+++ resolved
@@ -506,13 +506,8 @@
 
     return verify.start().then(() => {
       return snapshot(
-<<<<<<< HEAD
-        'silent verify',
+        'silent verify 1',
         normalize(stdout.toString() || '[no output]')
-=======
-        'silent verify 1',
-        normalize(`[no output]${stdout.toString()}`)
->>>>>>> 5963b1ef
       )
     })
   })
