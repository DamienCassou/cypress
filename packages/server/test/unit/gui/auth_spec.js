require('../../spec_helper')
const root = global.root

const auth = require(`${root}../lib/gui/auth`)
const electron = require('electron')
const machineId = require(`${root}../lib/util/machine_id`)
const os = require('os')
const pkg = require('@packages/root')
const random = require(`${root}../lib/util/random`)

const BASE_URL = 'https://foo.invalid/login.html'
const RANDOM_STRING = 'a'.repeat(32)
const PORT = 9001
const REDIRECT_URL = `http://127.0.0.1:${PORT}/redirect-to-auth`
const FULL_LOGIN_URL = `https://foo.invalid/login.html?port=${PORT}&state=${RANDOM_STRING}&machineId=abc123&cypressVersion=${pkg.version}&platform=linux`

describe('lib/gui/auth', function () {
  beforeEach(() => {
    sinon.stub(os, 'platform').returns('linux')
    sinon.stub(machineId, 'machineId').resolves('abc123')
  })

  afterEach(function () {
    auth._stopServer()
  })

  context('._getOriginFromUrl', function () {
    it('given an https URL, returns the origin', function () {
      const origin = auth._getOriginFromUrl(FULL_LOGIN_URL)

      expect(origin).to.eq('https://foo.invalid')
    })

    it('given an http URL, returns the origin', function () {
      const origin = auth._getOriginFromUrl('http://foo.invalid/login.html?abc=123&foo=bar')

      expect(origin).to.eq('http://foo.invalid')
    })
  })

  context('._buildFullLoginUrl', function () {
    beforeEach(function () {
      sinon.stub(random, 'id').returns(RANDOM_STRING)
      this.server = {
        address: sinon.stub().returns({
          port: PORT,
        }),
      }
    })

    it('uses random and server.port to form a URL along with environment info', function () {
      return auth._buildFullLoginUrl(BASE_URL, this.server)
      .then((url) => {
        expect(url).to.eq(FULL_LOGIN_URL)
        expect(random.id).to.be.calledWith(32)
        expect(this.server.address).to.be.calledOnce
      })
    })

    it('does not regenerate the state code', function () {
      return auth._buildFullLoginUrl(BASE_URL, this.server)
      .then(() => {
        return auth._buildFullLoginUrl(BASE_URL, this.server)
      })
      .then(() => {
        expect(random.id).to.be.calledOnce
      })
    })
  })

  context('._launchNativeAuth', function () {
    it('is catchable if `shell` does not exist', function () {
      return auth._launchNativeAuth(REDIRECT_URL)
      .then(() => {
        throw new Error('This should not succeed')
      })
      .catchReturn(TypeError)
    })

    context('with `shell` available', function () {
      beforeEach(function () {
        this.oldOpenExternal = electron.shell.openExternal
        electron.shell.openExternal = () => {}
      })

      afterEach(function () {
        electron.shell.openExternal = this.oldOpenExternal
      })

      it('returns a promise that is fulfilled when openExternal succeeds', function () {
        sinon.stub(electron.shell, 'openExternal').resolves()
<<<<<<< HEAD
        const sendWarning = sinon.stub()
=======
>>>>>>> 033689f8

        return auth._launchNativeAuth(REDIRECT_URL, sendWarning)
        .then(() => {
          expect(electron.shell.openExternal).to.be.calledWithMatch(REDIRECT_URL)
<<<<<<< HEAD
          expect(sendWarning).to.not.be.called
=======
>>>>>>> 033689f8
        })
      })

      it('is still fulfilled when openExternal fails, but sendWarning is called', function () {
<<<<<<< HEAD
        sinon.stub(electron.shell, 'openExternal').rejects(new Error)
=======
        sinon.stub(electron.shell, 'openExternal').rejects()
>>>>>>> 033689f8
        const sendWarning = sinon.stub()

        return auth._launchNativeAuth(REDIRECT_URL, sendWarning)
        .then(() => {
          expect(electron.shell.openExternal).to.be.calledWithMatch(REDIRECT_URL)
          expect(sendWarning).to.be.calledWithMatch('warning', 'AUTH_COULD_NOT_LAUNCH_BROWSER', REDIRECT_URL)
        })
      })
    })
  })
})<|MERGE_RESOLUTION|>--- conflicted
+++ resolved
@@ -89,27 +89,17 @@
 
       it('returns a promise that is fulfilled when openExternal succeeds', function () {
         sinon.stub(electron.shell, 'openExternal').resolves()
-<<<<<<< HEAD
         const sendWarning = sinon.stub()
-=======
->>>>>>> 033689f8
 
         return auth._launchNativeAuth(REDIRECT_URL, sendWarning)
         .then(() => {
           expect(electron.shell.openExternal).to.be.calledWithMatch(REDIRECT_URL)
-<<<<<<< HEAD
           expect(sendWarning).to.not.be.called
-=======
->>>>>>> 033689f8
         })
       })
 
       it('is still fulfilled when openExternal fails, but sendWarning is called', function () {
-<<<<<<< HEAD
         sinon.stub(electron.shell, 'openExternal').rejects(new Error)
-=======
-        sinon.stub(electron.shell, 'openExternal').rejects()
->>>>>>> 033689f8
         const sendWarning = sinon.stub()
 
         return auth._launchNativeAuth(REDIRECT_URL, sendWarning)
