--- conflicted
+++ resolved
@@ -2717,21 +2717,13 @@
      * Override default config options for Component Testing runner.
      * @default {}
      */
-<<<<<<< HEAD
-    component: ConfigOptions | TestingTypeFunctions
-=======
-    component: Omit<ResolvedConfigOptions, 'e2e' | 'component'>
->>>>>>> ba1c85bc
+    component: Omit<ConfigOptions, 'e2e' | 'component'> | TestingTypeFunctions
 
     /**
      * Override default config options for E2E Testing runner.
      * @default {}
      */
-<<<<<<< HEAD
-    e2e: ConfigOptions | TestingTypeFunctions
-=======
-    e2e: Omit<ResolvedConfigOptions, 'e2e' | 'component'>
->>>>>>> ba1c85bc
+     e2e: Omit<ConfigOptions, 'e2e' | 'component'> | TestingTypeFunctions
   }
 
   type TestingTypeFunctions = ((on: PluginEvents, config: PluginConfigOptions) => ConfigOptions | undefined)
