--- conflicted
+++ resolved
@@ -139,13 +139,6 @@
     })
   })
 
-<<<<<<< HEAD
-  it('displays "need to set up" message', function () {
-    cy.contains('Connect to the Dashboard to see your recorded test results here')
-  })
-
-=======
->>>>>>> fc68fc28
   describe('when there is a current user', function () {
     beforeEach(function () {
       this.getCurrentUser.resolve(this.user)
@@ -217,11 +210,7 @@
 
         cy.shouldBeLoggedOut()
 
-<<<<<<< HEAD
-        cy.contains('Connect to the Dashboard to see your recorded test results here')
-=======
         cy.contains('Log in to the Dashboard to see your recorded test results here')
->>>>>>> fc68fc28
       })
     })
 
