const _ = require('lodash')

const $jquery = require('./jquery')
const $document = require('./document')
const $elements = require('./elements')
const $coordinates = require('./coordinates')

const fixedOrAbsoluteRe = /(fixed|absolute)/

const OVERFLOW_PROPS = ['hidden', 'scroll', 'auto']

const isVisible = (el) => {
  return !isHidden(el, 'isVisible()')
}

// TODO: we should prob update dom
// to be passed in $utils as a dependency
// because of circular references
const isHidden = (el, name = 'isHidden()') => {
  if (!$elements.isElement(el)) {
    throw new Error(`\`Cypress.dom.${name}\` failed because it requires a DOM element. The subject received was: \`${el}\``)
  }

  const $el = $jquery.wrap(el)

  // the body and html are always visible
  if ($elements.isBody(el) || $elements.isHTML(el)) {
    return false // is visible
  }

  // an option is considered visible if its parent select is visible
  if ($elements.isOption(el) || $elements.isOptgroup(el)) {
    // they could have just set to hide the option
    if (elHasDisplayNone($el)) {
      return true
    }

    // if its parent select is visible, then it's not hidden
    const $select = $elements.getFirstParentWithTagName($el, 'select')

    // check $select.length here first
    // they may have not put the option into a select el,
    // in which case it will fall through to regular visibility logic
    if ($select && $select.length) {
      // if the select is hidden, the options in it are visible too
      return isHidden($select[0], name)
    }
  }

  // in Cypress-land we consider the element hidden if
  // either its offsetHeight or offsetWidth is 0 because
  // it is impossible for the user to interact with this element
  if (elHasNoEffectiveWidthOrHeight($el)) {
    return true // is hidden
  }

  // additionally if the effective visibility of the element
  // is hidden (which includes any parent nodes) then the user
  // cannot interact with this element and thus it is hidden
  if (elHasVisibilityHiddenOrCollapse($el)) {
    return true // is hidden
  }

  // when an element is scaled to 0 in one axis
  // it is not visible to users.
  // So, it is hidden.
  if (elIsHiddenByTransform($el)) {
    return true
  }

  if (elIsBackface($el)) {
    return true
  }

  // we do some calculations taking into account the parents
  // to see if its hidden by a parent
  if (elIsHiddenByAncestors($el)) {
    return true // is hidden
  }

  if (elOrAncestorIsFixed($el)) {
    return elIsNotElementFromPoint($el)
  }

  // else check if el is outside the bounds
  // of its ancestors overflow
  return elIsOutOfBoundsOfAncestorsOverflow($el)
}

const elHasNoEffectiveWidthOrHeight = ($el) => {
  // Is the element's CSS width OR height, including any borders,
  // padding, and vertical scrollbars (if rendered) less than 0?
  //
  // elOffsetWidth:
  // If the element is hidden (for example, by setting style.display
  // on the element or one of its ancestors to "none"), then 0 is returned.

  // $el[0].getClientRects().length:
  // For HTML <area> elements, SVG elements that do not render anything themselves,
  // display:none elements, and generally any elements that are not directly rendered,
  // an empty list is returned.

  return (elOffsetWidth($el) <= 0) || (elOffsetHeight($el) <= 0) || ($el[0].getClientRects().length <= 0)
}

const elHasNoOffsetWidthOrHeight = ($el) => {
  return (elOffsetWidth($el) <= 0) || (elOffsetHeight($el) <= 0)
}

const elOffsetWidth = ($el) => {
  return $el[0].offsetWidth
}

const elOffsetHeight = ($el) => {
  return $el[0].offsetHeight
}

const elHasVisibilityHiddenOrCollapse = ($el) => {
  return elHasVisibilityHidden($el) || elHasVisibilityCollapse($el)
}

const elHasVisibilityHidden = ($el) => {
  return $el.css('visibility') === 'hidden'
}

const numberRegex = /-?[0-9]+(?:\.[0-9]+)?/g
// This is a simplified version of backface culling.
// https://en.wikipedia.org/wiki/Back-face_culling
//
// We defined view normal vector, (0, 0, -1), - eye to screen.
// and default normal vector, (0, 0, 1)
// When dot product of them are >= 0, item is visible.
const elIsBackface = ($el) => {
  const el = $el[0]
  const style = getComputedStyle(el)
  const backface = style.getPropertyValue('backface-visibility')
  const backfaceInvisible = backface === 'hidden'
  const transform = style.getPropertyValue('transform')

  if (!backfaceInvisible || !transform.startsWith('matrix3d')) {
    return false
  }

  const m3d = transform.substring(8).match(numberRegex)
  const defaultNormal = [0, 0, -1]
  const elNormal = findNormal(m3d)
  // Simplified dot product.
  // [0] and [1] are always 0
  const dot = defaultNormal[2] * elNormal[2]

  return dot >= 0
}

const findNormal = (m) => {
  const length = Math.sqrt(+m[8] * +m[8] + +m[9] * +m[9] + +m[10] * +m[10])

  return [+m[8] / length, +m[9] / length, +m[10] / length]
}

const elHasVisibilityCollapse = ($el) => {
  return $el.css('visibility') === 'collapse'
}

// This function checks 2 things that can happen: scale and rotate
const elIsHiddenByTransform = ($el) => {
  // We need to see the final calculation of the element.
  const el = $el[0]

  const style = window.getComputedStyle(el)
  const transform = style.getPropertyValue('transform')

  // Test scaleZ(0)
  // width or height of getBoundingClientRect aren't 0 when scaleZ(0).
  // But it is invisible.
  // Experiment -> https://codepen.io/sainthkh/pen/LYYQGpm
  // That's why we're checking transfomation matrix here.
  //
  // To understand how this part works,
  // you need to understand tranformation matrix first.
  // Matrix is hard to explain with only text. So, check these articles.
  //
  // https://www.useragentman.com/blog/2011/01/07/css3-matrix-transform-for-the-mathematically-challenged/
  // https://en.wikipedia.org/wiki/Rotation_matrix#In_three_dimensions
  //
  if (transform.startsWith('matrix3d')) {
    const m3d = transform.substring(8).match(numberRegex)

    // Z Axis values
    if (+m3d[2] === 0 && +m3d[6] === 0 && +m3d[10] === 0) {
      return true
    }
  }

  // Other cases
  if (transform !== 'none') {
    const { width, height } = el.getBoundingClientRect()

    if (width === 0 || height === 0) {
      return true
    }
  }

  return false
}

const elHasDisplayNone = ($el) => {
  return $el.css('display') === 'none'
}

const elHasOverflowHidden = function ($el) {
  const cssOverflow = [$el.css('overflow'), $el.css('overflow-y'), $el.css('overflow-x')]

  return cssOverflow.includes('hidden')
}

const elHasPositionRelative = ($el) => {
  return $el.css('position') === 'relative'
}

const elHasPositionAbsolute = ($el) => {
  return $el.css('position') === 'absolute'
}

const elHasClippableOverflow = function ($el) {
  return OVERFLOW_PROPS.includes($el.css('overflow')) ||
          OVERFLOW_PROPS.includes($el.css('overflow-y')) ||
            OVERFLOW_PROPS.includes($el.css('overflow-x'))
}

const canClipContent = function ($el, $ancestor) {
  // can't clip without overflow properties
  if (!elHasClippableOverflow($ancestor)) {
    return false
  }

  // the closest parent with position relative, absolute, or fixed
  const $offsetParent = $jquery.wrap($el.offsetParent()[0])

  // even if ancestors' overflow is clippable, if the element's offset parent
  // is a parent of the ancestor, the ancestor will not clip the element
  // unless the element is position relative
  if (!elHasPositionRelative($el) && $elements.isAncestor($ancestor, $offsetParent)) {
    return false
  }

  // even if ancestors' overflow is clippable, if the element's offset parent
  // is a child of the ancestor, the ancestor will not clip the element
  // unless the ancestor has position absolute
  if (elHasPositionAbsolute($offsetParent) && $elements.isChild($ancestor, $offsetParent)) {
    return false
  }

  return true
}

const elOrAncestorIsFixed = function ($el) {
  const $stickyOrFixedEl = $elements.getFirstFixedOrStickyPositionParent($el)

  if ($stickyOrFixedEl) {
    return $stickyOrFixedEl.css('position') === 'fixed'
  }
}

const elAtCenterPoint = function ($el) {
  const doc = $document.getDocumentFromElement($el.get(0))
  const elProps = $coordinates.getElementPositioning($el)

  const { topCenter, leftCenter } = elProps.fromElViewport

  const el = $coordinates.getElementAtPointFromViewport(doc, leftCenter, topCenter)

  if (el) {
    return $jquery.wrap(el)
  }
}

const elDescendentsHavePositionFixedOrAbsolute = function ($parent, $child) {
  // create an array of all elements between $parent and $child
  // including child but excluding parent
  // and check if these have position fixed|absolute
  const $els = $child.parentsUntil($parent).add($child)

  return _.some($els.get(), (el) => {
    return fixedOrAbsoluteRe.test($jquery.wrap(el).css('position'))
  })
}

const elIsNotElementFromPoint = function ($el) {
  // if we have a fixed position element that means
  // it is fixed 'relative' to the viewport which means
  // it MUST be available with elementFromPoint because
  // that is also relative to the viewport
  const $elAtPoint = elAtCenterPoint($el)

  // if the element at point is not a descendent
  // of our $el then we know it's being covered or its
  // not visible
  return !$elements.isDescendent($el, $elAtPoint)
}

const elIsOutOfBoundsOfAncestorsOverflow = function ($el, $ancestor = $el.parent()) {
  // no ancestor, not out of bounds!
  if (!$ancestor) {
    return false
  }

  // if we've reached the top parent, which is document
  // then we're in bounds all the way up, return false
  if ($ancestor.is('body,html') || $document.isDocument($ancestor)) {
    return false
  }

  const elProps = $coordinates.getElementPositioning($el)

  if (canClipContent($el, $ancestor)) {
    const ancestorProps = $coordinates.getElementPositioning($ancestor)

    // target el is out of bounds
    if (
      // target el is to the right of the ancestor's visible area
      (elProps.fromElWindow.left > (ancestorProps.width + ancestorProps.fromElWindow.left)) ||

      // target el is to the left of the ancestor's visible area
      ((elProps.fromElWindow.left + elProps.width) < ancestorProps.fromElWindow.left) ||

      // target el is under the ancestor's visible area
      (elProps.fromElWindow.top > (ancestorProps.height + ancestorProps.fromElWindow.top)) ||

      // target el is above the ancestor's visible area
      ((elProps.fromElWindow.top + elProps.height) < ancestorProps.fromElWindow.top)
    ) {
      return true
    }
  }

  return elIsOutOfBoundsOfAncestorsOverflow($el, $ancestor.parent())
}

const elIsHiddenByAncestors = function ($el, $origEl = $el) {
  // walk up to each parent until we reach the body
  // if any parent has an effective offsetHeight of 0
  // and its set overflow: hidden then our child element
  // is effectively hidden
  // -----UNLESS------
  // the parent or a descendent has position: absolute|fixed
  const $parent = $el.parent()

  // stop if we've reached the body or html
  // in case there is no body
  // or if parent is the document which can
  // happen if we already have an <html> element
  if (!$parent.length || $parent.is('body,html') || $document.isDocument($parent)) {
    return false
  }

  if (elHasOverflowHidden($parent) && elHasNoEffectiveWidthOrHeight($parent)) {
    // if any of the elements between the parent and origEl
    // have fixed or position absolute
    return !elDescendentsHavePositionFixedOrAbsolute($parent, $origEl)
  }

  if (elIsHiddenByTransform($parent)) {
    return true
  }

  if (elIsBackface($parent)) {
    return true
  }

  // continue to recursively walk up the chain until we reach body or html
  return elIsHiddenByAncestors($parent, $origEl)
}

const parentHasNoOffsetWidthOrHeightAndOverflowHidden = function ($el) {
  // if we've walked all the way up to body or html then return false
  if (!$el.length || $el.is('body,html')) {
    return false
  }

  // if we have overflow hidden and no effective width or height
  if (elHasOverflowHidden($el) && elHasNoEffectiveWidthOrHeight($el)) {
    return $el
  }

  // continue walking
  return parentHasNoOffsetWidthOrHeightAndOverflowHidden($el.parent())
}

const parentHasDisplayNone = function ($el) {
  // if we have no $el or we've walked all the way up to document
  // then return false
  if (!$el.length || $document.isDocument($el)) {
    return false
  }

  // if we have display none then return the $el
  if (elHasDisplayNone($el)) {
    return $el
  }

  // continue walking
  return parentHasDisplayNone($el.parent())
}

const parentHasVisibilityHidden = function ($el) {
  // if we've walked all the way up to document then return false
  if (!$el.length || $document.isDocument($el)) {
    return false
  }

  // if we have display none then return the $el
  if (elHasVisibilityHidden($el)) {
    return $el
  }

  // continue walking
  return parentHasVisibilityHidden($el.parent())
}

const parentHasVisibilityCollapse = function ($el) {
  // if we've walked all the way up to document then return false
  if (!$el.length || $document.isDocument($el)) {
    return false
  }

  // if we have display none then return the $el
  if (elHasVisibilityCollapse($el)) {
    return $el
  }

  // continue walking
  return parentHasVisibilityCollapse($el.parent())
}

/* eslint-disable no-cond-assign */
const getReasonIsHidden = function ($el) {
  // TODO: need to add in the reason an element
  // is hidden when its fixed position and its
  // either being covered or there is no el

  const node = $elements.stringify($el, 'short')
  let width = elOffsetWidth($el)
  let height = elOffsetHeight($el)
  let $parent
  let parentNode

  // returns the reason in human terms why an element is considered not visible
  if (elHasDisplayNone($el)) {
    return `This element \`${node}\` is not visible because it has CSS property: \`display: none\``
  }

  if ($parent = parentHasDisplayNone($el.parent())) {
    parentNode = $elements.stringify($parent, 'short')

    return `This element \`${node}\` is not visible because its parent \`${parentNode}\` has CSS property: \`display: none\``
  }

  if ($parent = parentHasVisibilityHidden($el.parent())) {
    parentNode = $elements.stringify($parent, 'short')

    return `This element \`${node}\` is not visible because its parent \`${parentNode}\` has CSS property: \`visibility: hidden\``
  }

  if ($parent = parentHasVisibilityCollapse($el.parent())) {
    parentNode = $elements.stringify($parent, 'short')

    return `This element \`${node}\` is not visible because its parent \`${parentNode}\` has CSS property: \`visibility: collapse\``
  }

  if ($elements.isDetached($el)) {
    return `This element \`${node}\` is not visible because it is detached from the DOM`
  }

  if (elHasVisibilityHidden($el)) {
    return `This element \`${node}\` is not visible because it has CSS property: \`visibility: hidden\``
  }

  if (elHasVisibilityCollapse($el)) {
    return `This element \`${node}\` is not visible because it has CSS property: \`visibility: collapse\``
  }

  if (elHasNoOffsetWidthOrHeight($el)) {
    return `This element \`${node}\` is not visible because it has an effective width and height of: \`${width} x ${height}\` pixels.`
  }

  if (elIsHiddenByTransform($el)) {
    return `This element '${node}' is not visible because it is hidden by transform.`
  }

  if (elIsBackface($el)) {
    return `This element '${node}' is not visible because it is rotated and its backface is hidden.`
  }

  if ($parent = parentHasNoOffsetWidthOrHeightAndOverflowHidden($el.parent())) {
    parentNode = $elements.stringify($parent, 'short')
    width = elOffsetWidth($parent)
    height = elOffsetHeight($parent)

    return `This element \`${node}\` is not visible because its parent \`${parentNode}\` has CSS property: \`overflow: hidden\` and an effective width and height of: \`${width} x ${height}\` pixels.`
  }

  // nested else --___________--
  if (elOrAncestorIsFixed($el)) {
    if (elIsNotElementFromPoint($el)) {
      // show the long element here
      const covered = $elements.stringify(elAtCenterPoint($el))

<<<<<<< HEAD
      return `\
This element \`${node}\` is not visible because it has CSS property: \`position: fixed\` and it's being covered by another element:
=======
      if (covered) {
        return `\
This element '${node}' is not visible because it has CSS property: 'position: fixed' and its being covered by another element:
>>>>>>> 029ed017

\`${covered}\`\
`
      }

      return `This element '${node}' is not visible because its ancestor has 'position: fixed' CSS property and it is overflowed by other elements. How about scrolling to the element with cy.scrollIntoView()?`
    }
  } else {
    if (elIsOutOfBoundsOfAncestorsOverflow($el)) {
      return `This element \`${node}\` is not visible because its content is being clipped by one of its parent elements, which has a CSS property of overflow: \`hidden\`, \`scroll\` or \`auto\``
    }
  }

<<<<<<< HEAD
  return `Cypress could not determine why this element \`${node}\` is not visible.`
=======
  return `This element '${node}' is not visible.`
>>>>>>> 029ed017
}
/* eslint-enable no-cond-assign */

module.exports = {
  isVisible,

  isHidden,

  parentHasDisplayNone,

  getReasonIsHidden,
}<|MERGE_RESOLUTION|>--- conflicted
+++ resolved
@@ -505,17 +505,8 @@
       // show the long element here
       const covered = $elements.stringify(elAtCenterPoint($el))
 
-<<<<<<< HEAD
-      return `\
-This element \`${node}\` is not visible because it has CSS property: \`position: fixed\` and it's being covered by another element:
-=======
       if (covered) {
-        return `\
-This element '${node}' is not visible because it has CSS property: 'position: fixed' and its being covered by another element:
->>>>>>> 029ed017
-
-\`${covered}\`\
-`
+        return `This element '${node}' is not visible because it has CSS property: \`position: fixed\` and its being covered by another element:\n\n\`${covered}\``
       }
 
       return `This element '${node}' is not visible because its ancestor has 'position: fixed' CSS property and it is overflowed by other elements. How about scrolling to the element with cy.scrollIntoView()?`
@@ -526,11 +517,7 @@
     }
   }
 
-<<<<<<< HEAD
-  return `Cypress could not determine why this element \`${node}\` is not visible.`
-=======
-  return `This element '${node}' is not visible.`
->>>>>>> 029ed017
+  return `This element \`${node}\` is not visible.`
 }
 /* eslint-enable no-cond-assign */
 
